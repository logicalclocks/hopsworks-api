--- conflicted
+++ resolved
@@ -22,12 +22,7 @@
 
 import humps
 import pandas as pd
-<<<<<<< HEAD
-import polars as pl
-from hopsworks_common.core.constants import HAS_NUMPY
-=======
-from hopsworks_common.core.constants import HAS_POLARS
->>>>>>> f5361e41
+from hopsworks_common.core.constants import HAS_NUMPY, HAS_POLARS
 from hsfs import (
     expectation_suite,
     feature,
@@ -56,13 +51,11 @@
 from hsfs.transformation_function import TransformationFunction
 
 
-<<<<<<< HEAD
 if HAS_NUMPY:
     import numpy as np
-=======
+
 if HAS_POLARS:
     import polars as pl
->>>>>>> f5361e41
 
 
 @typechecked
