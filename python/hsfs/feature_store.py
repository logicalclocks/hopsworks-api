--- conflicted
+++ resolved
@@ -913,20 +913,14 @@
             storage_connector: the storage connector used to establish connectivity
                 with the data source. **[DEPRECATED: Use `data_source` instead.]**
             path: The location within the scope of the storage connector, from where to read
-<<<<<<< HEAD
                 the data for the external feature group. **[DEPRECATED: Use `data_source` instead.]**
             data_source: The data source specifying the location of the data. Overrides the storage_connector and path arguments when specified.
-
-=======
-                the data for the external feature group
-            data_source: The data source specifying the location of the data. Overrides the path and query arguments when specified.
             ttl: Optional time-to-live duration for features in this group. Can be specified as:
                 - An integer or float representing seconds
                 - A timedelta object
                 This ttl value is added to the event time of the feature group and when the system time exceeds the event time + ttl, the entries will be automatically removed.
                 The system time zone is in UTC. Defaults to None (no TTL).
             ttl_enabled: Optionally, enable TTL for this feature group. Defaults to True if ttl is set.
->>>>>>> 357e4c0d
         # Returns
             `FeatureGroup`. The feature group metadata object.
         """
@@ -1060,14 +1054,7 @@
             expectation_suite: Optionally, attach an expectation suite to the feature
                 group which dataframes should be validated against upon insertion.
                 Defaults to `None`.
-<<<<<<< HEAD
             data_source: The data source specifying the location of the data. Overrides the storage_connector, path and query arguments when specified.
-
-
-
-
-=======
-            data_source: The data source specifying the location of the data. Overrides the path and query arguments when specified.
             online_enabled: Define whether it should be possible to sync the feature group to
                 the online feature store for low latency access, defaults to `False`.
             ttl: Optional time-to-live duration for features in this group. Can be specified as:
@@ -1076,7 +1063,6 @@
                 This ttl value is added to the event time of the feature group and when the system time exceeds the event time + ttl, the entries will be automatically removed.
                 The system time zone is in UTC. Defaults to None (no TTL).
             ttl_enabled: Optionally, enable TTL for this feature group. Defaults to True if ttl is set.
->>>>>>> 357e4c0d
 
         # Returns
             `ExternalFeatureGroup`. The external feature group metadata object.
@@ -1253,17 +1239,13 @@
             notification_topic_name: Optionally, define the name of the topic used for sending notifications when entries
                 are inserted or updated on the online feature store. If left undefined no notifications are sent.
             online_config: Optionally, define configuration which is used to configure online table.
-<<<<<<< HEAD
             data_source: The data source specifying the location of the data. Overrides the storage_connector, path and query arguments when specified.
-=======
-            data_source: The data source specifying the location of the data. Overrides the path and query arguments when specified.
             ttl: Optional time-to-live duration for features in this group. Can be specified as:
                 - An integer or float representing seconds
                 - A timedelta object
                 This ttl value is added to the event time of the feature group and when the system time exceeds the event time + ttl, the entries will be automatically removed.
                 The system time zone is in UTC. Defaults to None (no TTL).
             ttl_enabled: Optionally, enable TTL for this feature group. Defaults to True if ttl is set.
->>>>>>> 357e4c0d
 
         # Returns
             `ExternalFeatureGroup`. The external feature group metadata object.
