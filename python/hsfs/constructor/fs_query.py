--- conflicted
+++ resolved
@@ -31,11 +31,8 @@
         query_online: str | None = None,
         pit_query: str | None = None,
         pit_query_asof: str | None = None,
-<<<<<<< HEAD
-=======
         hqs_payload: str | None = None,
         hqs_payload_signature: str | None = None,
->>>>>>> 2adc70a5
         href: str | None = None,
         expand: list[str] | None = None,
         items: list[dict[str, Any]] | None = None,
