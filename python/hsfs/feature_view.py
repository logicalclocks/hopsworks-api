#
#   Copyright 2022 Logical Clocks AB
#
#   Licensed under the Apache License, Version 2.0 (the "License");
#   you may not use this file except in compliance with the License.
#   You may obtain a copy of the License at
#
#       http://www.apache.org/licenses/LICENSE-2.0
#
#   Unless required by applicable law or agreed to in writing, software
#   distributed under the License is distributed on an "AS IS" BASIS,
#   WITHOUT WARRANTIES OR CONDITIONS OF ANY KIND, either express or implied.
#   See the License for the specific language governing permissions and
#   limitations under the License.
#
from __future__ import annotations

import json
import logging
import warnings
from datetime import date, datetime
from typing import (
    Any,
    Callable,
    Dict,
    List,
    Literal,
    Optional,
    Set,
    Tuple,
    TypeVar,
    Union,
)

import humps
import pandas as pd
from hopsworks_common.client.exceptions import FeatureStoreException
<<<<<<< HEAD
from hopsworks_common.core.constants import HAS_NUMPY
=======
from hopsworks_common.core.constants import HAS_POLARS
>>>>>>> f5361e41
from hsfs import (
    feature_group,
    storage_connector,
    tag,
    training_dataset,
    training_dataset_feature,
    usage,
    util,
)
from hsfs import serving_key as skm
from hsfs.constructor import filter, query
from hsfs.constructor.filter import Filter, Logic
from hsfs.core import (
    explicit_provenance,
    feature_monitoring_config_engine,
    feature_monitoring_result_engine,
    feature_view_engine,
    job,
    statistics_engine,
    transformation_function_engine,
    vector_server,
)
from hsfs.core import feature_monitoring_config as fmc
from hsfs.core import feature_monitoring_result as fmr
from hsfs.core.feature_logging import FeatureLogging
from hsfs.core.feature_view_api import FeatureViewApi
from hsfs.core.job import Job
from hsfs.core.vector_db_client import VectorDbClient
from hsfs.decorators import typechecked
from hsfs.feature import Feature
from hsfs.feature_logger import FeatureLogger
from hsfs.hopsworks_udf import HopsworksUdf
from hsfs.statistics import Statistics
from hsfs.statistics_config import StatisticsConfig
from hsfs.training_dataset_split import TrainingDatasetSplit
from hsfs.transformation_function import TransformationFunction, TransformationType
from hsml.model import Model


<<<<<<< HEAD
if HAS_NUMPY:
    import numpy as np


_logger = logging.getLogger(__name__)

=======
>>>>>>> f5361e41
TrainingDatasetDataFrameTypes = Union[
    pd.DataFrame,
    TypeVar("pyspark.sql.DataFrame"),  # noqa: F821
    TypeVar("pyspark.RDD"),  # noqa: F821
    np.ndarray,
    List[List[Any]],
]

if HAS_POLARS:
    import polars as pl

    TrainingDatasetDataFrameTypes = Union[
        TrainingDatasetDataFrameTypes,
        pl.DataFrame,
    ]


SplineDataFrameTypes = Union[
    pd.DataFrame,
    TypeVar("pyspark.sql.DataFrame"),  # noqa: F821
    TypeVar("pyspark.RDD"),  # noqa: F821
    np.ndarray,
    List[List[Any]],
    TypeVar("SplineGroup"),  # noqa: F821
]


_logger = logging.getLogger(__name__)


@typechecked
class FeatureView:
    ENTITY_TYPE = "featureview"

    def __init__(
        self,
        name: str,
        query: query.Query,
        featurestore_id: int,
        id: Optional[int] = None,
        version: Optional[int] = None,
        description: Optional[str] = "",
        labels: Optional[List[str]] = None,
        inference_helper_columns: Optional[List[str]] = None,
        training_helper_columns: Optional[List[str]] = None,
        transformation_functions: Optional[
            List[Union[TransformationFunction, HopsworksUdf]]
        ] = None,
        featurestore_name: Optional[str] = None,
        serving_keys: Optional[List[skm.ServingKey]] = None,
        logging_enabled: Optional[bool] = False,
        **kwargs,
    ) -> None:
        self._name = name
        self._id = id
        self._query = query
        self._featurestore_id = featurestore_id
        self._feature_store_id = featurestore_id  # for consistency with feature group
        self._feature_store_name = featurestore_name
        self._version = version
        self._description = description
        self._labels = labels if labels else []
        self._inference_helper_columns = (
            inference_helper_columns if inference_helper_columns else []
        )
        self._training_helper_columns = (
            training_helper_columns if training_helper_columns else []
        )

        self._transformation_functions: List[TransformationFunction] = []

        if transformation_functions:
            for transformation_function in transformation_functions:
                if not isinstance(transformation_function, TransformationFunction):
                    self._transformation_functions.append(
                        TransformationFunction(
                            self.featurestore_id,
                            hopsworks_udf=transformation_function,
                            version=1,
                            transformation_type=TransformationType.MODEL_DEPENDENT,
                        )
                    )
                else:
                    if not transformation_function.transformation_type:
                        transformation_function.transformation_type = (
                            TransformationType.MODEL_DEPENDENT
                        )
                    self._transformation_functions.append(transformation_function)

        if self._transformation_functions:
            self._transformation_functions = FeatureView._sort_transformation_functions(
                self._transformation_functions
            )

        self._features = []
        self._feature_view_engine: feature_view_engine.FeatureViewEngine = (
            feature_view_engine.FeatureViewEngine(featurestore_id)
        )
        self._transformation_function_engine: transformation_function_engine.TransformationFunctionEngine = transformation_function_engine.TransformationFunctionEngine(
            featurestore_id
        )
        self.__vector_server: Optional[vector_server.VectorServer] = None
        self.__batch_scoring_server: Optional[vector_server.VectorServer] = None
        self._serving_keys = serving_keys if serving_keys else []
        self._prefix_serving_key_map = {}
        self._primary_keys: Set[str] = set()  # Lazy initialized via serving keys

        self._vector_db_client = None
        self._statistics_engine = statistics_engine.StatisticsEngine(
            featurestore_id, self.ENTITY_TYPE
        )
        self._logging_enabled = logging_enabled
        self._feature_logging = None

        if self._id:
            self._init_feature_monitoring_engine()

        # last_accessed_training_dataset is only from the perspective of the client itself, and not the backend.
        # if multiple clients do training datasets operations, each will have their own view of the last accessed.
        # last accessed (read/write) training dataset is not necessarily the newest (highest version).
        self._last_accessed_training_dataset = None

        self._feature_logger = None
        self._serving_training_dataset_version = None

    def get_last_accessed_training_dataset(self):
        return self._last_accessed_training_dataset

    def delete(self) -> None:
        """Delete current feature view, all associated metadata and training data.

        !!! example
            ```python
            # get feature store instance
            fs = ...

            # get feature view instance
            feature_view = fs.get_feature_view(...)

            # delete a feature view
            feature_view.delete()
            ```

        !!! danger "Potentially dangerous operation"
            This operation drops all metadata associated with **this version** of the
            feature view **and** related training dataset **and** materialized data in HopsFS.

        # Raises
            `hsfs.client.exceptions.RestAPIError`.
        """
        warnings.warn(
            "All jobs associated to feature view `{}`, version `{}` will be removed.".format(
                self._name, self._version
            ),
            util.JobWarning,
            stacklevel=2,
        )
        self._feature_view_engine.delete(self.name, self.version)

    @staticmethod
    def clean(
        feature_store_id: int, feature_view_name: str, feature_view_version: str
    ) -> None:
        """
        Delete the feature view and all associated metadata and training data.
        This can delete corrupted feature view which cannot be retrieved due to a corrupted query for example.

        !!! example
            ```python
            # delete a feature view and all associated metadata
            from hsfs.feature_view import FeatureView

            FeatureView.clean(
                feature_store_id=1,
                feature_view_name='feature_view_name',
                feature_view_version=1
            )
            ```

        !!! danger "Potentially dangerous operation"
            This operation drops all metadata associated with **this version** of the
            feature view **and** related training dataset **and** materialized data in HopsFS.

        # Arguments
            feature_store_id: int. Id of feature store.
            feature_view_name: str. Name of feature view.
            feature_view_version: str. Version of feature view.

        # Raises
            `hsfs.client.exceptions.RestAPIError`.
        """
        if not isinstance(feature_store_id, int):
            raise ValueError("`feature_store_id` should be an integer.")
        FeatureViewApi(feature_store_id).delete_by_name_version(
            feature_view_name, feature_view_version
        )

    def update(self) -> FeatureView:
        """Update the description of the feature view.

        !!! example "Update the feature view with a new description."
            ```python
            # get feature store instance
            fs = ...

            # get feature view instance
            feature_view = fs.get_feature_view(...)

            feature_view.description = "new description"
            feature_view.update()

            # Description is updated in the metadata. Below should return "new description".
            fs.get_feature_view("feature_view_name", 1).description
            ```

        # Returns
            `FeatureView` Updated feature view.

        # Raises
            `hsfs.client.exceptions.RestAPIError`.
        """
        return self._feature_view_engine.update(self)

    @usage.method_logger
    def init_serving(
        self,
        training_dataset_version: Optional[int] = None,
        external: Optional[bool] = None,
        options: Optional[Dict[str, Any]] = None,
        init_sql_client: Optional[bool] = None,
        init_rest_client: bool = False,
        reset_rest_client: bool = False,
        config_rest_client: Optional[Dict[str, Any]] = None,
        default_client: Optional[Literal["sql", "rest"]] = None,
        feature_logger: Optional[FeatureLogger] = None,
        **kwargs,
    ) -> None:
        """Initialise feature view to retrieve feature vector from online and offline feature store.

        !!! example
            ```python
            # get feature store instance
            fs = ...

            # get feature view instance
            feature_view = fs.get_feature_view(...)

            # initialise feature view to retrieve a feature vector
            feature_view.init_serving(training_dataset_version=1)
            ```

        # Arguments
            training_dataset_version: int, optional. Default to be 1 for online feature store.
                Transformation statistics are fetched from training dataset and applied to the feature vector.
            external: boolean, optional. If set to True, the connection to the
                online feature store is established using the same host as
                for the `host` parameter in the [`hsfs.connection()`](connection_api.md#connection) method.
                If set to False, the online feature store storage connector is used which relies on the private IP.
                Defaults to True if connection to Hopsworks is established from external environment (e.g AWS
                Sagemaker or Google Colab), otherwise to False.
            init_sql_client: boolean, optional. By default the sql client is initialised if no
                client is specified to match legacy behaviour. If set to True, this ensure the online store
                sql client is initialised, otherwise if init_rest_client is set to true it will
                skip initialising the sql client.
            init_rest_client: boolean, defaults to False. By default the rest client is not initialised.
                If set to True, this ensure the online store rest client is initialised. Pass additional configuration
                options via the rest_config parameter. Set reset_rest_client to True to reset the rest client.
            default_client: string, optional. Which client to default to if both are initialised. Defaults to None.
            options: Additional options as key/value pairs for configuring online serving engine.
                * key: kwargs of SqlAlchemy engine creation (See: https://docs.sqlalchemy.org/en/20/core/engines.html#sqlalchemy.create_engine).
                  For example: `{"pool_size": 10}`
            reset_rest_client: boolean, defaults to False. If set to True, the rest client will be reset and reinitialised with provided configuration.
            config_rest_client: dictionary, optional. Additional configuration options for the rest client. If the client is already initialised,
                this will be ignored. Options include:
                * `host`: string, optional. The host of the online store. Dynamically set if not provided.
                * `port`: int, optional. The port of the online store. Defaults to 4406.
                * `verify_certs`: boolean, optional. Verify the certificates of the online store server. Defaults to True.
                * `api_key`: string, optional. The API key to authenticate with the online store. The api key must be
                    provided if initialising the rest client in an internal environment.
                * `timeout`: int, optional. The timeout for the rest client in seconds. Defaults to 2.
                * `use_ssl`: boolean, optional. Use SSL to connect to the online store. Defaults to True.
            feature_logger: Custom feature logger which [`feature_view.log()`](#log) uses to log feature vectors. If provided,
                feature vectors will not be inserted to logging feature group automatically when `feature_view.log()` is called.

        """
        # initiate batch scoring server
        # `training_dataset_version` should not be set if `None` otherwise backend will look up the td.
        try:
            self.init_batch_scoring(training_dataset_version)
        except ValueError as e:
            # In 3.3 or before, td version is set to 1 by default.
            # For backward compatibility, if a td version is required, set it to 1.
            if "Training data version is required for transformation" in str(e):
                self.init_batch_scoring(1)
            else:
                raise e
        self._serving_training_dataset_version = training_dataset_version
        # Compatibility with 3.7
        if init_sql_client is None:
            init_sql_client = kwargs.get("init_online_store_sql_client", None)
        if init_rest_client is False:
            init_rest_client = kwargs.get("init_online_store_rest_client", False)

        if training_dataset_version is None:
            training_dataset_version = 1
            warnings.warn(
                "No training dataset version was provided to initialise serving. Defaulting to version 1.",
                util.VersionWarning,
                stacklevel=1,
            )

        # initiate single vector server
        self._vector_server.init_serving(
            entity=self,
            external=external,
            inference_helper_columns=True,
            options=options,
            init_sql_client=init_sql_client,
            init_rest_client=init_rest_client,
            reset_rest_client=reset_rest_client,
            config_rest_client=config_rest_client,
            default_client=default_client,
            training_dataset_version=training_dataset_version,
        )

        self._prefix_serving_key_map = dict(
            [
                (f"{sk.prefix}{sk.feature_name}", sk)
                for sk in self._vector_server.serving_keys
            ]
        )
        if len(self._get_embedding_fgs()) > 0:
            self._vector_db_client = VectorDbClient(
                self.query, serving_keys=self._serving_keys
            )

        if feature_logger:
            self._feature_logger = feature_logger
            self._feature_logger.init(self)
        else:
            # reset feature logger in case init_serving is called again without feature logger
            self._feature_logger = None

    @staticmethod
    def _sort_transformation_functions(
        transformation_functions: List[TransformationFunction],
    ) -> List[TransformationFunction]:
        """
        Function that sorts transformation functions in the order of the output column names.

        The list of transformation functions are sorted based on the output columns names to maintain consistent ordering.

        # Arguments
            transformation_functions:  `List[TransformationFunction]`. List of transformation functions to be sorted

        # Returns
            `List[TransformationFunction]`: List of transformation functions to be sorted
        """
        return sorted(transformation_functions, key=lambda x: x.output_column_names[0])

    def init_batch_scoring(
        self,
        training_dataset_version: Optional[int] = None,
    ) -> None:
        """Initialise feature view to retrieve feature vector from offline feature store.

        !!! example
            ```python
            # get feature store instance
            fs = ...

            # get feature view instance
            feature_view = fs.get_feature_view(...)

            # initialise feature view to retrieve feature vector from offline feature store
            feature_view.init_batch_scoring(training_dataset_version=1)

            # get batch data
            batch_data = feature_view.get_batch_data(...)
            ```

        # Arguments
            training_dataset_version: int, optional. Default to be None. Transformation statistics
                are fetched from training dataset and applied to the feature vector.
        """
        self._serving_training_dataset_version = training_dataset_version
        self._batch_scoring_server.init_batch_scoring(
            self, training_dataset_version=training_dataset_version
        )

    def get_batch_query(
        self,
        start_time: Optional[Union[str, int, datetime, date]] = None,
        end_time: Optional[Union[str, int, datetime, date]] = None,
    ) -> str:
        """Get a query string of the batch query.

        !!! example "Batch query for the last 24 hours"
            ```python
                # get feature store instance
                fs = ...

                # get feature view instance
                feature_view = fs.get_feature_view(...)

                # set up dates
                import datetime
                start_date = (datetime.datetime.now() - datetime.timedelta(hours=24))
                end_date = (datetime.datetime.now())

                # get a query string of batch query
                query_str = feature_view.get_batch_query(
                    start_time=start_date,
                    end_time=end_date
                )
                # print query string
                print(query_str)
            ```

        # Arguments
            start_time: Start event time for the batch query, inclusive. Optional. Strings should be formatted in one of the following formats `%Y-%m-%d`, `%Y-%m-%d %H`, `%Y-%m-%d %H:%M`,
                `%Y-%m-%d %H:%M:%S`, or `%Y-%m-%d %H:%M:%S.%f`. Int, i.e Unix Epoch should be in seconds.
            end_time: End event time for the batch query, exclusive. Optional. Strings should be formatted in one of the following formats `%Y-%m-%d`, `%Y-%m-%d %H`, `%Y-%m-%d %H:%M`,
                `%Y-%m-%d %H:%M:%S`, or `%Y-%m-%d %H:%M:%S.%f`. Int, i.e Unix Epoch should be in seconds.

        # Returns
            `str`: batch query
        """
        return self._feature_view_engine.get_batch_query_string(
            self,
            start_time,
            end_time,
            training_dataset_version=self._batch_scoring_server.training_dataset_version
            if self._batch_scoring_server
            else None,
        )

    def get_feature_vector(
        self,
        entry: Dict[str, Any],
        passed_features: Optional[Dict[str, Any]] = None,
        external: Optional[bool] = None,
        return_type: Literal["list", "polars", "numpy", "pandas"] = "list",
        allow_missing: bool = False,
        force_rest_client: bool = False,
        force_sql_client: bool = False,
        transform: Optional[bool] = True,
        request_parameters: Optional[Dict[str, Any]] = None,
    ) -> Union[List[Any], pd.DataFrame, np.ndarray, pl.DataFrame]:
        """Returns assembled feature vector from online feature store.
            Call [`feature_view.init_serving`](#init_serving) before this method if the following configurations are needed.
              1. The training dataset version of the transformation statistics
              2. Additional configurations of online serving engine
        !!! warning "Missing primary key entries"
            If the provided primary key `entry` can't be found in one or more of the feature groups
            used by this feature view the call to this method will raise an exception.
            Alternatively, setting `allow_missing` to `True` returns a feature vector with missing values.

        !!! example
            ```python
            # get feature store instance
            fs = ...

            # get feature view instance
            feature_view = fs.get_feature_view(...)

            # get assembled serving vector as a python list
            feature_view.get_feature_vector(
                entry = {"pk1": 1, "pk2": 2}
            )

            # get assembled serving vector as a pandas dataframe
            feature_view.get_feature_vector(
                entry = {"pk1": 1, "pk2": 2},
                return_type = "pandas"
            )

            # get assembled serving vector as a numpy array
            feature_view.get_feature_vector(
                entry = {"pk1": 1, "pk2": 2},
                return_type = "numpy"
            )
            ```

        !!! example "Get feature vector with user-supplied features"
            ```python
            # get feature store instance
            fs = ...
            # get feature view instance
            feature_view = fs.get_feature_view(...)

            # the application provides a feature value 'app_attr'
            app_attr = ...

            # get a feature vector
            feature_view.get_feature_vector(
                entry = {"pk1": 1, "pk2": 2},
                passed_features = { "app_feature" : app_attr }
            )
            ```

        # Arguments
            entry: dictionary of feature group primary key and values provided by serving application.
                Set of required primary keys is [`feature_view.primary_keys`](#primary_keys)
                If the required primary keys is not provided, it will look for name
                of the primary key in feature group in the entry.
            passed_features: dictionary of feature values provided by the application at runtime.
                They can replace features values fetched from the feature store as well as
                providing feature values which are not available in the feature store.
            external: boolean, optional. If set to True, the connection to the
                online feature store is established using the same host as
                for the `host` parameter in the [`hsfs.connection()`](connection_api.md#connection) method.
                If set to False, the online feature store storage connector is used
                which relies on the private IP. Defaults to True if connection to Hopsworks is established from
                external environment (e.g AWS Sagemaker or Google Colab), otherwise to False.
            return_type: `"list"`, `"pandas"`, `"polars"` or `"numpy"`. Defaults to `"list"`.
            force_rest_client: boolean, defaults to False. If set to True, reads from online feature store
                using the REST client if initialised.
            force_sql_client: boolean, defaults to False. If set to True, reads from online feature store
                using the SQL client if initialised.
            allow_missing: Setting to `True` returns feature vectors with missing values.
            transformed: Setting to `False` returns the untransformed feature vectors.
            request_parameters: Request parameters required by on-demand transformation functions to compute on-demand features present in the feature view.

        # Returns
            `list`, `pd.DataFrame`, `polars.DataFrame` or `np.ndarray` if `return type` is set to `"list"`, `"pandas"`, `"polars"` or `"numpy"`
            respectively. Defaults to `list`.
            Returned `list`, `pd.DataFrame`, `polars.DataFrame` or `np.ndarray` contains feature values related to provided primary keys,
            ordered according to positions of this features in the feature view query.

        # Raises
            `Exception`. When primary key entry cannot be found in one or more of the feature groups used by this
                feature view.
        """
        if not self._vector_server._serving_initialized:
            self.init_serving(external=external)

        vector_db_features = None
        if self._vector_db_client:
            vector_db_features = self._get_vector_db_result(entry)
        return self._vector_server.get_feature_vector(
            entry=entry,
            return_type=return_type,
            passed_features=passed_features,
            allow_missing=allow_missing,
            vector_db_features=vector_db_features,
            force_rest_client=force_rest_client,
            force_sql_client=force_sql_client,
            transform=transform,
            request_parameters=request_parameters,
        )

    def get_feature_vectors(
        self,
        entry: List[Dict[str, Any]],
        passed_features: Optional[List[Dict[str, Any]]] = None,
        external: Optional[bool] = None,
        return_type: Literal["list", "polars", "numpy", "pandas"] = "list",
        allow_missing: bool = False,
        force_rest_client: bool = False,
        force_sql_client: bool = False,
        transform: Optional[bool] = True,
        request_parameters: Optional[List[Dict[str, Any]]] = None,
    ) -> Union[List[List[Any]], pd.DataFrame, np.ndarray, pl.DataFrame]:
        """Returns assembled feature vectors in batches from online feature store.
            Call [`feature_view.init_serving`](#init_serving) before this method if the following configurations are needed.
              1. The training dataset version of the transformation statistics
              2. Additional configurations of online serving engine
        !!! warning "Missing primary key entries"
            If any of the provided primary key elements in `entry` can't be found in any
            of the feature groups, no feature vector for that primary key value will be
            returned.
            If it can be found in at least one but not all feature groups used by
            this feature view the call to this method will raise an exception.
            Alternatively, setting `allow_missing` to `True` returns feature vectors with missing values.

        !!! example
            ```python
            # get feature store instance
            fs = ...

            # get feature view instance
            feature_view = fs.get_feature_view(...)

            # get assembled serving vectors as a python list of lists
            feature_view.get_feature_vectors(
                entry = [
                    {"pk1": 1, "pk2": 2},
                    {"pk1": 3, "pk2": 4},
                    {"pk1": 5, "pk2": 6}
                ]
            )

            # get assembled serving vectors as a pandas dataframe
            feature_view.get_feature_vectors(
                entry = [
                    {"pk1": 1, "pk2": 2},
                    {"pk1": 3, "pk2": 4},
                    {"pk1": 5, "pk2": 6}
                ],
                return_type = "pandas"
            )

            # get assembled serving vectors as a numpy array
            feature_view.get_feature_vectors(
                entry = [
                    {"pk1": 1, "pk2": 2},
                    {"pk1": 3, "pk2": 4},
                    {"pk1": 5, "pk2": 6}
                ],
                return_type = "numpy"
            )
            ```

        # Arguments
            entry: a list of dictionary of feature group primary key and values provided by serving application.
                Set of required primary keys is [`feature_view.primary_keys`](#primary_keys)
                If the required primary keys is not provided, it will look for name
                of the primary key in feature group in the entry.
            passed_features: a list of dictionary of feature values provided by the application at runtime.
                They can replace features values fetched from the feature store as well as
                providing feature values which are not available in the feature store.
            external: boolean, optional. If set to True, the connection to the
                online feature store is established using the same host as
                for the `host` parameter in the [`hsfs.connection()`](connection_api.md#connection) method.
                If set to False, the online feature store storage connector is used
                which relies on the private IP. Defaults to True if connection to Hopsworks is established from
                external environment (e.g AWS Sagemaker or Google Colab), otherwise to False.
            return_type: `"list"`, `"pandas"`, `"polars"` or `"numpy"`. Defaults to `"list"`.
            force_sql_client: boolean, defaults to False. If set to True, reads from online feature store
                using the SQL client if initialised.
            force_rest_client: boolean, defaults to False. If set to True, reads from online feature store
                using the REST client if initialised.
            allow_missing: Setting to `True` returns feature vectors with missing values.
            transformed: Setting to `False` returns the untransformed feature vectors.
            request_parameters: Request parameters required by on-demand transformation functions to compute on-demand features present in the feature view.

        # Returns
            `List[list]`, `pd.DataFrame`, `polars.DataFrame` or `np.ndarray` if `return type` is set to `"list", `"pandas"`,`"polars"` or `"numpy"`
            respectively. Defaults to `List[list]`.

            Returned `List[list]`, `pd.DataFrame`, `polars.DataFrame` or `np.ndarray` contains feature values related to provided primary
            keys, ordered according to positions of this features in the feature view query.

        # Raises
            `Exception`. When primary key entry cannot be found in one or more of the feature groups used by this
                feature view.
        """
        if not self._vector_server._serving_initialized:
            self.init_serving(external=external, init_rest_client=force_rest_client)

        vector_db_features = []
        if self._vector_db_client:
            for _entry in entry:
                vector_db_features.append(self._get_vector_db_result(_entry))

        return self._vector_server.get_feature_vectors(
            entries=entry,
            return_type=return_type,
            passed_features=passed_features,
            allow_missing=allow_missing,
            vector_db_features=vector_db_features,
            force_rest_client=force_rest_client,
            force_sql_client=force_sql_client,
            transform=transform,
            request_parameters=request_parameters,
        )

    def get_inference_helper(
        self,
        entry: Dict[str, Any],
        external: Optional[bool] = None,
        return_type: Literal["pandas", "dict", "polars"] = "pandas",
        force_rest_client: bool = False,
        force_sql_client: bool = False,
    ) -> Union[pd.DataFrame, pl.DataFrame, Dict[str, Any]]:
        """Returns assembled inference helper column vectors from online feature store.
        !!! example
            ```python
            # get feature store instance
            fs = ...

            # get feature view instance
            feature_view = fs.get_feature_view(...)

            # get assembled inference helper column vector
            feature_view.get_inference_helper(
                entry = {"pk1": 1, "pk2": 2}
            )
            ```

        # Arguments
            entry: dictionary of feature group primary key and values provided by serving application.
                Set of required primary keys is [`feature_view.primary_keys`](#primary_keys)
            external: boolean, optional. If set to True, the connection to the
                online feature store is established using the same host as
                for the `host` parameter in the [`hsfs.connection()`](connection_api.md#connection) method.
                If set to False, the online feature store storage connector is used
                which relies on the private IP. Defaults to True if connection to Hopsworks is established from
                external environment (e.g AWS Sagemaker or Google Colab), otherwise to False.
            return_type: `"pandas"`, `"polars"` or `"dict"`. Defaults to `"pandas"`.

        # Returns
            `pd.DataFrame`, `polars.DataFrame` or `dict`. Defaults to `pd.DataFrame`.

        # Raises
            `Exception`. When primary key entry cannot be found in one or more of the feature groups used by this
                feature view.
        """
        if not self._vector_server._serving_initialized:
            self.init_serving(external=external, init_rest_client=force_rest_client)
        return self._vector_server.get_inference_helper(
            entry, return_type, force_rest_client, force_sql_client
        )

    def get_inference_helpers(
        self,
        entry: List[Dict[str, Any]],
        external: Optional[bool] = None,
        return_type: Literal["pandas", "dict", "polars"] = "pandas",
        force_sql_client: bool = False,
        force_rest_client: bool = False,
    ) -> Union[List[Dict[str, Any]], pd.DataFrame, pl.DataFrame]:
        """Returns assembled inference helper column vectors in batches from online feature store.
        !!! warning "Missing primary key entries"
            If any of the provided primary key elements in `entry` can't be found in any
            of the feature groups, no inference helper column vectors for that primary key value will be
            returned.
            If it can be found in at least one but not all feature groups used by
            this feature view the call to this method will raise an exception.

        !!! example
            ```python
            # get feature store instance
            fs = ...

            # get feature view instance
            feature_view = fs.get_feature_view(...)

            # get assembled inference helper column vectors
            feature_view.get_inference_helpers(
                entry = [
                    {"pk1": 1, "pk2": 2},
                    {"pk1": 3, "pk2": 4},
                    {"pk1": 5, "pk2": 6}
                ]
            )
            ```

        # Arguments
            entry: a list of dictionary of feature group primary key and values provided by serving application.
                Set of required primary keys is [`feature_view.primary_keys`](#primary_keys)
            external: boolean, optional. If set to True, the connection to the
                online feature store is established using the same host as
                for the `host` parameter in the [`hsfs.connection()`](connection_api.md#connection) method.
                If set to False, the online feature store storage connector is used
                which relies on the private IP. Defaults to True if connection to Hopsworks is established from
                external environment (e.g AWS Sagemaker or Google Colab), otherwise to False.
            return_type: `"pandas"`, `"polars"` or `"dict"`. Defaults to `"pandas"`.

        # Returns
            `pd.DataFrame`, `polars.DataFrame` or `List[Dict[str, Any]]`.  Defaults to `pd.DataFrame`.

            Returned `pd.DataFrame` or `List[dict]`  contains feature values related to provided primary
            keys, ordered according to positions of this features in the feature view query.

        # Raises
            `Exception`. When primary key entry cannot be found in one or more of the feature groups used by this
                feature view.
        """
        if self._vector_server is None:
            self.init_serving(external=external, init_rest_client=force_rest_client)
        return self._vector_server.get_inference_helpers(
            self, entry, return_type, force_rest_client, force_sql_client
        )

    def _get_vector_db_result(
        self,
        entry: Dict[str, Any],
    ) -> Optional[Dict[str, Any]]:
        if not self._vector_db_client:
            return {}
        result_vectors = {}
        for join_index, fg in self._vector_db_client.embedding_fg_by_join_index.items():
            complete, fg_entry = self._vector_db_client.filter_entry_by_join_index(
                entry, join_index
            )
            if not complete:
                # Not retrieving from vector db if entry is not completed
                continue
            vector_db_features = self._vector_db_client.read(
                fg.id,
                fg.features,
                keys=fg_entry,
                index_name=fg.embedding_index.index_name,
            )

            # if result is not empty
            if vector_db_features:
                vector_db_features = vector_db_features[0]  # get the first result
                result_vectors.update(vector_db_features)
        return result_vectors

    def find_neighbors(
        self,
        embedding: List[Union[int, float]],
        feature: Optional[Feature] = None,
        k: Optional[int] = 10,
        filter: Optional[Union[Filter, Logic]] = None,
        external: Optional[bool] = None,
        return_type: Literal["list", "polars", "pandas"] = "list",
    ) -> List[List[Any]]:
        """
        Finds the nearest neighbors for a given embedding in the vector database.

        If `filter` is specified, or if embedding feature is stored in default project index,
        the number of results returned may be less than k. Try using a large value of k and extract the top k
        items from the results if needed.

        !!! warning "Duplicate column error in Polars"
            If the feature view has duplicate column names, attempting to create a polars DataFrame
            will raise an error. To avoid this, set `return_type` to `"list"` or `"pandas"`.

        # Arguments
            embedding: The target embedding for which neighbors are to be found.
            feature: The feature used to compute similarity score. Required only if there
            are multiple embeddings (optional).
            k: The number of nearest neighbors to retrieve (default is 10).
            filter: A filter expression to restrict the search space (optional).
            external: boolean, optional. If set to True, the connection to the
                online feature store is established using the same host as
                for the `host` parameter in the [`hsfs.connection()`](connection_api.md#connection) method.
                If set to False, the online feature store storage connector is used
                which relies on the private IP. Defaults to True if connection to Hopsworks is established from
                external environment (e.g AWS Sagemaker or Google Colab), otherwise to False.
            return_type: `"list"`, `"pandas"` or `"polars"`. Defaults to `"list"`.

        # Returns
            `list`, `pd.DataFrame` or `polars.DataFrame` if `return type` is set to `"list"`, `"pandas"` or
            `"polars"` respectively. Defaults to `list`.

        !!! Example
            ```
            embedding_index = EmbeddingIndex()
            embedding_index.add_embedding(name="user_vector", dimension=3)
            fg = fs.create_feature_group(
                        name='air_quality',
                        embedding_index=embedding_index,
                        version=1,
                        primary_key=['id1'],
                        online_enabled=True,
                    )
            fg.insert(data)
            fv = fs.create_feature_view("air_quality", fg.select_all())
            fv.find_neighbors(
                [0.1, 0.2, 0.3],
                k=5,
            )

            # apply filter
            fg.find_neighbors(
                [0.1, 0.2, 0.3],
                k=5,
                feature=fg.user_vector,  # optional
                filter=(fg.id1 > 10) & (fg.id1 < 30)
            )
            ```
        """
        if self._vector_db_client is None:
            self.init_serving(external=external)
        results = self._vector_db_client.find_neighbors(
            embedding,
            feature=(feature if feature else None),
            k=k,
            filter=filter,
        )
        if len(results) == 0:
            return []

        return self._vector_server.get_feature_vectors(
            [self._extract_primary_key(res[1]) for res in results],
            return_type=return_type,
            vector_db_features=[res[1] for res in results],
            allow_missing=True,
        )

    def _extract_primary_key(self, result_key: Dict[str, str]) -> Dict[str, str]:
        primary_key_map = {}
        for prefix_sk, sk in self._prefix_serving_key_map.items():
            if prefix_sk in result_key:
                primary_key_map[sk.required_serving_key] = result_key[prefix_sk]
            elif sk.feature_name in result_key:  # fall back to use raw feature name
                primary_key_map[sk.required_serving_key] = result_key[sk.feature_name]
        if len(set(self._vector_server.required_serving_keys)) > len(primary_key_map):
            raise FeatureStoreException(
                f"Failed to get feature vector because required primary key [{', '.join([k for k in set([sk.required_serving_key for sk in self._prefix_serving_key_map.values()]) - primary_key_map.keys()])}] are not present in vector db."
                "If the join of the embedding feature group in the query does not have a prefix,"
                " try to create a new feature view with prefix attached."
            )
        return primary_key_map

    def _get_embedding_fgs(
        self,
    ) -> Set[feature_group.FeatureGroup]:
        return set([fg for fg in self.query.featuregroups if fg.embedding_index])

    @usage.method_logger
    def get_batch_data(
        self,
        start_time: Optional[Union[str, int, datetime, date]] = None,
        end_time: Optional[Union[str, int, datetime, date]] = None,
        read_options: Optional[Dict[str, Any]] = None,
        spine: Optional[SplineDataFrameTypes] = None,
        primary_key: bool = False,
        event_time: bool = False,
        inference_helper_columns: bool = False,
        dataframe_type: Optional[str] = "default",
        transformed: Optional[bool] = True,
        **kwargs,
    ) -> TrainingDatasetDataFrameTypes:
        """Get a batch of data from an event time interval from the offline feature store.

        !!! example "Batch data for the last 24 hours"
            ```python
                # get feature store instance
                fs = ...

                # get feature view instance
                feature_view = fs.get_feature_view(...)

                # set up dates
                import datetime
                start_date = (datetime.datetime.now() - datetime.timedelta(hours=24))
                end_date = (datetime.datetime.now())

                # get a batch of data
                df = feature_view.get_batch_data(
                    start_time=start_date,
                    end_time=end_date
                )
            ```

        !!! warning "Spine Groups/Dataframes"
            Spine groups and dataframes are currently only supported with the Spark engine and
            Spark dataframes.

        # Arguments
            start_time: Start event time for the batch query, inclusive. Optional. Strings should be
                formatted in one of the following formats `%Y-%m-%d`, `%Y-%m-%d %H`, `%Y-%m-%d %H:%M`, `%Y-%m-%d %H:%M:%S`,
                or `%Y-%m-%d %H:%M:%S.%f`. Int, i.e Unix Epoch should be in seconds.
            end_time: End event time for the batch query, exclusive. Optional. Strings should be
                formatted in one of the following formats `%Y-%m-%d`, `%Y-%m-%d %H`, `%Y-%m-%d %H:%M`, `%Y-%m-%d %H:%M:%S`,
                or `%Y-%m-%d %H:%M:%S.%f`. Int, i.e Unix Epoch should be in seconds.
            read_options: User provided read options for python engine, defaults to `{}`:
                * key `"arrow_flight_config"` to pass a dictionary of arrow flight configurations.
                  For example: `{"arrow_flight_config": {"timeout": 900}}`
            spine: Spine dataframe with primary key, event time and
                label column to use for point in time join when fetching features. Defaults to `None` and is only required
                when feature view was created with spine group in the feature query.
                It is possible to directly pass a spine group instead of a dataframe to overwrite the left side of the
                feature join, however, the same features as in the original feature group that is being replaced need to
                be available in the spine group.
            primary_key: whether to include primary key features or not.  Defaults to `False`, no primary key
                features.
            event_time: whether to include event time feature or not.  Defaults to `False`, no event time feature.
            inference_helper_columns: whether to include inference helper columns or not.
                Inference helper columns are a list of feature names in the feature view, defined during its creation,
                that may not be used in training the model itself but can be used during batch or online inference
                for extra information. If inference helper columns were not defined in the feature view
                `inference_helper_columns=True` will not any effect. Defaults to `False`, no helper columns.
            dataframe_type: str, optional. The type of the returned dataframe.
                Possible values are `"default"`, `"spark"`,`"pandas"`, `"polars"`, `"numpy"` or `"python"`.
                Defaults to "default", which maps to Spark dataframe for the Spark Engine and Pandas dataframe for the Python engine.
            transformed: Setting to `False` returns the untransformed feature vectors.

        # Returns
            `DataFrame`: The spark dataframe containing the feature data.
            `pyspark.DataFrame`. A Spark DataFrame.
            `pandas.DataFrame`. A Pandas DataFrame.
            `polars.DataFrame`. A Polars DataFrame.
            `numpy.ndarray`. A two-dimensional Numpy array.
            `list`. A two-dimensional Python list.
        """
        if not self._batch_scoring_server._serving_initialized:
            self.init_batch_scoring()

        return self._feature_view_engine.get_batch_data(
            self,
            start_time,
            end_time,
            self._batch_scoring_server.training_dataset_version,
            self._batch_scoring_server._model_dependent_transformation_functions,
            read_options,
            spine,
            kwargs.get("primary_keys") or primary_key,
            event_time,
            inference_helper_columns,
            dataframe_type,
            transformed=transformed,
        )

    def add_tag(self, name: str, value: Any) -> None:
        """Attach a tag to a feature view.

        A tag consists of a name and value pair.
        Tag names are unique identifiers across the whole cluster.
        The value of a tag can be any valid json - primitives, arrays or json objects.

        !!! example
            ```python
            # get feature store instance
            fs = ...

            # get feature view instance
            feature_view = fs.get_feature_view(...)

            # attach a tag to a feature view
            feature_view.add_tag(name="tag_schema", value={"key", "value"})
            ```

        # Arguments
            name: Name of the tag to be added.
            value: Value of the tag to be added.

        # Raises
            `hsfs.client.exceptions.RestAPIError` in case the backend fails to add the tag.
        """
        return self._feature_view_engine.add_tag(self, name, value)

    def get_tag(self, name: str) -> "tag.Tag":
        """Get the tags of a feature view.

        !!! example
            ```python
            # get feature store instance
            fs = ...

            # get feature view instance
            feature_view = fs.get_feature_view(...)

            # get a tag of a feature view
            name = feature_view.get_tag('tag_name')
            ```

        # Arguments
            name: Name of the tag to get.

        # Returns
            tag value

        # Raises
            `hsfs.client.exceptions.RestAPIError` in case the backend fails to retrieve the tag.
        """
        return self._feature_view_engine.get_tag(self, name)

    def get_tags(self) -> List[tag.Tag]:
        """Returns all tags attached to a training dataset.

        !!! example
            ```python
            # get feature store instance
            fs = ...

            # get feature view instance
            feature_view = fs.get_feature_view(...)

            # get tags
            list_tags = feature_view.get_tags()
            ```

        # Returns
            `Dict[str, obj]` of tags.

        # Raises
            `hsfs.client.exceptions.RestAPIError` in case the backend fails to retrieve the tags.
        """
        return self._feature_view_engine.get_tags(self)

    def get_parent_feature_groups(self) -> "explicit_provenance.Links":
        """Get the parents of this feature view, based on explicit provenance.
        Parents are feature groups or external feature groups. These feature
        groups can be accessible, deleted or inaccessible.
        For deleted and inaccessible feature groups, only a minimal information is
        returned.

        # Returns
            `ProvenanceLinks`: Object containing the section of provenance graph requested.
        """
        return self._feature_view_engine.get_parent_feature_groups(self)

    def get_newest_model(
        self, training_dataset_version: Optional[int] = None
    ) -> Optional[Any]:
        """Get the latest generated model using this feature view, based on explicit
        provenance. Search only through the accessible models.
        For more items use the base method - get_models_provenance

        # Arguments
            training_dataset_version: Filter generated models based on the used training dataset version.

        # Returns
            `Model`: Newest Generated Model.
        """
        models = self.get_models(training_dataset_version=training_dataset_version)
        models.sort(key=lambda model: model.created, reverse=True)
        if models:
            return models[0]
        else:
            return None

    def get_models(self, training_dataset_version: Optional[int] = None) -> List[Any]:
        """Get the generated models using this feature view, based on explicit
        provenance. Only the accessible models are returned.
        For more items use the base method - get_models_provenance

        # Arguments
            training_dataset_version: Filter generated models based on the used training dataset version.
        # Returns
            `List[Model]: List of models.
        """
        return self.get_models_provenance(
            training_dataset_version=training_dataset_version
        ).accessible

    def get_models_provenance(
        self, training_dataset_version: Optional[int] = None
    ) -> "explicit_provenance.Links":
        """Get the generated models using this feature view, based on explicit
        provenance. These models can be accessible or inaccessible. Explicit
        provenance does not track deleted generated model links, so deleted
        will always be empty.
        For inaccessible models, only a minimal information is returned.

        # Arguments
            training_dataset_version: Filter generated models based on the used training dataset version.

        # Returns
            `ProvenanceLinks`: Object containing the section of provenance graph requested.
        """
        return self._feature_view_engine.get_models_provenance(
            self, training_dataset_version=training_dataset_version
        )

    def delete_tag(self, name: str) -> None:
        """Delete a tag attached to a feature view.

        !!! example
            ```python
            # get feature store instance
            fs = ...

            # get feature view instance
            feature_view = fs.get_feature_view(...)

            # delete a tag
            feature_view.delete_tag('name_of_tag')
            ```

        # Arguments
            name: Name of the tag to be removed.

        # Raises
            `hsfs.client.exceptions.RestAPIError` in case the backend fails to delete the tag.
        """
        return self._feature_view_engine.delete_tag(self, name)

    def update_last_accessed_training_dataset(self, version):
        if self._last_accessed_training_dataset is not None:
            _logger.info(
                f"Provenance cached data - overwriting last accessed/created training dataset from {self._last_accessed_training_dataset} to {version}."
            )
        self._last_accessed_training_dataset = version

    @usage.method_logger
    def create_training_data(
        self,
        start_time: Optional[Union[str, int, datetime, date]] = "",
        end_time: Optional[Union[str, int, datetime, date]] = "",
        storage_connector: Optional[storage_connector.StorageConnector] = None,
        location: Optional[str] = "",
        description: Optional[str] = "",
        extra_filter: Optional[Union[filter.Filter, filter.Logic]] = None,
        data_format: Optional[str] = "parquet",
        coalesce: Optional[bool] = False,
        seed: Optional[int] = None,
        statistics_config: Optional[Union[StatisticsConfig, bool, dict]] = None,
        write_options: Optional[Dict[Any, Any]] = None,
        spine: Optional[SplineDataFrameTypes] = None,
        primary_key: bool = False,
        event_time: bool = False,
        training_helper_columns: bool = False,
        **kwargs,
    ) -> Tuple[int, job.Job]:
        """Create the metadata for a training dataset and save the corresponding training data into `location`.
        The training data can be retrieved by calling `feature_view.get_training_data`.

        !!! example "Create training dataset"
            ```python
            # get feature store instance
            fs = ...

            # get feature view instance
            feature_view = fs.get_feature_view(...)

            # create a training dataset
            version, job = feature_view.create_training_data(
                description='Description of a dataset',
                data_format='csv',
                # async creation in order not to wait till finish of the job
                write_options={"wait_for_job": False}
            )
            ```

        !!! example "Create training data specifying date range  with dates as strings"
            ```python
            # get feature store instance
            fs = ...

            # get feature view instance
            feature_view = fs.get_feature_view(...)

            # set up dates
            start_time = "2022-01-01 00:00:00"
            end_time = "2022-06-06 23:59:59"

            # create a training dataset
            version, job = feature_view.create_training_data(
                start_time=start_time,
                end_time=end_time,
                description='Description of a dataset',
                # you can have different data formats such as csv, tsv, tfrecord, parquet and others
                data_format='csv'
            )

            # When we want to read the training data, we need to supply the training data version returned by the create_training_data method:
            X_train, X_test, y_train, y_test = feature_view.get_training_data(version)
            ```

        !!! example "Create training data specifying date range  with dates as datetime objects"
            ```python
            # get feature store instance
            fs = ...

            # get feature view instance
            feature_view = fs.get_feature_view(...)

            # set up dates
            from datetime import datetime
            date_format = "%Y-%m-%d %H:%M:%S"

            start_time = datetime.strptime("2022-01-01 00:00:00", date_format)
            end_time = datetime.strptime("2022-06-06 23:59:59", date_format)

            # create a training dataset
            version, job = feature_view.create_training_data(
                start_time=start_time,
                end_time=end_time,
                description='Description of a dataset',
                # you can have different data formats such as csv, tsv, tfrecord, parquet and others
                data_format='csv'
            )
            ```

        !!! example "Write training dataset to external storage"
            ```python
            # get feature store instance
            fs = ...

            # get feature view instance
            feature_view = fs.get_feature_view(...)

            # get storage connector instance
            external_storage_connector = fs.get_storage_connector("storage_connector_name")

            # create a train-test split dataset
            version, job = feature_view.create_training_data(
                start_time=...,
                end_time=...,
                storage_connector = external_storage_connector,
                description=...,
                # you can have different data formats such as csv, tsv, tfrecord, parquet and others
                data_format=...
            )
            ```

        !!! info "Data Formats"
            The feature store currently supports the following data formats for
            training datasets:

            1. tfrecord
            2. csv
            3. tsv
            4. parquet
            5. avro
            6. orc

            Currently not supported petastorm, hdf5 and npy file formats.

        !!! warning "Spine Groups/Dataframes"
            Spine groups and dataframes are currently only supported with the Spark engine and
            Spark dataframes.

        # Arguments
            start_time: Start event time for the training dataset query, inclusive. Optional. Strings should
                be formatted in one of the following formats `%Y-%m-%d`, `%Y-%m-%d %H`, `%Y-%m-%d %H:%M`, `%Y-%m-%d %H:%M:%S`,
                or `%Y-%m-%d %H:%M:%S.%f`. Int, i.e Unix Epoch should be in seconds.
            end_time: End event time for the training dataset query, exclusive. Optional. Strings should
                be formatted in one of the following formats `%Y-%m-%d`, `%Y-%m-%d %H`, `%Y-%m-%d %H:%M`, `%Y-%m-%d %H:%M:%S`,
                or `%Y-%m-%d %H:%M:%S.%f`. Int, i.e Unix Epoch should be in seconds.
            storage_connector: Storage connector defining the sink location for the
                training dataset, defaults to `None`, and materializes training dataset
                on HopsFS.
            location: Path to complement the sink storage connector with, e.g if the
                storage connector points to an S3 bucket, this path can be used to
                define a sub-directory inside the bucket to place the training dataset.
                Defaults to `""`, saving the training dataset at the root defined by the
                storage connector.
            description: A string describing the contents of the training dataset to
                improve discoverability for Data Scientists, defaults to empty string
                `""`.
            extra_filter: Additional filters to be attached to the training dataset.
                The filters will be also applied in `get_batch_data`.
            data_format: The data format used to save the training dataset,
                defaults to `"parquet"`-format.
            coalesce: If true the training dataset data will be coalesced into
                a single partition before writing. The resulting training dataset
                will be a single file per split. Default False.
            seed: Optionally, define a seed to create the random splits with, in order
                to guarantee reproducability, defaults to `None`.
            statistics_config: A configuration object, or a dictionary with keys
                "`enabled`" to generally enable descriptive statistics computation for
                this feature group, `"correlations`" to turn on feature correlation
                computation and `"histograms"` to compute feature value frequencies. The
                values should be booleans indicating the setting. To fully turn off
                statistics computation pass `statistics_config=False`. Defaults to
                `None` and will compute only descriptive statistics.
            write_options: Additional options as key/value pairs to pass to the execution engine.
                For spark engine: Dictionary of read options for Spark.
                When using the `python` engine, write_options can contain the
                following entries:
                * key `use_spark` and value `True` to materialize training dataset
                  with Spark instead of [Hopsworks Feature Query Service](https://docs.hopsworks.ai/latest/setup_installation/common/arrow_flight_duckdb/).
                * key `spark` and value an object of type
                [hsfs.core.job_configuration.JobConfiguration](../job_configuration)
                  to configure the Hopsworks Job used to compute the training dataset.
                * key `wait_for_job` and value `True` or `False` to configure
                  whether or not to the save call should return only
                  after the Hopsworks Job has finished. By default it waits.
                Defaults to `{}`.
            spine: Spine dataframe with primary key, event time and
                label column to use for point in time join when fetching features. Defaults to `None` and is only required
                when feature view was created with spine group in the feature query.
                It is possible to directly pass a spine group instead of a dataframe to overwrite the left side of the
                feature join, however, the same features as in the original feature group that is being replaced need to
                be available in the spine group.
            primary_key: whether to include primary key features or not.  Defaults to `False`, no primary key
                features.
            event_time: whether to include event time feature or not.  Defaults to `False`, no event time feature.
            training_helper_columns: whether to include training helper columns or not. Training helper columns are a
                list of feature names in the feature view, defined during its creation, that are not the part of the
                model schema itself but can be used during training as a helper for extra information.
                If training helper columns were not defined in the feature view then`training_helper_columns=True`
                will not have any effect. Defaults to `False`, no training helper columns.
        # Returns
            (td_version, `Job`): Tuple of training dataset version and job.
                When using the `python` engine, it returns the Hopsworks Job
                that was launched to create the training dataset.
        """
        td = training_dataset.TrainingDataset(
            name=self.name,
            version=None,
            event_start_time=start_time,
            event_end_time=end_time,
            description=description,
            data_format=data_format,
            storage_connector=storage_connector,
            location=location,
            featurestore_id=self._featurestore_id,
            splits={},
            seed=seed,
            statistics_config=statistics_config,
            coalesce=coalesce,
            extra_filter=extra_filter,
        )
        # td_job is used only if the python engine is used
        td, td_job = self._feature_view_engine.create_training_dataset(
            self,
            td,
            write_options or {},
            spine=spine,
            primary_keys=kwargs.get("primary_keys") or primary_key,
            event_time=event_time,
            training_helper_columns=training_helper_columns,
        )
        warnings.warn(
            "Incremented version to `{}`.".format(td.version),
            util.VersionWarning,
            stacklevel=1,
        )
        self.update_last_accessed_training_dataset(td.version)

        return td.version, td_job

    @usage.method_logger
    def create_train_test_split(
        self,
        test_size: Optional[float] = None,
        train_start: Optional[Union[str, int, datetime, date]] = "",
        train_end: Optional[Union[str, int, datetime, date]] = "",
        test_start: Optional[Union[str, int, datetime, date]] = "",
        test_end: Optional[Union[str, int, datetime, date]] = "",
        storage_connector: Optional[storage_connector.StorageConnector] = None,
        location: Optional[str] = "",
        description: Optional[str] = "",
        extra_filter: Optional[Union[filter.Filter, filter.Logic]] = None,
        data_format: Optional[str] = "parquet",
        coalesce: Optional[bool] = False,
        seed: Optional[int] = None,
        statistics_config: Optional[Union[StatisticsConfig, bool, dict]] = None,
        write_options: Optional[Dict[Any, Any]] = None,
        spine: Optional[SplineDataFrameTypes] = None,
        primary_key: bool = False,
        event_time: bool = False,
        training_helper_columns: bool = False,
        **kwargs,
    ) -> Tuple[int, job.Job]:
        """Create the metadata for a training dataset and save the corresponding training data into `location`.
        The training data is split into train and test set at random or according to time ranges.
        The training data can be retrieved by calling `feature_view.get_train_test_split`.

        !!! example "Create random splits"
            ```python
            # get feature store instance
            fs = ...

            # get feature view instance
            feature_view = fs.get_feature_view(...)

            # create a train-test split dataset
            version, job = feature_view.create_train_test_split(
                test_size=0.2,
                description='Description of a dataset',
                # you can have different data formats such as csv, tsv, tfrecord, parquet and others
                data_format='csv'
            )
            ```

        !!! example "Create time series splits by specifying date as string"
            ```python
            # get feature store instance
            fs = ...

            # get feature view instance
            feature_view = fs.get_feature_view(...)

            # set up dates
            train_start = "2022-01-01 00:00:00"
            train_end = "2022-06-06 23:59:59"
            test_start = "2022-06-07 00:00:00"
            test_end = "2022-12-25 23:59:59"

            # create a train-test split dataset
            version, job = feature_view.create_train_test_split(
                train_start=train_start,
                train_end=train_end,
                test_start=test_start,
                test_end=test_end,
                description='Description of a dataset',
                # you can have different data formats such as csv, tsv, tfrecord, parquet and others
                data_format='csv'
            )
            ```

        !!! example "Create time series splits by specifying date as datetime object"
            ```python
            # get feature store instance
            fs = ...

            # get feature view instance
            feature_view = fs.get_feature_view(...)

            # set up dates
            from datetime import datetime
            date_format = "%Y-%m-%d %H:%M:%S"

            train_start = datetime.strptime("2022-01-01 00:00:00", date_format)
            train_end = datetime.strptime("2022-06-06 23:59:59", date_format)
            test_start = datetime.strptime("2022-06-07 00:00:00", date_format)
            test_end = datetime.strptime("2022-12-25 23:59:59" , date_format)

            # create a train-test split dataset
            version, job = feature_view.create_train_test_split(
                train_start=train_start,
                train_end=train_end,
                test_start=test_start,
                test_end=test_end,
                description='Description of a dataset',
                # you can have different data formats such as csv, tsv, tfrecord, parquet and others
                data_format='csv'
            )
            ```

        !!! example "Write training dataset to external storage"
            ```python
            # get feature store instance
            fs = ...

            # get feature view instance
            feature_view = fs.get_feature_view(...)

            # get storage connector instance
            external_storage_connector = fs.get_storage_connector("storage_connector_name")

            # create a train-test split dataset
            version, job = feature_view.create_train_test_split(
                train_start=...,
                train_end=...,
                test_start=...,
                test_end=...,
                storage_connector = external_storage_connector,
                description=...,
                # you can have different data formats such as csv, tsv, tfrecord, parquet and others
                data_format=...
            )
            ```

        !!! info "Data Formats"
            The feature store currently supports the following data formats for
            training datasets:

            1. tfrecord
            2. csv
            3. tsv
            4. parquet
            5. avro
            6. orc

            Currently not supported petastorm, hdf5 and npy file formats.

        !!! warning "Warning, the following code will fail because category column contains sparse values and training dataset may not have all values available in test split."
            ```python
            import pandas as pd

            df = pd.DataFrame({
                'category_col':['category_a','category_b','category_c','category_d'],
                'numeric_col': [40,10,60,40]
            })

            feature_group = fs.get_or_create_feature_group(
                name='feature_group_name',
                version=1,
                primary_key=['category_col']
            )

            feature_group.insert(df)

            label_encoder = fs.get_transformation_function(name='label_encoder')

            feature_view = fs.create_feature_view(
                name='feature_view_name',
                query=feature_group.select_all(),
                transformation_functions={'category_col':label_encoder}
            )

            feature_view.create_train_test_split(
                test_size=0.5
            )
            # Output: KeyError: 'category_c'
            ```

        !!! warning "Spine Groups/Dataframes"
            Spine groups and dataframes are currently only supported with the Spark engine and
            Spark dataframes.

        # Arguments
            test_size: size of test set.
            train_start: Start event time for the train split query, inclusive. Strings should
                be formatted in one of the following formats `%Y-%m-%d`, `%Y-%m-%d %H`, `%Y-%m-%d %H:%M`, `%Y-%m-%d %H:%M:%S`,
                or `%Y-%m-%d %H:%M:%S.%f`. Int, i.e Unix Epoch should be in seconds.
            train_end: End event time for the train split query, exclusive. Strings should
                be formatted in one of the following formats `%Y-%m-%d`, `%Y-%m-%d %H`, `%Y-%m-%d %H:%M`, `%Y-%m-%d %H:%M:%S`,
                or `%Y-%m-%d %H:%M:%S.%f`. Int, i.e Unix Epoch should be in seconds.
            test_start: Start event time for the test split query, inclusive. Strings should
                be formatted in one of the following formats `%Y-%m-%d`, `%Y-%m-%d %H`, `%Y-%m-%d %H:%M`, `%Y-%m-%d %H:%M:%S`,
                or `%Y-%m-%d %H:%M:%S.%f`. Int, i.e Unix Epoch should be in seconds.
            test_end: End event time for the test split query, exclusive. Strings should
                be  formatted in one of the following ormats `%Y-%m-%d`, `%Y-%m-%d %H`, `%Y-%m-%d %H:%M`, `%Y-%m-%d %H:%M:%S`,
                or `%Y-%m-%d %H:%M:%S.%f`. Int, i.e Unix Epoch should be in seconds.
            storage_connector: Storage connector defining the sink location for the
                training dataset, defaults to `None`, and materializes training dataset
                on HopsFS.
            location: Path to complement the sink storage connector with, e.g if the
                storage connector points to an S3 bucket, this path can be used to
                define a sub-directory inside the bucket to place the training dataset.
                Defaults to `""`, saving the training dataset at the root defined by the
                storage connector.
            description: A string describing the contents of the training dataset to
                improve discoverability for Data Scientists, defaults to empty string
                `""`.
            extra_filter: Additional filters to be attached to the training dataset.
                The filters will be also applied in `get_batch_data`.
            data_format: The data format used to save the training dataset,
                defaults to `"parquet"`-format.
            coalesce: If true the training dataset data will be coalesced into
                a single partition before writing. The resulting training dataset
                will be a single file per split. Default False.
            seed: Optionally, define a seed to create the random splits with, in order
                to guarantee reproducability, defaults to `None`.
            statistics_config: A configuration object, or a dictionary with keys
                "`enabled`" to generally enable descriptive statistics computation for
                this feature group, `"correlations`" to turn on feature correlation
                computation and `"histograms"` to compute feature value frequencies. The
                values should be booleans indicating the setting. To fully turn off
                statistics computation pass `statistics_config=False`. Defaults to
                `None` and will compute only descriptive statistics.
            write_options: Additional options as key/value pairs to pass to the execution engine.
                For spark engine: Dictionary of read options for Spark.
                When using the `python` engine, write_options can contain the
                following entries:
                * key `use_spark` and value `True` to materialize training dataset
                  with Spark instead of [Hopsworks Feature Query Service](https://docs.hopsworks.ai/latest/setup_installation/common/arrow_flight_duckdb/).
                * key `spark` and value an object of type
                [hsfs.core.job_configuration.JobConfiguration](../job_configuration)
                  to configure the Hopsworks Job used to compute the training dataset.
                * key `wait_for_job` and value `True` or `False` to configure
                  whether or not to the save call should return only
                  after the Hopsworks Job has finished. By default it waits.
                Defaults to `{}`.
            spine: Spine dataframe with primary key, event time and
                label column to use for point in time join when fetching features. Defaults to `None` and is only required
                when feature view was created with spine group in the feature query.
                It is possible to directly pass a spine group instead of a dataframe to overwrite the left side of the
                feature join, however, the same features as in the original feature group that is being replaced need to
                be available in the spine group.
            primary_key: whether to include primary key features or not.  Defaults to `False`, no primary key
                features.
            event_time: whether to include event time feature or not.  Defaults to `False`, no event time feature.
            training_helper_columns: whether to include training helper columns or not.
                Training helper columns are a list of feature names in the feature view, defined during its creation,
                that are not the part of the model schema itself but can be used during training as a helper for
                extra information. If training helper columns were not defined in the feature view
                then`training_helper_columns=True` will not have any effect. Defaults to `False`, no training helper
                columns.
        # Returns
            (td_version, `Job`): Tuple of training dataset version and job.
                When using the `python` engine, it returns the Hopsworks Job
                that was launched to create the training dataset.
        """

        self._validate_train_test_split(
            test_size=test_size, train_end=train_end, test_start=test_start
        )
        td = training_dataset.TrainingDataset(
            name=self.name,
            version=None,
            test_size=test_size,
            time_split_size=2,
            train_start=train_start,
            train_end=train_end,
            test_start=test_start,
            test_end=test_end,
            description=description,
            data_format=data_format,
            storage_connector=storage_connector,
            location=location,
            featurestore_id=self._featurestore_id,
            splits={},
            seed=seed,
            statistics_config=statistics_config,
            coalesce=coalesce,
            extra_filter=extra_filter,
        )
        # td_job is used only if the python engine is used
        td, td_job = self._feature_view_engine.create_training_dataset(
            self,
            td,
            write_options or {},
            spine=spine,
            primary_keys=kwargs.get("primary_keys") or primary_key,
            event_time=event_time,
            training_helper_columns=training_helper_columns,
        )
        warnings.warn(
            "Incremented version to `{}`.".format(td.version),
            util.VersionWarning,
            stacklevel=1,
        )
        self.update_last_accessed_training_dataset(td.version)
        return td.version, td_job

    @usage.method_logger
    def create_train_validation_test_split(
        self,
        validation_size: Optional[float] = None,
        test_size: Optional[float] = None,
        train_start: Optional[Union[str, int, datetime, date]] = "",
        train_end: Optional[Union[str, int, datetime, date]] = "",
        validation_start: Optional[Union[str, int, datetime, date]] = "",
        validation_end: Optional[Union[str, int, datetime, date]] = "",
        test_start: Optional[Union[str, int, datetime, date]] = "",
        test_end: Optional[Union[str, int, datetime, date]] = "",
        storage_connector: Optional[storage_connector.StorageConnector] = None,
        location: Optional[str] = "",
        description: Optional[str] = "",
        extra_filter: Optional[Union[filter.Filter, filter.Logic]] = None,
        data_format: Optional[str] = "parquet",
        coalesce: Optional[bool] = False,
        seed: Optional[int] = None,
        statistics_config: Optional[Union[StatisticsConfig, bool, dict]] = None,
        write_options: Optional[Dict[Any, Any]] = None,
        spine: Optional[SplineDataFrameTypes] = None,
        primary_key: bool = False,
        event_time: bool = False,
        training_helper_columns: bool = False,
        **kwargs,
    ) -> Tuple[int, job.Job]:
        """Create the metadata for a training dataset and save the corresponding training data into `location`.
        The training data is split into train, validation, and test set at random or according to time range.
        The training data can be retrieved by calling `feature_view.get_train_validation_test_split`.

        !!! example "Create random splits"
            ```python
            # get feature store instance
            fs = ...

            # get feature view instance
            feature_view = fs.get_feature_view(...)

            # create a train-validation-test split dataset
            version, job = feature_view.create_train_validation_test_split(
                validation_size=0.3,
                test_size=0.2,
                description='Description of a dataset',
                data_format='csv'
            )
            ```

        !!! example "Create time series splits by specifying date as string"
            ```python
            # get feature store instance
            fs = ...

            # get feature view instance
            feature_view = fs.get_feature_view(...)

            # set up dates
            train_start = "2022-01-01 00:00:00"
            train_end = "2022-06-01 23:59:59"
            validation_start = "2022-06-02 00:00:00"
            validation_end = "2022-07-01 23:59:59"
            test_start = "2022-07-02 00:00:00"
            test_end = "2022-08-01 23:59:59"

            # create a train-validation-test split dataset
            version, job = feature_view.create_train_validation_test_split(
                train_start=train_start,
                train_end=train_end,
                validation_start=validation_start,
                validation_end=validation_end,
                test_start=test_start,
                test_end=test_end,
                description='Description of a dataset',
                # you can have different data formats such as csv, tsv, tfrecord, parquet and others
                data_format='csv'
            )
            ```

        !!! example "Create time series splits by specifying date as datetime object"
            ```python
            # get feature store instance
            fs = ...

            # get feature view instance
            feature_view = fs.get_feature_view(...)

            # set up dates
            from datetime import datetime
            date_format = "%Y-%m-%d %H:%M:%S"

            train_start = datetime.strptime("2022-01-01 00:00:00", date_format)
            train_end = datetime.strptime("2022-06-06 23:59:59", date_format)
            validation_start = datetime.strptime("2022-06-02 00:00:00", date_format)
            validation_end = datetime.strptime("2022-07-01 23:59:59", date_format)
            test_start = datetime.strptime("2022-06-07 00:00:00", date_format)
            test_end = datetime.strptime("2022-12-25 23:59:59", date_format)

            # create a train-validation-test split dataset
            version, job = feature_view.create_train_validation_test_split(
                train_start=train_start,
                train_end=train_end,
                validation_start=validation_start,
                validation_end=validation_end,
                test_start=test_start,
                test_end=test_end,
                description='Description of a dataset',
                # you can have different data formats such as csv, tsv, tfrecord, parquet and others
                data_format='csv'
            )
            ```

        !!! example "Write training dataset to external storage"
            ```python
            # get feature store instance
            fs = ...

            # get feature view instance
            feature_view = fs.get_feature_view(...)

            # get storage connector instance
            external_storage_connector = fs.get_storage_connector("storage_connector_name")

            # create a train-validation-test split dataset
            version, job = feature_view.create_train_validation_test_split(
                train_start=...,
                train_end=...,
                validation_start=...,
                validation_end=...,
                test_start=...,
                test_end=...,
                description=...,
                storage_connector = external_storage_connector,
                # you can have different data formats such as csv, tsv, tfrecord, parquet and others
                data_format=...
            )
            ```

        !!! info "Data Formats"
            The feature store currently supports the following data formats for
            training datasets:

            1. tfrecord
            2. csv
            3. tsv
            4. parquet
            5. avro
            6. orc

            Currently not supported petastorm, hdf5 and npy file formats.

        !!! warning "Spine Groups/Dataframes"
            Spine groups and dataframes are currently only supported with the Spark engine and
            Spark dataframes.

        # Arguments
            validation_size: size of validation set.
            test_size: size of test set.
            train_start: Start event time for the train split query, inclusive. Strings should
                be formatted in one of the following formats `%Y-%m-%d`, `%Y-%m-%d %H`, `%Y-%m-%d %H:%M`, `%Y-%m-%d %H:%M:%S`,
                or `%Y-%m-%d %H:%M:%S.%f`. Int, i.e Unix Epoch should be in seconds.
            train_end: End event time for the train split query, exclusive. Strings should
                be formatted in one of the following formats `%Y-%m-%d`, `%Y-%m-%d %H`, `%Y-%m-%d %H:%M`, `%Y-%m-%d %H:%M:%S`,
                or `%Y-%m-%d %H:%M:%S.%f`. Int, i.e Unix Epoch should be in seconds.
            validation_start: Start event time for the validation split query, inclusive. Strings
                should be formatted in one of the following formats `%Y-%m-%d`, `%Y-%m-%d %H`, `%Y-%m-%d %H:%M`, `%Y-%m-%d %H:%M:%S`,
                or `%Y-%m-%d %H:%M:%S.%f`. Int, i.e Unix Epoch should be in seconds.
            validation_end: End event time for the validation split query, exclusive. Strings
                should be formatted in one of the following formats `%Y-%m-%d`, `%Y-%m-%d %H`, `%Y-%m-%d %H:%M`, `%Y-%m-%d %H:%M:%S`,
                or `%Y-%m-%d %H:%M:%S.%f`. Int, i.e Unix Epoch should be in seconds.
            test_start: Start event time for the test split query, inclusive. Strings should
                be formatted in one of the following formats `%Y-%m-%d`, `%Y-%m-%d %H`, `%Y-%m-%d %H:%M`, `%Y-%m-%d %H:%M:%S`,
                or `%Y-%m-%d %H:%M:%S.%f`. Int, i.e Unix Epoch should be in seconds.
            test_end: End event time for the test split query, exclusive. Strings should
                be formatted in one of the following formats `%Y-%m-%d`, `%Y-%m-%d %H`, `%Y-%m-%d %H:%M`, `%Y-%m-%d %H:%M:%S`,
                or `%Y-%m-%d %H:%M:%S.%f`. Int, i.e Unix Epoch should be in seconds.
            storage_connector: Storage connector defining the sink location for the
                training dataset, defaults to `None`, and materializes training dataset
                on HopsFS.
            location: Path to complement the sink storage connector with, e.g if the
                storage connector points to an S3 bucket, this path can be used to
                define a sub-directory inside the bucket to place the training dataset.
                Defaults to `""`, saving the training dataset at the root defined by the
                storage connector.
            description: A string describing the contents of the training dataset to
                improve discoverability for Data Scientists, defaults to empty string
                `""`.
            extra_filter: Additional filters to be attached to the training dataset.
                The filters will be also applied in `get_batch_data`.
            data_format: The data format used to save the training dataset,
                defaults to `"parquet"`-format.
            coalesce: If true the training dataset data will be coalesced into
                a single partition before writing. The resulting training dataset
                will be a single file per split. Default False.
            seed: Optionally, define a seed to create the random splits with, in order
                to guarantee reproducability, defaults to `None`.
            statistics_config: A configuration object, or a dictionary with keys
                "`enabled`" to generally enable descriptive statistics computation for
                this feature group, `"correlations`" to turn on feature correlation
                computation and `"histograms"` to compute feature value frequencies. The
                values should be booleans indicating the setting. To fully turn off
                statistics computation pass `statistics_config=False`. Defaults to
                `None` and will compute only descriptive statistics.
            write_options: Additional options as key/value pairs to pass to the execution engine.
                For spark engine: Dictionary of read options for Spark.
                When using the `python` engine, write_options can contain the
                following entries:
                * key `use_spark` and value `True` to materialize training dataset
                  with Spark instead of [Hopsworks Feature Query Service](https://docs.hopsworks.ai/latest/setup_installation/common/arrow_flight_duckdb/).
                * key `spark` and value an object of type
                [hsfs.core.job_configuration.JobConfiguration](../job_configuration)
                  to configure the Hopsworks Job used to compute the training dataset.
                * key `wait_for_job` and value `True` or `False` to configure
                  whether or not to the save call should return only
                  after the Hopsworks Job has finished. By default it waits.
                Defaults to `{}`.
            spine: Spine dataframe with primary key, event time and
                label column to use for point in time join when fetching features. Defaults to `None` and is only required
                when feature view was created with spine group in the feature query.
                It is possible to directly pass a spine group instead of a dataframe to overwrite the left side of the
                feature join, however, the same features as in the original feature group that is being replaced need to
                be available in the spine group.
            primary_key: whether to include primary key features or not.  Defaults to `False`, no primary key
                features.
            event_time: whether to include event time feature or not.  Defaults to `False`, no event time feature.
            training_helper_columns: whether to include training helper columns or not.
                Training helper columns are a list of feature names in the feature view, defined during its creation,
                that are not the part of the model schema itself but can be used during training as a helper for
                extra information. If training helper columns were not defined in the feature view
                then`training_helper_columns=True` will not have any effect. Defaults to `False`, no training helper
                columns.
        # Returns
            (td_version, `Job`): Tuple of training dataset version and job.
                When using the `python` engine, it returns the Hopsworks Job
                that was launched to create the training dataset.
        """

        self._validate_train_validation_test_split(
            validation_size=validation_size,
            test_size=test_size,
            train_end=train_end,
            validation_start=validation_start,
            validation_end=validation_end,
            test_start=test_start,
        )
        td = training_dataset.TrainingDataset(
            name=self.name,
            version=None,
            validation_size=validation_size,
            test_size=test_size,
            time_split_size=3,
            train_start=train_start,
            train_end=train_end,
            validation_start=validation_start,
            validation_end=validation_end,
            test_start=test_start,
            test_end=test_end,
            description=description,
            data_format=data_format,
            storage_connector=storage_connector,
            location=location,
            featurestore_id=self._featurestore_id,
            splits={},
            seed=seed,
            statistics_config=statistics_config,
            coalesce=coalesce,
            extra_filter=extra_filter,
        )
        # td_job is used only if the python engine is used
        td, td_job = self._feature_view_engine.create_training_dataset(
            self,
            td,
            write_options or {},
            spine=spine,
            primary_keys=kwargs.get("primary_keys") or primary_key,
            event_time=event_time,
            training_helper_columns=training_helper_columns,
        )
        warnings.warn(
            "Incremented version to `{}`.".format(td.version),
            util.VersionWarning,
            stacklevel=1,
        )
        self.update_last_accessed_training_dataset(td.version)

        return td.version, td_job

    @usage.method_logger
    def recreate_training_dataset(
        self,
        training_dataset_version: int,
        statistics_config: Optional[Union[StatisticsConfig, bool, dict]] = None,
        write_options: Optional[Dict[Any, Any]] = None,
        spine: Optional[SplineDataFrameTypes] = None,
    ) -> job.Job:
        """
        Recreate a training dataset.

        !!! example
            ```python
            # get feature store instance
            fs = ...

            # get feature view instance
            feature_view = fs.get_feature_view(...)

            # recreate a training dataset that has been deleted
            feature_view.recreate_training_dataset(training_dataset_version=1)
            ```

        !!! info
            If a materialised training data has deleted. Use `recreate_training_dataset()` to
            recreate the training data.

        !!! warning "Spine Groups/Dataframes"
            Spine groups and dataframes are currently only supported with the Spark engine and
            Spark dataframes.

        # Arguments
            training_dataset_version: training dataset version
            statistics_config: A configuration object, or a dictionary with keys
                "`enabled`" to generally enable descriptive statistics computation for
                this feature group, `"correlations`" to turn on feature correlation
                computation and `"histograms"` to compute feature value frequencies. The
                values should be booleans indicating the setting. To fully turn off
                statistics computation pass `statistics_config=False`. Defaults to
                `None` and will compute only descriptive statistics.
            write_options: Additional options as key/value pairs to pass to the execution engine.
                For spark engine: Dictionary of read options for Spark.
                When using the `python` engine, write_options can contain the
                following entries:
                * key `use_spark` and value `True` to materialize training dataset
                  with Spark instead of [Hopsworks Feature Query Service](https://docs.hopsworks.ai/latest/setup_installation/common/arrow_flight_duckdb/).
                * key `spark` and value an object of type
                [hsfs.core.job_configuration.JobConfiguration](../job_configuration)
                  to configure the Hopsworks Job used to compute the training dataset.
                * key `wait_for_job` and value `True` or `False` to configure
                  whether or not to the save call should return only
                  after the Hopsworks Job has finished. By default it waits.
                Defaults to `{}`.
            spine: Spine dataframe with primary key, event time and
                label column to use for point in time join when fetching features. Defaults to `None` and is only required
                when feature view was created with spine group in the feature query.
                It is possible to directly pass a spine group instead of a dataframe to overwrite the left side of the
                feature join, however, the same features as in the original feature group that is being replaced need to
                be available in the spine group.

        # Returns
            `Job`: When using the `python` engine, it returns the Hopsworks Job
                that was launched to create the training dataset.
        """
        td, td_job = self._feature_view_engine.recreate_training_dataset(
            self,
            training_dataset_version=training_dataset_version,
            statistics_config=statistics_config,
            user_write_options=write_options or {},
            spine=spine,
        )
        self.update_last_accessed_training_dataset(td.version)

        return td_job

    @usage.method_logger
    def training_data(
        self,
        start_time: Optional[Union[str, int, datetime, date]] = None,
        end_time: Optional[Union[str, int, datetime, date]] = None,
        description: Optional[str] = "",
        extra_filter: Optional[Union[filter.Filter, filter.Logic]] = None,
        statistics_config: Optional[Union[StatisticsConfig, bool, dict]] = None,
        read_options: Optional[Dict[Any, Any]] = None,
        spine: Optional[SplineDataFrameTypes] = None,
        primary_key: bool = False,
        event_time: bool = False,
        training_helper_columns: bool = False,
        dataframe_type: Optional[str] = "default",
        **kwargs,
    ) -> Tuple[
        TrainingDatasetDataFrameTypes,
        Optional[TrainingDatasetDataFrameTypes],  # optional label DataFrame
    ]:
        """
        Create the metadata for a training dataset and get the corresponding training data from the offline feature store.
        This returns the training data in memory and does not materialise data in storage.
        The training data can be recreated by calling `feature_view.get_training_data` with the metadata created.

        !!! example "Create random splits"
            ```python
            # get feature store instance
            fs = ...

            # get feature view instance
            feature_view = fs.get_feature_view(...)

            # get training data
            features_df, labels_df  = feature_view.training_data(
                description='Descriprion of a dataset',
            )
            ```

        !!! example "Create time-series based splits"
            ```python
            # get feature store instance
            fs = ...

            # get feature view instance
            feature_view = fs.get_feature_view(...)

            # set up a date
            start_time = "2022-05-01 00:00:00"
            end_time = "2022-06-04 23:59:59"
            # you can also pass dates as datetime objects

            # get training data
            features_df, labels_df = feature_view.training_data(
                start_time=start_time,
                end_time=end_time,
                description='Description of a dataset'
            )
            ```

        !!! warning "Spine Groups/Dataframes"
            Spine groups and dataframes are currently only supported with the Spark engine and
            Spark dataframes.

        # Arguments
            start_time: Start event time for the training dataset query, inclusive. Strings should
            be formatted in one of the following
                formats `%Y-%m-%d`, `%Y-%m-%d %H`, `%Y-%m-%d %H:%M`, `%Y-%m-%d %H:%M:%S`,
                or `%Y-%m-%d %H:%M:%S.%f`. Int, i.e Unix Epoch should be in seconds.
            end_time: End event time for the training dataset query, exclusive. Strings should be
            formatted in one of the following
                formats `%Y-%m-%d`, `%Y-%m-%d %H`, `%Y-%m-%d %H:%M`, `%Y-%m-%d %H:%M:%S`,
                or `%Y-%m-%d %H:%M:%S.%f`. Int, i.e Unix Epoch should be in seconds.
            description: A string describing the contents of the training dataset to
                improve discoverability for Data Scientists, defaults to empty string
                `""`.
            extra_filter: Additional filters to be attached to the training dataset.
                The filters will be also applied in `get_batch_data`.
            statistics_config: A configuration object, or a dictionary with keys
                "`enabled`" to generally enable descriptive statistics computation for
                this feature group, `"correlations`" to turn on feature correlation
                computation and `"histograms"` to compute feature value frequencies. The
                values should be booleans indicating the setting. To fully turn off
                statistics computation pass `statistics_config=False`. Defaults to
                `None` and will compute only descriptive statistics.
            read_options: Additional options as key/value pairs to pass to the execution engine.
                For spark engine: Dictionary of read options for Spark.
                When using the `python` engine, read_options can contain the
                following entries:
                * key `"arrow_flight_config"` to pass a dictionary of arrow flight configurations.
                  For example: `{"arrow_flight_config": {"timeout": 900}}`.
                * key `spark` and value an object of type
                  [hsfs.core.job_configuration.JobConfiguration](../job_configuration)
                  to configure the Hopsworks Job used to compute the training dataset.
                Defaults to `{}`.
            spine: Spine dataframe with primary key, event time and
                label column to use for point in time join when fetching features. Defaults to `None` and is only required
                when feature view was created with spine group in the feature query.
                It is possible to directly pass a spine group instead of a dataframe to overwrite the left side of the
                feature join, however, the same features as in the original feature group that is being replaced need to
                be available in the spine group.
            primary_key: whether to include primary key features or not.  Defaults to `False`, no primary key
                features.
            event_time: whether to include event time feature or not.  Defaults to `False`, no event time feature.
            training_helper_columns: whether to include training helper columns or not.
                Training helper columns are a list of feature names in the feature view, defined during its creation,
                that are not the part of the model schema itself but can be used during training as a helper for
                extra information. If training helper columns were not defined in the feature view
                then`training_helper_columns=True` will not have any effect. Defaults to `False`, no training helper
                columns.
            dataframe_type: str, optional. The type of the returned dataframe.
                Possible values are `"default"`, `"spark"`,`"pandas"`, `"polars"`, `"numpy"` or `"python"`.
                Defaults to "default", which maps to Spark dataframe for the Spark Engine and Pandas dataframe for the Python engine.
        # Returns
            (X, y): Tuple of dataframe of features and labels. If there are no labels, y returns `None`.
        """
        td = training_dataset.TrainingDataset(
            name=self.name,
            version=None,
            splits={},
            event_start_time=start_time,
            event_end_time=end_time,
            description=description,
            storage_connector=None,
            featurestore_id=self._featurestore_id,
            data_format="tsv",
            location="",
            statistics_config=statistics_config,
            training_dataset_type=training_dataset.TrainingDataset.IN_MEMORY,
            extra_filter=extra_filter,
        )
        td, df = self._feature_view_engine.get_training_data(
            self,
            read_options,
            training_dataset_obj=td,
            spine=spine,
            primary_keys=kwargs.get("primary_keys") or primary_key,
            event_time=event_time,
            training_helper_columns=training_helper_columns,
            dataframe_type=dataframe_type,
        )
        warnings.warn(
            "Incremented version to `{}`.".format(td.version),
            util.VersionWarning,
            stacklevel=1,
        )
        self.update_last_accessed_training_dataset(td.version)
        return df

    @usage.method_logger
    def train_test_split(
        self,
        test_size: Optional[float] = None,
        train_start: Optional[Union[str, int, datetime, date]] = "",
        train_end: Optional[Union[str, int, datetime, date]] = "",
        test_start: Optional[Union[str, int, datetime, date]] = "",
        test_end: Optional[Union[str, int, datetime, date]] = "",
        description: Optional[str] = "",
        extra_filter: Optional[Union[filter.Filter, filter.Logic]] = None,
        statistics_config: Optional[Union[StatisticsConfig, bool, dict]] = None,
        read_options: Optional[Dict[Any, Any]] = None,
        spine: Optional[SplineDataFrameTypes] = None,
        primary_key: bool = False,
        event_time: bool = False,
        training_helper_columns: bool = False,
        dataframe_type: Optional[str] = "default",
        **kwargs,
    ) -> Tuple[
        TrainingDatasetDataFrameTypes,
        TrainingDatasetDataFrameTypes,
        Optional[TrainingDatasetDataFrameTypes],
        Optional[TrainingDatasetDataFrameTypes],
    ]:
        """
        Create the metadata for a training dataset and get the corresponding training data from the offline feature store.
        This returns the training data in memory and does not materialise data in storage.
        The training data is split into train and test set at random or according to time ranges.
        The training data can be recreated by calling `feature_view.get_train_test_split` with the metadata created.

        !!! example "Create random train/test splits"
            ```python
            # get feature store instance
            fs = ...

            # get feature view instance
            feature_view = fs.get_feature_view(...)

            # get training data
            X_train, X_test, y_train, y_test = feature_view.train_test_split(
                test_size=0.2
            )
            ```

        !!! example "Create time-series train/test splits"
            ```python
            # get feature store instance
            fs = ...

            # get feature view instance
            feature_view = fs.get_feature_view(...)

            # set up dates
            train_start = "2022-05-01 00:00:00"
            train_end = "2022-06-04 23:59:59"
            test_start = "2022-07-01 00:00:00"
            test_end= "2022-08-04 23:59:59"
            # you can also pass dates as datetime objects

            # get training data
            X_train, X_test, y_train, y_test = feature_view.train_test_split(
                train_start=train_start,
                train_end=train_end,
                test_start=test_start,
                test_end=test_end,
                description='Description of a dataset'
            )
            ```

        !!! warning "Spine Groups/Dataframes"
            Spine groups and dataframes are currently only supported with the Spark engine and
            Spark dataframes.

        # Arguments
            test_size: size of test set. Should be between 0 and 1.
            train_start: Start event time for the train split query, inclusive. Strings should
                be formatted in one of the following formats `%Y-%m-%d`, `%Y-%m-%d %H`, `%Y-%m-%d %H:%M`, `%Y-%m-%d %H:%M:%S`,
                or `%Y-%m-%d %H:%M:%S.%f`.
            train_end: End event time for the train split query, exclusive. Strings should
                be formatted in one of the following formats `%Y-%m-%d`, `%Y-%m-%d %H`, `%Y-%m-%d %H:%M`, `%Y-%m-%d %H:%M:%S`,
                or `%Y-%m-%d %H:%M:%S.%f`. Int, i.e Unix Epoch should be in seconds.
            test_start: Start event time for the test split query, inclusive. Strings should
                be formatted in one of the following formats `%Y-%m-%d`, `%Y-%m-%d %H`, `%Y-%m-%d %H:%M`, `%Y-%m-%d %H:%M:%S`,
                or `%Y-%m-%d %H:%M:%S.%f`. Int, i.e Unix Epoch should be in seconds.
            test_end: End event time for the test split query, exclusive. Strings should
                be formatted in one of the following formats `%Y-%m-%d`, `%Y-%m-%d %H`, `%Y-%m-%d %H:%M`, `%Y-%m-%d %H:%M:%S`,
                or `%Y-%m-%d %H:%M:%S.%f`. Int, i.e Unix Epoch should be in seconds.
            description: A string describing the contents of the training dataset to
                improve discoverability for Data Scientists, defaults to empty string
                `""`.
            extra_filter: Additional filters to be attached to the training dataset.
                The filters will be also applied in `get_batch_data`.
            statistics_config: A configuration object, or a dictionary with keys
                "`enabled`" to generally enable descriptive statistics computation for
                this feature group, `"correlations`" to turn on feature correlation
                computation and `"histograms"` to compute feature value frequencies. The
                values should be booleans indicating the setting. To fully turn off
                statistics computation pass `statistics_config=False`. Defaults to
                `None` and will compute only descriptive statistics.
            read_options: Additional options as key/value pairs to pass to the execution engine.
                For spark engine: Dictionary of read options for Spark.
                When using the `python` engine, read_options can contain the
                following entries:
                * key `"arrow_flight_config"` to pass a dictionary of arrow flight configurations.
                  For example: `{"arrow_flight_config": {"timeout": 900}}`
                * key `spark` and value an object of type
                  [hsfs.core.job_configuration.JobConfiguration](../job_configuration)
                  to configure the Hopsworks Job used to compute the training dataset.
                Defaults to `{}`.
            spine: Spine dataframe with primary key, event time and
                label column to use for point in time join when fetching features. Defaults to `None` and is only required
                when feature view was created with spine group in the feature query.
                It is possible to directly pass a spine group instead of a dataframe to overwrite the left side of the
                feature join, however, the same features as in the original feature group that is being replaced need to
                be available in the spine group.
            primary_key: whether to include primary key features or not.  Defaults to `False`, no primary key
                features.
            event_time: whether to include event time feature or not.  Defaults to `False`, no event time feature.
            training_helper_columns: whether to include training helper columns or not.
                Training helper columns are a list of feature names in the feature view, defined during its creation,
                that are not the part of the model schema itself but can be used during training as a helper for
                extra information. If training helper columns were not defined in the feature view
                then`training_helper_columns=True` will not have any effect. Defaults to `False`, no training helper
                columns.
            dataframe_type: str, optional. The type of the returned dataframe.
                Possible values are `"default"`, `"spark"`,`"pandas"`, `"polars"`, `"numpy"` or `"python"`.
                Defaults to "default", which maps to Spark dataframe for the Spark Engine and Pandas dataframe for the Python engine.
        # Returns
            (X_train, X_test, y_train, y_test):
                Tuple of dataframe of features and labels
        """
        self._validate_train_test_split(
            test_size=test_size, train_end=train_end, test_start=test_start
        )
        td = training_dataset.TrainingDataset(
            name=self.name,
            version=None,
            splits={},
            test_size=test_size,
            train_start=train_start,
            train_end=train_end,
            test_start=test_start,
            test_end=test_end,
            time_split_size=2,
            description=description,
            storage_connector=None,
            featurestore_id=self._featurestore_id,
            data_format="tsv",
            location="",
            statistics_config=statistics_config,
            training_dataset_type=training_dataset.TrainingDataset.IN_MEMORY,
            extra_filter=extra_filter,
        )
        td, df = self._feature_view_engine.get_training_data(
            self,
            read_options,
            training_dataset_obj=td,
            splits=[TrainingDatasetSplit.TRAIN, TrainingDatasetSplit.TEST],
            spine=spine,
            primary_keys=kwargs.get("primary_keys") or primary_key,
            event_time=event_time,
            training_helper_columns=training_helper_columns,
            dataframe_type=dataframe_type,
        )
        warnings.warn(
            "Incremented version to `{}`.".format(td.version),
            util.VersionWarning,
            stacklevel=1,
        )
        self.update_last_accessed_training_dataset(td.version)
        return df

    @staticmethod
    def _validate_train_test_split(
        test_size: Optional[float],
        train_end: Optional[Union[str, int, datetime, date]],
        test_start: Optional[Union[str, int, datetime, date]],
    ) -> None:
        if not ((test_size and 0 < test_size < 1) or (train_end or test_start)):
            raise ValueError(
                "Invalid split input."
                " You should specify either `test_size` or (`train_end` or `test_start`)."
                " `test_size` should be between 0 and 1 if specified."
            )

    @usage.method_logger
    def train_validation_test_split(
        self,
        validation_size: Optional[float] = None,
        test_size: Optional[float] = None,
        train_start: Optional[Union[str, int, datetime, date]] = "",
        train_end: Optional[Union[str, int, datetime, date]] = "",
        validation_start: Optional[Union[str, int, datetime, date]] = "",
        validation_end: Optional[Union[str, int, datetime, date]] = "",
        test_start: Optional[Union[str, int, datetime, date]] = "",
        test_end: Optional[Union[str, int, datetime, date]] = "",
        description: Optional[str] = "",
        extra_filter: Optional[Union[filter.Filter, filter.Logic]] = None,
        statistics_config: Optional[Union[StatisticsConfig, bool, dict]] = None,
        read_options: Optional[Dict[Any, Any]] = None,
        spine: Optional[SplineDataFrameTypes] = None,
        primary_key: bool = False,
        event_time: bool = False,
        training_helper_columns: bool = False,
        dataframe_type: Optional[str] = "default",
        **kwargs,
    ) -> Tuple[
        TrainingDatasetDataFrameTypes,
        TrainingDatasetDataFrameTypes,
        TrainingDatasetDataFrameTypes,
        Optional[TrainingDatasetDataFrameTypes],
        Optional[TrainingDatasetDataFrameTypes],
        Optional[TrainingDatasetDataFrameTypes],
    ]:
        """
        Create the metadata for a training dataset and get the corresponding training data from the offline feature store.
        This returns the training data in memory and does not materialise data in storage.
        The training data is split into train, validation, and test set at random or according to time ranges.
        The training data can be recreated by calling `feature_view.get_train_validation_test_split` with the metadata created.

        !!! example
            ```python
            # get feature store instance
            fs = ...

            # get feature view instance
            feature_view = fs.get_feature_view(...)

            # get training data
            X_train, X_val, X_test, y_train, y_val, y_test = feature_view.train_validation_test_split(
                validation_size=0.3,
                test_size=0.2
            )
            ```

        !!! example "Time Series split"
            ```python
            # get feature store instance
            fs = ...

            # get feature view instance
            feature_view = fs.get_feature_view(...)

            # set up dates
            start_time_train = '2017-01-01 00:00:01'
            end_time_train = '2018-02-01 23:59:59'

            start_time_val = '2018-02-02 23:59:59'
            end_time_val = '2019-02-01 23:59:59'

            start_time_test = '2019-02-02 23:59:59'
            end_time_test = '2020-02-01 23:59:59'
            # you can also pass dates as datetime objects

            # get training data
            X_train, X_val, X_test, y_train, y_val, y_test = feature_view.train_validation_test_split(
                train_start=start_time_train,
                train_end=end_time_train,
                validation_start=start_time_val,
                validation_end=end_time_val,
                test_start=start_time_test,
                test_end=end_time_test
            )
            ```

        !!! warning "Spine Groups/Dataframes"
            Spine groups and dataframes are currently only supported with the Spark engine and
            Spark dataframes.

        # Arguments
            validation_size: size of validation set. Should be between 0 and 1.
            test_size: size of test set. Should be between 0 and 1.
            train_start: Start event time for the train split query, inclusive. Strings should
                be formatted in one of the following formats `%Y-%m-%d`, `%Y-%m-%d %H`, `%Y-%m-%d %H:%M`, `%Y-%m-%d %H:%M:%S`,
                or `%Y-%m-%d %H:%M:%S.%f`. Int, i.e Unix Epoch should be in seconds.
            train_end: End event time for the train split query, exclusive. Strings should
                be formatted in one of the following formats `%Y-%m-%d`, `%Y-%m-%d %H`, `%Y-%m-%d %H:%M`, `%Y-%m-%d %H:%M:%S`,
                or `%Y-%m-%d %H:%M:%S.%f`. Int, i.e Unix Epoch should be in seconds.
            validation_start: Start event time for the validation split query, inclusive. Strings
                should be formatted in one of the following formats `%Y-%m-%d`, `%Y-%m-%d %H`, `%Y-%m-%d %H:%M`, `%Y-%m-%d %H:%M:%S`,
                or `%Y-%m-%d %H:%M:%S.%f`. Int, i.e Unix Epoch should be in seconds.
            validation_end: End event time for the validation split query, exclusive. Strings
                should be formatted in one of the following formats `%Y-%m-%d`, `%Y-%m-%d %H`, `%Y-%m-%d %H:%M`, `%Y-%m-%d %H:%M:%S`,
                or `%Y-%m-%d %H:%M:%S.%f`. Int, i.e Unix Epoch should be in seconds.
            test_start: Start event time for the test split query, inclusive. Strings should
                be formatted in one of the following formats `%Y-%m-%d`, `%Y-%m-%d %H`, `%Y-%m-%d %H:%M`, `%Y-%m-%d %H:%M:%S`,
                or `%Y-%m-%d %H:%M:%S.%f`. Int, i.e Unix Epoch should be in seconds.
            test_end: End event time for the test split query, exclusive. Strings should
                be formatted in one of the following formats `%Y-%m-%d`, `%Y-%m-%d %H`, `%Y-%m-%d %H:%M`, `%Y-%m-%d %H:%M:%S`,
                or `%Y-%m-%d %H:%M:%S.%f`. Int, i.e Unix Epoch should be in seconds.
            description: A string describing the contents of the training dataset to
                improve discoverability for Data Scientists, defaults to empty string
                `""`.
            extra_filter: Additional filters to be attached to the training dataset.
                The filters will be also applied in `get_batch_data`.
            statistics_config: A configuration object, or a dictionary with keys
                "`enabled`" to generally enable descriptive statistics computation for
                this feature group, `"correlations`" to turn on feature correlation
                computation and `"histograms"` to compute feature value frequencies. The
                values should be booleans indicating the setting. To fully turn off
                statistics computation pass `statistics_config=False`. Defaults to
                `None` and will compute only descriptive statistics.
            read_options: Additional options as key/value pairs to pass to the execution engine.
                For spark engine: Dictionary of read options for Spark.
                When using the `python` engine, read_options can contain the
                following entries:
                * key `"arrow_flight_config"` to pass a dictionary of arrow flight configurations.
                  For example: `{"arrow_flight_config": {"timeout": 900}}`
                * key `spark` and value an object of type
                  [hsfs.core.job_configuration.JobConfiguration](../job_configuration)
                  to configure the Hopsworks Job used to compute the training dataset.
                Defaults to `{}`.
            spine: Spine dataframe with primary key, event time and
                label column to use for point in time join when fetching features. Defaults to `None` and is only required
                when feature view was created with spine group in the feature query.
                It is possible to directly pass a spine group instead of a dataframe to overwrite the left side of the
                feature join, however, the same features as in the original feature group that is being replaced need to
                be available in the spine group.
            primary_key: whether to include primary key features or not.  Defaults to `False`, no primary key
                features.
            event_time: whether to include event time feature or not.  Defaults to `False`, no event time feature.
            training_helper_columns: whether to include training helper columns or not.
                Training helper columns are a list of feature names in the feature view, defined during its creation,
                that are not the part of the model schema itself but can be used during training as a helper for
                extra information. If training helper columns were not defined in the feature view
                then`training_helper_columns=True` will not have any effect. Defaults to `False`, no training helper
                columns.
            dataframe_type: str, optional. The type of the returned dataframe.
                Possible values are `"default"`, `"spark"`,`"pandas"`, `"polars"`, `"numpy"` or `"python"`.
                Defaults to "default", which maps to Spark dataframe for the Spark Engine and Pandas dataframe for the Python engine.
        # Returns
            (X_train, X_val, X_test, y_train, y_val, y_test):
                Tuple of dataframe of features and labels
        """

        self._validate_train_validation_test_split(
            validation_size=validation_size,
            test_size=test_size,
            train_end=train_end,
            validation_start=validation_start,
            validation_end=validation_end,
            test_start=test_start,
        )
        td = training_dataset.TrainingDataset(
            name=self.name,
            version=None,
            splits={},
            validation_size=validation_size,
            test_size=test_size,
            time_split_size=3,
            train_start=train_start,
            train_end=train_end,
            validation_start=validation_start,
            validation_end=validation_end,
            test_start=test_start,
            test_end=test_end,
            description=description,
            storage_connector=None,
            featurestore_id=self._featurestore_id,
            data_format="tsv",
            location="",
            statistics_config=statistics_config,
            training_dataset_type=training_dataset.TrainingDataset.IN_MEMORY,
            extra_filter=extra_filter,
        )
        td, df = self._feature_view_engine.get_training_data(
            self,
            read_options,
            training_dataset_obj=td,
            splits=[
                TrainingDatasetSplit.TRAIN,
                TrainingDatasetSplit.VALIDATION,
                TrainingDatasetSplit.TEST,
            ],
            spine=spine,
            primary_keys=kwargs.get("primary_keys") or primary_key,
            event_time=event_time,
            training_helper_columns=training_helper_columns,
            dataframe_type=dataframe_type,
        )
        warnings.warn(
            "Incremented version to `{}`.".format(td.version),
            util.VersionWarning,
            stacklevel=1,
        )
        self.update_last_accessed_training_dataset(td.version)
        return df

    @staticmethod
    def _validate_train_validation_test_split(
        validation_size: Optional[float],
        test_size: Optional[float],
        train_end: Optional[Union[str, int, datetime, date]],
        validation_start: Optional[Union[str, int, datetime, date]],
        validation_end: Optional[Union[str, int, datetime, date]],
        test_start: Optional[Union[str, int, datetime, date]],
    ) -> None:
        if not (
            (validation_size and 0 < validation_size < 1)
            and (test_size and 0 < test_size < 1)
            and (validation_size + test_size < 1)
            or ((train_end or validation_start) and (validation_end or test_start))
        ):
            raise ValueError(
                "Invalid split input."
                " You should specify either (`validation_size` and `test_size`) or ((`train_end` or `validation_start`) and (`validation_end` or `test_start`))."
                "`validation_size`, `test_size` and sum of `validationSize` and `testSize` should be between 0 and 1 if specified."
            )

    @usage.method_logger
    def get_training_data(
        self,
        training_dataset_version: int,
        read_options: Optional[Dict[str, Any]] = None,
        primary_key: bool = False,
        event_time: bool = False,
        training_helper_columns: bool = False,
        dataframe_type: Optional[str] = "default",
        **kwargs,
    ) -> Tuple[
        TrainingDatasetDataFrameTypes,
        Optional[TrainingDatasetDataFrameTypes],
    ]:
        """
        Get training data created by `feature_view.create_training_data`
        or `feature_view.training_data`.

        !!! example
            ```python
            # get feature store instance
            fs = ...

            # get feature view instance
            feature_view = fs.get_feature_view(...)

            # get training data
            features_df, labels_df = feature_view.get_training_data(training_dataset_version=1)
            ```

        !!! warning "External Storage Support"
            Reading training data that was written to external storage using a Storage
            Connector other than S3 can currently not be read using HSFS APIs with
            Python as Engine, instead you will have to use the storage's native client.

        # Arguments
            training_dataset_version: training dataset version
            read_options: Additional options as key/value pairs to pass to the execution engine.
                For spark engine: Dictionary of read options for Spark.
                For python engine:
                * key `"arrow_flight_config"` to pass a dictionary of arrow flight configurations.
                  For example: `{"arrow_flight_config": {"timeout": 900}}`
                Defaults to `{}`.
            primary_key: whether to include primary key features or not.  Defaults to `False`, no primary key
                features.
            event_time: whether to include event time feature or not.  Defaults to `False`, no event time feature.
            training_helper_columns: whether to include training helper columns or not.
                Training helper columns are a list of feature names in the feature view, defined during its creation,
                that are not the part of the model schema itself but can be used during training as a helper for
                extra information. If training helper columns were not defined in the feature view or during
                materializing training dataset in the file system then`training_helper_columns=True` will not have
                any effect. Defaults to `False`, no training helper columns.
            dataframe_type: str, optional. The type of the returned dataframe.
                Possible values are `"default"`, `"spark"`,`"pandas"`, `"polars"`, `"numpy"` or `"python"`.
                Defaults to "default", which maps to Spark dataframe for the Spark Engine and Pandas dataframe for the Python engine.
        # Returns
            (X, y): Tuple of dataframe of features and labels
        """
        td, df = self._feature_view_engine.get_training_data(
            self,
            read_options,
            training_dataset_version=training_dataset_version,
            primary_keys=kwargs.get("primary_keys") or primary_key,
            event_time=event_time,
            training_helper_columns=training_helper_columns,
            dataframe_type=dataframe_type,
        )
        self.update_last_accessed_training_dataset(td.version)
        return df

    @usage.method_logger
    def get_train_test_split(
        self,
        training_dataset_version: int,
        read_options: Optional[Dict[Any, Any]] = None,
        primary_key: bool = False,
        event_time: bool = False,
        training_helper_columns: bool = False,
        dataframe_type: Optional[str] = "default",
        **kwargs,
    ) -> Tuple[
        TrainingDatasetDataFrameTypes,
        TrainingDatasetDataFrameTypes,
        Optional[TrainingDatasetDataFrameTypes],
        Optional[TrainingDatasetDataFrameTypes],
    ]:
        """
        Get training data created by `feature_view.create_train_test_split`
        or `feature_view.train_test_split`.

        !!! example
            ```python
            # get feature store instance
            fs = ...

            # get feature view instance
            feature_view = fs.get_feature_view(...)

            # get training data
            X_train, X_test, y_train, y_test = feature_view.get_train_test_split(training_dataset_version=1)
            ```

        # Arguments
            training_dataset_version: training dataset version
            read_options: Additional options as key/value pairs to pass to the execution engine.
                For spark engine: Dictionary of read options for Spark.
                For python engine:
                * key `"arrow_flight_config"` to pass a dictionary of arrow flight configurations.
                  For example: `{"arrow_flight_config": {"timeout": 900}}`
                Defaults to `{}`.
            primary_key: whether to include primary key features or not.  Defaults to `False`, no primary key
                features.
            event_time: whether to include event time feature or not.  Defaults to `False`, no event time feature.
            training_helper_columns: whether to include training helper columns or not.
                Training helper columns are a list of feature names in the feature view, defined during its creation,
                that are not the part of the model schema itself but can be used during training as a helper for
                extra information. If training helper columns were not defined in the feature view or during
                materializing training dataset in the file system then`training_helper_columns=True` will not have
                any effect. Defaults to `False`, no training helper columns.
            dataframe_type: str, optional. The type of the returned dataframe.
                Possible values are `"default"`, `"spark"`,`"pandas"`, `"polars"`, `"numpy"` or `"python"`.
                Defaults to "default", which maps to Spark dataframe for the Spark Engine and Pandas dataframe for the Python engine.
        # Returns
            (X_train, X_test, y_train, y_test):
                Tuple of dataframe of features and labels
        """
        td, df = self._feature_view_engine.get_training_data(
            self,
            read_options,
            training_dataset_version=training_dataset_version,
            splits=[TrainingDatasetSplit.TRAIN, TrainingDatasetSplit.TEST],
            primary_keys=kwargs.get("primary_keys") or primary_key,
            event_time=event_time,
            training_helper_columns=training_helper_columns,
            dataframe_type=dataframe_type,
        )
        self.update_last_accessed_training_dataset(td.version)
        return df

    @usage.method_logger
    def get_train_validation_test_split(
        self,
        training_dataset_version: int,
        read_options: Optional[Dict[str, Any]] = None,
        primary_key: bool = False,
        event_time: bool = False,
        training_helper_columns: bool = False,
        dataframe_type: str = "default",
        **kwargs,
    ) -> Tuple[
        TrainingDatasetDataFrameTypes,
        TrainingDatasetDataFrameTypes,
        TrainingDatasetDataFrameTypes,
        Optional[TrainingDatasetDataFrameTypes],
        Optional[TrainingDatasetDataFrameTypes],
        Optional[TrainingDatasetDataFrameTypes],
    ]:
        """
        Get training data created by `feature_view.create_train_validation_test_split`
        or `feature_view.train_validation_test_split`.

        !!! example
            ```python
            # get feature store instance
            fs = ...

            # get feature view instance
            feature_view = fs.get_feature_view(...)

            # get training data
            X_train, X_val, X_test, y_train, y_val, y_test = feature_view.get_train_validation_test_splits(training_dataset_version=1)
            ```

        # Arguments
            training_dataset_version: training dataset version
            read_options: Additional options as key/value pairs to pass to the execution engine.
                For spark engine: Dictionary of read options for Spark.
                For python engine:
                * key `"arrow_flight_config"` to pass a dictionary of arrow flight configurations.
                  For example: `{"arrow_flight_config": {"timeout": 900}}`
                Defaults to `{}`.
            primary_key: whether to include primary key features or not.  Defaults to `False`, no primary key
                features.
            event_time: whether to include event time feature or not.  Defaults to `False`, no event time feature.
            training_helper_columns: whether to include training helper columns or not.
                Training helper columns are a list of feature names in the feature view, defined during its creation,
                that are not the part of the model schema itself but can be used during training as a helper for
                extra information. If training helper columns were not defined in the feature view or during
                materializing training dataset in the file system then`training_helper_columns=True` will not have
                any effect. Defaults to `False`, no training helper columns.
            dataframe_type: str, optional. The type of the returned dataframe.
                Possible values are `"default"`, `"spark"`,`"pandas"`, `"polars"`, `"numpy"` or `"python"`.
                Defaults to "default", which maps to Spark dataframe for the Spark Engine and Pandas dataframe for the Python engine.
        # Returns
            (X_train, X_val, X_test, y_train, y_val, y_test):
                Tuple of dataframe of features and labels
        """
        td, df = self._feature_view_engine.get_training_data(
            self,
            read_options,
            training_dataset_version=training_dataset_version,
            splits=[
                TrainingDatasetSplit.TRAIN,
                TrainingDatasetSplit.VALIDATION,
                TrainingDatasetSplit.TEST,
            ],
            primary_keys=kwargs.get("primary_keys") or primary_key,
            event_time=event_time,
            training_helper_columns=training_helper_columns,
            dataframe_type=dataframe_type,
        )
        self.update_last_accessed_training_dataset(td.version)
        return df

    @usage.method_logger
    def get_training_datasets(self) -> List["training_dataset.TrainingDatasetBase"]:
        """Returns the metadata of all training datasets created with this feature view.

        !!! example
            ```python
            # get feature store instance
            fs = ...

            # get feature view instance
            feature_view = fs.get_feature_view(...)

            # get all training dataset metadata
            list_tds_meta = feature_view.get_training_datasets()
            ```

        # Returns
            `List[TrainingDatasetBase]` List of training datasets metadata.

        # Raises
            `hsfs.client.exceptions.RestAPIError` in case the backend fails to retrieve the training datasets metadata.
        """
        return self._feature_view_engine.get_training_datasets(self)

    @usage.method_logger
    def get_training_dataset_statistics(
        self,
        training_dataset_version: int,
        before_transformation: bool = False,
        feature_names: Optional[List[str]] = None,
    ) -> Statistics:
        """
        Get statistics of a training dataset.

        !!! example
            ```python
            # get feature store instance
            fs = ...

            # get feature view instance
            feature_view = fs.get_feature_view(...)

            # get training dataset statistics
            statistics = feature_view.get_training_dataset_statistics(training_dataset_version=1)
            ```

        # Arguments
            training_dataset_version: Training dataset version
            before_transformation: Whether the statistics were computed before transformation functions or not.
            feature_names: List of feature names of which statistics are retrieved.
        # Returns
            `Statistics`
        """
        return self._statistics_engine.get(
            self,
            training_dataset_version=training_dataset_version,
            before_transformation=before_transformation,
            feature_names=feature_names,
        )

    @usage.method_logger
    def add_training_dataset_tag(
        self,
        training_dataset_version: int,
        name: str,
        value: Union[Dict[str, Any], "tag.Tag"],
    ) -> None:
        """Attach a tag to a training dataset.

        !!! example
            ```python
            # get feature store instance
            fs = ...

            # get feature feature view instance
            feature_view = fs.get_feature_view(...)

            # attach a tag to a training dataset
            feature_view.add_training_dataset_tag(
                training_dataset_version=1,
                name="tag_schema",
                value={"key", "value"}
            )
            ```

        # Arguments
            training_dataset_version: training dataset version
            name: Name of the tag to be added.
            value: Value of the tag to be added.

        # Raises
            `hsfs.client.exceptions.RestAPIError` in case the backend fails to add the tag.
        """
        return self._feature_view_engine.add_tag(
            self, name, value, training_dataset_version=training_dataset_version
        )

    @usage.method_logger
    def get_training_dataset_tag(
        self, training_dataset_version: int, name: str
    ) -> "tag.Tag":
        """Get the tags of a training dataset.

        !!! example
            ```python
            # get feature store instance
            fs = ...

            # get feature view instance
            feature_view = fs.get_feature_view(...)

            # get a training dataset tag
            tag_str = feature_view.get_training_dataset_tag(
                training_dataset_version=1,
                 name="tag_schema"
            )
            ```

        # Arguments
            training_dataset_version: training dataset version
            name: Name of the tag to get.

        # Returns
            tag value

        # Raises
            `hsfs.client.exceptions.RestAPIError` in case the backend fails to retrieve the tag.
        """
        return self._feature_view_engine.get_tag(
            self, name, training_dataset_version=training_dataset_version
        )

    @usage.method_logger
    def get_training_dataset_tags(
        self, training_dataset_version: int
    ) -> Dict[str, "tag.Tag"]:
        """Returns all tags attached to a training dataset.

        !!! example
            ```python
            # get feature store instance
            fs = ...

            # get feature view instance
            feature_view = fs.get_feature_view(...)

            # get a training dataset tags
            list_tags = feature_view.get_training_dataset_tags(
                training_dataset_version=1
            )
            ```

        # Returns
            `Dict[str, obj]` of tags.

        # Raises
            `hsfs.client.exceptions.RestAPIError` in case the backend fails to retrieve the tags.
        """
        return self._feature_view_engine.get_tags(
            self, training_dataset_version=training_dataset_version
        )

    @usage.method_logger
    def delete_training_dataset_tag(
        self, training_dataset_version: int, name: str
    ) -> None:
        """Delete a tag attached to a training dataset.

        !!! example
            ```python
            # get feature store instance
            fs = ...

            # get feature view instance
            feature_view = fs.get_feature_view(...)

            # delete training dataset tag
            feature_view.delete_training_dataset_tag(
                training_dataset_version=1,
                name='name_of_dataset'
            )
            ```

        # Arguments
            training_dataset_version: training dataset version
            name: Name of the tag to be removed.

        # Raises
            `hsfs.client.exceptions.RestAPIError` in case the backend fails to delete the tag.
        """
        return self._feature_view_engine.delete_tag(
            self, name, training_dataset_version=training_dataset_version
        )

    @usage.method_logger
    def purge_training_data(self, training_dataset_version: int) -> None:
        """Delete a training dataset (data only).

        !!! example
            ```python
            # get feature store instance
            fs = ...

            # get feature view instance
            feature_view = fs.get_feature_view(...)

            # purge training data
            feature_view.purge_training_data(training_dataset_version=1)
            ```

        # Arguments
            training_dataset_version: Version of the training dataset to be removed.

        # Raises
            `hsfs.client.exceptions.RestAPIError` in case the backend fails to delete the training dataset.
        """
        if self._last_accessed_training_dataset == training_dataset_version:
            self.update_last_accessed_training_dataset(None)
        self._feature_view_engine.delete_training_dataset_only(
            self, training_data_version=training_dataset_version
        )

    @usage.method_logger
    def purge_all_training_data(self) -> None:
        """Delete all training datasets (data only).

        !!! example
            ```python
            # get feature store instance
            fs = ...

            # get feature view instance
            feature_view = fs.get_feature_view(...)

            # purge all training data
            feature_view.purge_all_training_data()
            ```

        # Raises
            `hsfs.client.exceptions.RestAPIError` in case the backend fails to delete the training datasets.
        """
        if self._last_accessed_training_dataset is not None:
            self.update_last_accessed_training_dataset(None)
        self._feature_view_engine.delete_training_dataset_only(self)

    @usage.method_logger
    def delete_training_dataset(self, training_dataset_version: int) -> None:
        """Delete a training dataset. This will delete both metadata and training data.

        !!! example
            ```python
            # get feature store instance
            fs = ...

            # get feature view instance
            feature_view = fs.get_feature_view(...)

            # delete a training dataset
            feature_view.delete_training_dataset(
                training_dataset_version=1
            )
            ```

        # Arguments
            training_dataset_version: Version of the training dataset to be removed.

        # Raises
            `hsfs.client.exceptions.RestAPIError` in case the backend fails to delete the training dataset.
        """
        if self._last_accessed_training_dataset == training_dataset_version:
            self.update_last_accessed_training_dataset(None)
        self._feature_view_engine.delete_training_data(
            self, training_data_version=training_dataset_version
        )

    @usage.method_logger
    def delete_all_training_datasets(self) -> None:
        """Delete all training datasets. This will delete both metadata and training data.

        !!! example
            ```python
            # get feature store instance
            fs = ...

            # get feature view instance
            feature_view = fs.get_feature_view(...)

            # delete all training datasets
            feature_view.delete_all_training_datasets()
            ```

        # Raises
            `hsfs.client.exceptions.RestAPIError` in case the backend fails to delete the training datasets.
        """
        if self._last_accessed_training_dataset is not None:
            self.update_last_accessed_training_dataset(None)
        self._feature_view_engine.delete_training_data(self)

    def get_feature_monitoring_configs(
        self,
        name: Optional[str] = None,
        feature_name: Optional[str] = None,
        config_id: Optional[int] = None,
    ) -> Union[
        "fmc.FeatureMonitoringConfig", List["fmc.FeatureMonitoringConfig"], None
    ]:
        """Fetch feature monitoring configs attached to the feature view.
        If no arguments is provided the method will return all feature monitoring configs
        attached to the feature view, meaning all feature monitoring configs that are attach
        to a feature in the feature view. If you wish to fetch a single config, provide the
        its name. If you wish to fetch all configs attached to a particular feature, provide
        the feature name.
        !!! example
            ```python3
            # fetch your feature view
            fv = fs.get_feature_view(name="my_feature_view", version=1)
            # fetch all feature monitoring configs attached to the feature view
            fm_configs = fv.get_feature_monitoring_configs()
            # fetch a single feature monitoring config by name
            fm_config = fv.get_feature_monitoring_configs(name="my_config")
            # fetch all feature monitoring configs attached to a particular feature
            fm_configs = fv.get_feature_monitoring_configs(feature_name="my_feature")
            # fetch a single feature monitoring config with a particular id
            fm_config = fv.get_feature_monitoring_configs(config_id=1)
            ```
        # Arguments
            name: If provided fetch only the feature monitoring config with the given name.
                Defaults to None.
            feature_name: If provided, fetch only configs attached to a particular feature.
                Defaults to None.
            config_id: If provided, fetch only the feature monitoring config with the given id.
                Defaults to None.
        # Raises
            `hsfs.client.exceptions.RestAPIError`.
            `hsfs.client.exceptions.FeatureStoreException`.
            ValueError: if both name and feature_name are provided.
            TypeError: if name or feature_name are not string or None.
        # Return
            Union[`FeatureMonitoringConfig`, List[`FeatureMonitoringConfig`], None]
                A list of feature monitoring configs. If name provided,
                returns either a single config or None if not found.
        """
        # TODO: Should this filter out scheduled statistics only configs?
        if not self._id:
            raise FeatureStoreException(
                "Only Feature Group registered with Hopsworks can fetch feature monitoring configurations."
            )

        return self._feature_monitoring_config_engine.get_feature_monitoring_configs(
            name=name,
            feature_name=feature_name,
            config_id=config_id,
        )

    def get_feature_monitoring_history(
        self,
        config_name: Optional[str] = None,
        config_id: Optional[int] = None,
        start_time: Optional[Union[int, str, datetime, date]] = None,
        end_time: Optional[Union[int, str, datetime, date]] = None,
        with_statistics: Optional[bool] = True,
    ) -> List["fmr.FeatureMonitoringResult"]:
        """Fetch feature monitoring history for a given feature monitoring config.
        !!! example
            ```python3
            # fetch your feature view
            fv = fs.get_feature_view(name="my_feature_group", version=1)
            # fetch feature monitoring history for a given feature monitoring config
            fm_history = fv.get_feature_monitoring_history(
                config_name="my_config",
                start_time="2020-01-01",
            )
            # or use the config id
            fm_history = fv.get_feature_monitoring_history(
                config_id=1,
                start_time=datetime.now() - timedelta(weeks=2),
                end_time=datetime.now() - timedelta(weeks=1),
                with_statistics=False,
            )
            ```
        # Arguments
            config_name: The name of the feature monitoring config to fetch history for.
                Defaults to None.
            config_id: The id of the feature monitoring config to fetch history for.
                Defaults to None.
            start_date: The start date of the feature monitoring history to fetch.
                Defaults to None.
            end_date: The end date of the feature monitoring history to fetch.
                Defaults to None.
            with_statistics: Whether to include statistics in the feature monitoring history.
                Defaults to True. If False, only metadata about the monitoring will be fetched.
        # Raises
            `hsfs.client.exceptions.RestAPIError`.
            `hsfs.client.exceptions.FeatureStoreException`.
            ValueError: if both config_name and config_id are provided.
            TypeError: if config_name or config_id are not respectively string, int or None.
        # Return
            List[`FeatureMonitoringResult`]
                A list of feature monitoring results containing the monitoring metadata
                as well as the computed statistics for the detection and reference window
                if requested.
        """
        if not self._id:
            raise FeatureStoreException(
                "Only Feature View registered with Hopsworks can fetch feature monitoring history."
            )

        return self._feature_monitoring_result_engine.get_feature_monitoring_results(
            config_name=config_name,
            config_id=config_id,
            start_time=start_time,
            end_time=end_time,
            with_statistics=with_statistics,
        )

    def create_statistics_monitoring(
        self,
        name: str,
        feature_name: Optional[str] = None,
        description: Optional[str] = None,
        start_date_time: Optional[Union[int, str, datetime, date, pd.Timestamp]] = None,
        end_date_time: Optional[Union[int, str, datetime, date, pd.Timestamp]] = None,
        cron_expression: Optional[str] = "0 0 12 ? * * *",
    ) -> "fmc.FeatureMonitoringConfig":
        """Run a job to compute statistics on snapshot of feature data on a schedule.
        !!! experimental
            Public API is subject to change, this feature is not suitable for production use-cases.
        !!! example
            ```python3
            # fetch feature view
            fv = fs.get_feature_view(name="my_feature_view", version=1)
            # enable statistics monitoring
            my_config = fv._create_statistics_monitoring(
                name="my_config",
                start_date_time="2021-01-01 00:00:00",
                description="my description",
                cron_expression="0 0 12 ? * * *",
            ).with_detection_window(
                # Statistics computed on 10% of the last week of data
                time_offset="1w",
                row_percentage=0.1,
            ).save()
            ```
        # Arguments
            name: Name of the feature monitoring configuration.
                name must be unique for all configurations attached to the feature view.
            feature_name: Name of the feature to monitor. If not specified, statistics
                will be computed for all features.
            description: Description of the feature monitoring configuration.
            start_date_time: Start date and time from which to start computing statistics.
            end_date_time: End date and time at which to stop computing statistics.
            cron_expression: Cron expression to use to schedule the job. The cron expression
                must be in UTC and follow the Quartz specification. Default is '0 0 12 ? * * *',
                every day at 12pm UTC.
        # Raises
            `hsfs.client.exceptions.FeatureStoreException`.
        # Return
            `FeatureMonitoringConfig` Configuration with minimal information about the feature monitoring.
                Additional information are required before feature monitoring is enabled.
        """
        if not self._id:
            raise FeatureStoreException(
                "Only Feature View registered with Hopsworks can enable scheduled statistics monitoring."
            )

        return self._feature_monitoring_config_engine._build_default_statistics_monitoring_config(
            name=name,
            feature_name=feature_name,
            description=description,
            start_date_time=start_date_time,
            valid_feature_names=[feat.name for feat in self._features],
            cron_expression=cron_expression,
            end_date_time=end_date_time,
        )

    def create_feature_monitoring(
        self,
        name: str,
        feature_name: str,
        description: Optional[str] = None,
        start_date_time: Optional[Union[int, str, datetime, date, pd.Timestamp]] = None,
        end_date_time: Optional[Union[int, str, datetime, date, pd.Timestamp]] = None,
        cron_expression: Optional[str] = "0 0 12 ? * * *",
    ) -> "fmc.FeatureMonitoringConfig":
        """Enable feature monitoring to compare statistics on snapshots of feature data over time.
        !!! experimental
            Public API is subject to change, this feature is not suitable for production use-cases.
        !!! example
            ```python3
            # fetch feature view
            fg = fs.get_feature_view(name="my_feature_view", version=1)
            # enable feature monitoring
            my_config = fg.create_feature_monitoring(
                name="my_monitoring_config",
                feature_name="my_feature",
                description="my monitoring config description",
                cron_expression="0 0 12 ? * * *",
            ).with_detection_window(
                # Data inserted in the last day
                time_offset="1d",
                window_length="1d",
            ).with_reference_window(
                # compare to a given value
                specific_value=0.5,
            ).compare_on(
                metric="mean",
                threshold=0.5,
            ).save()
            ```
        # Arguments
            name: Name of the feature monitoring configuration.
                name must be unique for all configurations attached to the feature group.
            feature_name: Name of the feature to monitor.
            description: Description of the feature monitoring configuration.
            start_date_time: Start date and time from which to start computing statistics.
            end_date_time: End date and time at which to stop computing statistics.
            cron_expression: Cron expression to use to schedule the job. The cron expression
                must be in UTC and follow the Quartz specification. Default is '0 0 12 ? * * *',
                every day at 12pm UTC.
        # Raises
            `hsfs.client.exceptions.FeatureStoreException`.
        # Return
            `FeatureMonitoringConfig` Configuration with minimal information about the feature monitoring.
                Additional information are required before feature monitoring is enabled.
        """
        if not self._id:
            raise FeatureStoreException(
                "Only Feature View registered with Hopsworks can enable feature monitoring."
            )

        return self._feature_monitoring_config_engine._build_default_feature_monitoring_config(
            name=name,
            feature_name=feature_name,
            description=description,
            start_date_time=start_date_time,
            valid_feature_names=[feat.name for feat in self._features],
            end_date_time=end_date_time,
            cron_expression=cron_expression,
        )

    @classmethod
    def from_response_json(cls, json_dict: Dict[str, Any]) -> "FeatureView":
        """
        Function that constructs the class object from its json serialization.

        # Arguments
            json_dict: `Dict[str, Any]`. Json serialized dictionary for the class.
        # Returns
            `TransformationFunction`: Json deserialized class object.
        """
        json_decamelized = humps.decamelize(json_dict)

        serving_keys = json_decamelized.get("serving_keys", None)
        if serving_keys is not None:
            serving_keys = [
                skm.ServingKey.from_response_json(sk) for sk in serving_keys
            ]
        transformation_functions = json_decamelized.get("transformation_functions", {})
        fv = cls(
            id=json_decamelized.get("id", None),
            name=json_decamelized["name"],
            query=query.Query.from_response_json(json_decamelized["query"]),
            featurestore_id=json_decamelized["featurestore_id"],
            version=json_decamelized.get("version", None),
            description=json_decamelized.get("description", None),
            featurestore_name=json_decamelized.get("featurestore_name", None),
            serving_keys=serving_keys,
            logging_enabled=json_decamelized.get("logging_enabled", False),
            transformation_functions=[
                TransformationFunction.from_response_json(
                    {
                        **transformation_function,
                        "transformation_type": TransformationType.MODEL_DEPENDENT,
                    }
                )
                for transformation_function in transformation_functions
            ]
            if transformation_functions
            else [],
        )
        features = json_decamelized.get("features", [])
        if features:
            for feature_index in range(len(features)):
                feature = (
                    training_dataset_feature.TrainingDatasetFeature.from_response_json(
                        features[feature_index]
                    )
                )
                features[feature_index] = feature
        fv.schema = features
        fv.labels = [feature.name for feature in features if feature.label]
        fv.inference_helper_columns = [
            feature.name for feature in features if feature.inference_helper_column
        ]
        fv.training_helper_columns = [
            feature.name for feature in features if feature.training_helper_column
        ]
        return fv

    def update_from_response_json(self, json_dict: Dict[str, Any]) -> "FeatureView":
        """
        Function that updates the class object from its json serialization.

        # Arguments
            json_dict: `Dict[str, Any]`. Json serialized dictionary for the class.
        # Returns
            `TransformationFunction`: Json deserialized class object.
        """
        other = self.from_response_json(json_dict)
        for key in [
            "name",
            "description",
            "id",
            "query",
            "featurestore_id",
            "version",
            "labels",
            "inference_helper_columns",
            "training_helper_columns",
            "transformation_functions",
            "schema",
            "serving_keys",
            "logging_enabled",
        ]:
            self._update_attribute_if_present(self, other, key)
        self._init_feature_monitoring_engine()
        return self

    def compute_on_demand_features(
        self,
        feature_vector: Union[List[Any], List[List[Any]], pd.DataFrame, pl.DataFrame],
        request_parameters: Optional[
            Union[List[Dict[str, Any]], Dict[str, Any]]
        ] = None,
        external: Optional[bool] = None,
    ):
        """
        Function computes on-demand features present in the feature view.

        # Arguments
            feature_vector: `Union[List[Any], List[List[Any]], pd.DataFrame, pl.DataFrame]`. The feature vector to be transformed.
            request_parameters: Request parameters required by on-demand transformation functions to compute on-demand features present in the feature view.
        # Returns
            `Union[List[Any], List[List[Any]], pd.DataFrame, pl.DataFrame]`: The feature vector that contains all on-demand features in the feature view.
        """

        return self._vector_server.compute_on_demand_features(
            feature_vectors=feature_vector, request_parameters=request_parameters
        )

    def transform(
        self,
        feature_vector: Union[List[Any], List[List[Any]], pd.DataFrame, pl.DataFrame],
        external: Optional[bool] = None,
    ):
        """
        Transform the input feature vector by applying Model-dependent transformations attached to the feature view.

        !!! warning "List input must match the schema of the feature view"
                    If features are provided as a List to the transform function. Make sure that the input are ordered to match the schema
                    in the feature view.
        # Arguments
            feature_vector: `Union[List[Any], List[List[Any]], pd.DataFrame, pl.DataFrame]`. The feature vector to be transformed.
            external: boolean, optional. If set to True, the connection to the
                online feature store is established using the same host as
                for the `host` parameter in the [`hsfs.connection()`](connection_api.md#connection) method.
                If set to False, the online feature store storage connector is used
                which relies on the private IP. Defaults to True if connection to Hopsworks is established from
                external environment (e.g AWS Sagemaker or Google Colab), otherwise to False.
        # Returns
            `Union[List[Any], List[List[Any]], pd.DataFrame, pl.DataFrame]`: The transformed feature vector obtained by applying Model-Dependent Transformations.
        """
        if not self._vector_server._serving_initialized:
            self.init_serving(external=external)

        return self._vector_server.transform(feature_vectors=feature_vector)

    def enable_logging(self) -> None:
        """Enable feature logging for the current feature view.

        This method activates logging of features.

        # Example
            ```python
            # get feature store instance
            fs = ...

            # get feature view instance
            feature_view = fs.get_feature_view(...)

            # enable logging
            feature_view.enable_logging()
            ```

        # Raises
            `hsfs.client.exceptions.RestAPIError` in case the backend fails to enable feature logging.
        """
        fv = self._feature_view_engine.enable_feature_logging(self)
        self._feature_logging = self._feature_view_engine.get_feature_logging(fv)
        return fv

    def log(
        self,
        untransformed_features: Union[
            pd.DataFrame, list[list], np.ndarray, TypeVar("pyspark.sql.DataFrame")
        ] = None,
        predictions: Optional[Union[pd.DataFrame, list[list], np.ndarray]] = None,
        transformed_features: Union[
            pd.DataFrame, list[list], np.ndarray, TypeVar("pyspark.sql.DataFrame")
        ] = None,
        write_options: Optional[Dict[str, Any]] = None,
        training_dataset_version: Optional[int] = None,
        model: Model = None,
    ) -> Optional[list[Job]]:
        """Log features and optionally predictions for the current feature view. The logged features are written periodically to the offline store. If you need it to be available immediately, call `materialize_log`.

        Note: If features is a `pyspark.Dataframe`, prediction needs to be provided as columns in the dataframe,
            values in `predictions` will be ignored.

        # Arguments
            untransformed_features: The untransformed features to be logged. Can be a pandas DataFrame, a list of lists, or a numpy ndarray.
            prediction: The predictions to be logged. Can be a pandas DataFrame, a list of lists, or a numpy ndarray. Defaults to None.
            transformed_features: The transformed features to be logged. Can be a pandas DataFrame, a list of lists, or a numpy ndarray.
            write_options: Options for writing the log. Defaults to None.
            training_dataset_version: Version of the training dataset. If training dataset version is definied in
                `init_serving` or `init_batch_scoring`, or model has training dataset version,
                or training dataset version was cached, then the version will be used, otherwise defaults to None.
            model: `hsml.model.Model` Hopsworks model associated with the log. Defaults to None.

        # Returns
            `list[Job]` job information for feature insertion if python engine is used

        # Example
            ```python
            # log untransformed features
            feature_view.log(features)
            # log features and predictions
            feature_view.log(features, prediction)
            ```

            ```python
            # log both untransformed and transformed features
            feature_view.log(
                untransformed_features=features,
                transformed_features=transformed_features
            )
            ```

        # Raises
            `hsfs.client.exceptions.RestAPIError` in case the backend fails to log features.
        """
        if not self.logging_enabled:
            warnings.warn(
                "Feature logging is not enabled. It may take longer to enable logging before logging the features. You can call `feature_view.enable_logging()` to enable logging beforehand.",
                stacklevel=1,
            )
            self.enable_logging()
        return self._feature_view_engine.log_features(
            self,
            self.feature_logging,
            untransformed_features,
            transformed_features,
            predictions,
            write_options,
            training_dataset_version=(
                training_dataset_version
                or self._serving_training_dataset_version
                or (model.training_dataset_version if model else None)
                or self.get_last_accessed_training_dataset()
            ),
            hsml_model=model,
            logger=self._feature_logger,
        )

    def get_log_timeline(
        self,
        wallclock_time: Optional[Union[str, int, datetime, datetime.date]] = None,
        limit: Optional[int] = None,
        transformed: Optional[bool] = False,
    ) -> Dict[str, Dict[str, str]]:
        """Retrieve the log timeline for the current feature view.

        # Arguments
            wallclock_time: Specific time to get the log timeline for. Can be a string, integer, datetime, or date. Defaults to None.
            limit: Maximum number of entries to retrieve. Defaults to None.
            transformed: Whether to include transformed logs. Defaults to False.

        # Example
            ```python
            # get log timeline
            log_timeline = feature_view.get_log_timeline(limit=10)
            ```

        # Returns
            `Dict[str, Dict[str, str]]`. Dictionary object of commit metadata timeline, where Key is commit id and value
            is `Dict[str, str]` with key value pairs of date committed on, number of rows updated, inserted and deleted.

        # Raises
            `hsfs.client.exceptions.RestAPIError` in case the backend fails to retrieve the log timeline.
        """
        return self._feature_view_engine.get_log_timeline(
            self, wallclock_time, limit, transformed
        )

    def read_log(
        self,
        start_time: Optional[Union[str, int, datetime, datetime.date]] = None,
        end_time: Optional[Union[str, int, datetime, datetime.date]] = None,
        filter: Optional[Union[Filter, Logic]] = None,
        transformed: Optional[bool] = False,
        training_dataset_version: Optional[int] = None,
        model: Model = None,
    ) -> Union[
        TypeVar("pyspark.sql.DataFrame"),
        pd.DataFrame,
        pl.DataFrame,
    ]:
        """Read the log entries for the current feature view.
            Optionally, filter can be applied to start/end time, training dataset version, hsml model,
            and custom fitler.

        # Arguments
            start_time: Start time for the log entries. Can be a string, integer, datetime, or date. Defaults to None.
            end_time: End time for the log entries. Can be a string, integer, datetime, or date. Defaults to None.
            filter: Filter to apply on the log entries. Can be a Filter or Logic object. Defaults to None.
            transformed: Whether to include transformed logs. Defaults to False.
            training_dataset_version: Version of the training dataset. Defaults to None.
            model: HSML model associated with the log. Defaults to None.

        # Example
            ```python
            # read all log entries
            log_entries = feature_view.read_log()
            # read log entries within time ranges
            log_entries = feature_view.read_log(start_time="2022-01-01", end_time="2022-01-31")
            # read log entries of a specific training dataset version
            log_entries = feature_view.read_log(training_dataset_version=1)
            # read log entries of a specific hopsworks model
            log_entries = feature_view.read_log(model=Model(1, "dummy", version=1))
            # read log entries by applying filter on features of feature group `fg` in the feature view
            log_entries = feature_view.read_log(filter=fg.feature1 > 10)
            ```

        # Returns
            `DataFrame`: The spark dataframe containing the feature data.
            `pyspark.DataFrame`. A Spark DataFrame.
            `pandas.DataFrame`. A Pandas DataFrame.
            `polars.DataFrame`. A Polars DataFrame.

        # Raises
            `hsfs.client.exceptions.RestAPIError` in case the backend fails to read the log entries.
        """
        return self._feature_view_engine.read_feature_logs(
            self,
            start_time,
            end_time,
            filter,
            transformed,
            training_dataset_version,
            model,
        )

    def pause_logging(self) -> None:
        """Pause scheduled materialization job for the current feature view.

        # Example
            ```python
            # pause logging
            feature_view.pause_logging()
            ```

        # Raises
            `hsfs.client.exceptions.RestAPIError` in case the backend fails to pause feature logging.
        """
        self._feature_view_engine.pause_logging(self)

    def resume_logging(self) -> None:
        """Resume scheduled materialization job for the current feature view.

        # Example
            ```python
            # resume logging
            feature_view.resume_logging()
            ```

        # Raises
            `hsfs.client.exceptions.RestAPIError` in case the backend fails to pause feature logging.
        """
        self._feature_view_engine.resume_logging(self)

    def materialize_log(
        self, wait: bool = False, transformed: Optional[bool] = None
    ) -> List[Job]:
        """Materialize the log for the current feature view.

        # Arguments
            wait: Whether to wait for the materialization to complete. Defaults to False.
            transformed: Whether to materialize transformed or untrasformed logs. Defaults to None, in which case the returned list contains a job for materialization of transformed features and then a job for untransformed features. Otherwise the list contains only transformed jobs if transformed is True and untransformed jobs if it is False.

        # Example
            ```python
            # materialize log
            materialization_result = feature_view.materialize_log(wait=True)
            ```

        # Returns
            List[`Job`] Job information for the materialization jobs of transformed and untransformed features.


        # Raises
            `hsfs.client.exceptions.RestAPIError` in case the backend fails to materialize the log.
        """
        return self._feature_view_engine.materialize_feature_logs(
            self, wait, transformed
        )

    def delete_log(self, transformed: Optional[bool] = None) -> None:
        """Delete the logged feature data for the current feature view.

        # Arguments
            transformed: Whether to delete transformed logs. Defaults to None. Delete both transformed and untransformed logs.

        # Example
            ```python
            # delete log
            feature_view.delete_log()
            ```

         # Raises
             `hsfs.client.exceptions.RestAPIError` in case the backend fails to delete the log.
        """
        if self.feature_logging is not None:
            self._feature_view_engine.delete_feature_logs(
                self, self.feature_logging, transformed
            )

    @staticmethod
    def _update_attribute_if_present(this: "FeatureView", new: Any, key: str) -> None:
        if getattr(new, key):
            setattr(this, key, getattr(new, key))

    def _init_feature_monitoring_engine(self) -> None:
        self._feature_monitoring_config_engine = (
            feature_monitoring_config_engine.FeatureMonitoringConfigEngine(
                feature_store_id=self._featurestore_id,
                feature_view_name=self._name,
                feature_view_version=self._version,
            )
        )
        self._feature_monitoring_result_engine = (
            feature_monitoring_result_engine.FeatureMonitoringResultEngine(
                feature_store_id=self._featurestore_id,
                feature_view_name=self._name,
                feature_view_version=self._version,
            )
        )

    def json(self) -> str:
        """
        Convert class into its json serialized form.

        # Returns
            `str`: Json serialized object.
        """
        return json.dumps(self, cls=util.Encoder)

    def to_dict(self) -> Dict[str, Any]:
        """
        Convert class into a dictionary.

        # Returns
            `Dict`: Dictionary that contains all data required to json serialize the object.
        """
        return {
            "featurestoreId": self._featurestore_id,
            "name": self._name,
            "version": self._version,
            "description": self._description,
            "query": self._query,
            "features": self._features,
            "loggingEnabled": self._logging_enabled,
            "transformationFunctions": self._transformation_functions,
            "type": "featureViewDTO",
        }

    def get_training_dataset_schema(
        self, training_dataset_version: Optional[int] = None
    ) -> List[training_dataset_feature.TrainingDatasetFeature]:
        """
        Function that returns the schema of the training dataset that is generated from a feature view.
        It provides the schema of the features after all transformation functions have been applied.

        # Arguments
            training_dataset_version: Specifies the version of the training dataset for which the schema should be generated.
                By default, this is set to None. However, if the `one_hot_encoder` transformation function is used, the training dataset version must be provided.
                This is because the schema will then depend on the statistics of the training data used.
        # Example
            ```python
            schema = feature_view.get_training_dataset_schema(training_dataset_version=1)
            ```

        # Returns
            `List[training_dataset_feature.TrainingDatasetFeature]`: List of training dataset features objects.

        # Raises
            `ValueError` if the  training dataset version provided cannot be found.
        """
        return self._feature_view_engine.get_training_dataset_schema(
            self, training_dataset_version
        )

    @property
    def id(self) -> int:
        """Feature view id."""
        return self._id

    @id.setter
    def id(self, id: Optional[int]) -> None:
        self._id = id

    @property
    def featurestore_id(self) -> int:
        """Feature store id."""
        return self._featurestore_id

    @featurestore_id.setter
    def featurestore_id(self, id: Optional[int]) -> None:
        self._featurestore_id = id

    @property
    def feature_store_name(self) -> Optional[str]:
        """Name of the feature store in which the feature group is located."""
        return self._feature_store_name

    @property
    def name(self) -> str:
        """Name of the feature view."""
        return self._name

    @name.setter
    def name(self, name: str) -> None:
        self._name = name

    @property
    def version(self) -> int:
        """Version number of the feature view."""
        return self._version

    @version.setter
    def version(self, version: int) -> None:
        self._version = version

    @property
    def labels(self) -> List[str]:
        """The labels/prediction feature of the feature view.

        Can be a composite of multiple features.
        """
        return self._labels

    @labels.setter
    def labels(self, labels: List[str]) -> None:
        self._labels = [util.autofix_feature_name(lb) for lb in labels]

    @property
    def inference_helper_columns(self) -> List[str]:
        """The helper column sof the feature view.

        Can be a composite of multiple features.
        """
        return self._inference_helper_columns

    @inference_helper_columns.setter
    def inference_helper_columns(self, inference_helper_columns: List[str]) -> None:
        self._inference_helper_columns = [
            util.autofix_feature_name(exf) for exf in inference_helper_columns
        ]

    @property
    def training_helper_columns(self) -> List[str]:
        """The helper column sof the feature view.

        Can be a composite of multiple features.
        """
        return self._training_helper_columns

    @training_helper_columns.setter
    def training_helper_columns(self, training_helper_columns: List[str]) -> None:
        self._training_helper_columns = [
            util.autofix_feature_name(exf) for exf in training_helper_columns
        ]

    @property
    def description(self) -> Optional[str]:
        """Description of the feature view."""
        return self._description

    @description.setter
    def description(self, description: Optional[str]) -> None:
        self._description = description

    @property
    def query(self) -> "query.Query":
        """Query of the feature view."""
        return self._query

    @query.setter
    def query(self, query_obj: "query.Query") -> None:
        self._query = query_obj

    @property
    def transformation_functions(
        self,
    ) -> List[TransformationFunction]:
        """Get transformation functions."""
        return self._transformation_functions

    @transformation_functions.setter
    def transformation_functions(
        self,
        transformation_functions: List[TransformationFunction],
    ) -> None:
        self._transformation_functions = transformation_functions

    @property
    def model_dependent_transformations(self) -> Dict["str", Callable]:
        """Get Model-Dependent transformations as a dictionary mapping transformed feature names to transformation function"""
        return {
            transformation_function.hopsworks_udf.output_column_names[
                0
            ]: transformation_function.hopsworks_udf.get_udf()
            for transformation_function in self.transformation_functions
        }

    @property
    def on_demand_transformations(self) -> Dict["str", Callable]:
        """Get On-Demand transformations as a dictionary mapping on-demand feature names to transformation function"""
        return {
            feature.on_demand_transformation_function.hopsworks_udf.function_name: feature.on_demand_transformation_function.hopsworks_udf.get_udf()
            for feature in self.features
            if feature.on_demand_transformation_function
        }

    @property
    def schema(self) -> List[training_dataset_feature.TrainingDatasetFeature]:
        """Schema of untransformed features in the Feature view."""
        return self._features

    @property
    def features(self) -> List[training_dataset_feature.TrainingDatasetFeature]:
        """Schema of untransformed features in the Feature view. (alias)"""
        return self._features

    @schema.setter
    def schema(
        self, features: List[training_dataset_feature.TrainingDatasetFeature]
    ) -> None:
        self._features = features

    @property
    def primary_keys(self) -> Set[str]:
        """Set of primary key names that is required as keys in input dict object
        for [`get_feature_vector(s)`](#get_feature_vector) method.
        When there are duplicated primary key names and prefix is not defined in the query,
        prefix is generated and prepended to the primary key name in this format
        "fgId_{feature_group_id}_{join_index}" where `join_index` is the order of the join.
        """
        if not (hasattr(self, "_primary_keys") and len(self._primary_keys) > 0):
            self._primary_keys = set(
                [key.required_serving_key for key in self.serving_keys]
            )
        return self._primary_keys

    @property
    def serving_keys(self) -> List[skm.ServingKey]:
        """All primary keys of the feature groups included in the query."""
        if (
            (not hasattr(self, "_serving_keys"))
            or self._serving_keys is None
            or len(self._serving_keys) == 0
        ):
            self._serving_keys = util.build_serving_keys_from_prepared_statements(
                self._feature_view_engine._feature_view_api.get_serving_prepared_statement(
                    name=self.name,
                    version=self.version,
                    batch=False,
                    inference_helper_columns=False,
                ),
                feature_store_id=self.featurestore_id,
                ignore_prefix=True,  # if serving_keys have to be built it is because feature_view older than 3.3, this ensure compatibility
            )
        return self._serving_keys

    @serving_keys.setter
    def serving_keys(self, serving_keys: List[skm.ServingKey]) -> None:
        self._serving_keys = serving_keys

    @property
    def logging_enabled(self) -> bool:
        return self._logging_enabled

    @logging_enabled.setter
    def logging_enabled(self, logging_enabled) -> None:
        self._logging_enabled = logging_enabled

    @property
    def feature_logging(self) -> Optional[FeatureLogging]:
        if self.logging_enabled and self._feature_logging is None:
            self._feature_logging = self._feature_view_engine.get_feature_logging(self)
        return self._feature_logging

    @property
    def _vector_server(self) -> vector_server.VectorServer:
        if not self.__vector_server:
            self.__vector_server = vector_server.VectorServer(
                feature_store_id=self._featurestore_id,
                features=self._features,
                serving_keys=self._serving_keys,
                skip_fg_ids=set([fg.id for fg in self._get_embedding_fgs()]),
                feature_view_name=self._name,
                feature_view_version=self._version,
                feature_store_name=self._feature_store_name,
            )
        return self.__vector_server

    @property
    def _batch_scoring_server(self) -> vector_server.VectorServer:
        if not self.__batch_scoring_server:
            self.__batch_scoring_server = vector_server.VectorServer(
                feature_store_id=self._featurestore_id,
                features=self._features,
                serving_keys=self._serving_keys,
                skip_fg_ids=set([fg.id for fg in self._get_embedding_fgs()]),
                feature_view_name=self._name,
                feature_view_version=self._version,
                feature_store_name=self._feature_store_name,
            )
        return self.__batch_scoring_server<|MERGE_RESOLUTION|>--- conflicted
+++ resolved
@@ -35,11 +35,7 @@
 import humps
 import pandas as pd
 from hopsworks_common.client.exceptions import FeatureStoreException
-<<<<<<< HEAD
-from hopsworks_common.core.constants import HAS_NUMPY
-=======
-from hopsworks_common.core.constants import HAS_POLARS
->>>>>>> f5361e41
+from hopsworks_common.core.constants import HAS_NUMPY, HAS_POLARS
 from hsfs import (
     feature_group,
     storage_connector,
@@ -79,15 +75,12 @@
 from hsml.model import Model
 
 
-<<<<<<< HEAD
 if HAS_NUMPY:
     import numpy as np
 
 
 _logger = logging.getLogger(__name__)
 
-=======
->>>>>>> f5361e41
 TrainingDatasetDataFrameTypes = Union[
     pd.DataFrame,
     TypeVar("pyspark.sql.DataFrame"),  # noqa: F821
