--- conflicted
+++ resolved
@@ -543,19 +543,13 @@
                 or pa.types.is_list(field.type)
                 or pa.types.is_large_list(field.type)
                 or pa.types.is_struct(field.type)
-<<<<<<< HEAD
             ) and PYARROW_HOPSWORKS_DTYPE_MAPPING.get(field.type, None) in [
                 "timestamp",
                 "date",
             ]:
-                if isinstance(df, pl.DataFrame) or isinstance(
-                    df, pl.dataframe.frame.DataFrame
-=======
-            ) and PYARROW_HOPSWORKS_DTYPE_MAPPING[field.type] in ["timestamp", "date"]:
                 if HAS_POLARS and (
                     isinstance(df, pl.DataFrame)
                     or isinstance(df, pl.dataframe.frame.DataFrame)
->>>>>>> c2184311
                 ):
                     df = df.with_columns(pl.col(field.name).cast(pl.String))
                 else:
