#
#   Copyright 2020 Logical Clocks AB
#
#   Licensed under the Apache License, Version 2.0 (the "License");
#   you may not use this file except in compliance with the License.
#   You may obtain a copy of the License at
#
#       http://www.apache.org/licenses/LICENSE-2.0
#
#   Unless required by applicable law or agreed to in writing, software
#   distributed under the License is distributed on an "AS IS" BASIS,
#   WITHOUT WARRANTIES OR CONDITIONS OF ANY KIND, either express or implied.
#   See the License for the specific language governing permissions and
#   limitations under the License.
#
from __future__ import annotations

import json
import logging
import math
import numbers
import os
import random
import re
import sys
import uuid
import warnings
from datetime import datetime, timedelta, timezone
from io import BytesIO
from pathlib import Path
from typing import (
    TYPE_CHECKING,
    Any,
    Dict,
    List,
    Literal,
    Optional,
    Tuple,
    Union,
)

from hsfs.core.type_systems import (
    cast_column_to_offline_type,
    cast_column_to_online_type,
)


if TYPE_CHECKING:
    import great_expectations

import boto3
import hsfs
import pandas as pd
import pyarrow as pa
from botocore.response import StreamingBody
from hopsworks_common import client
from hopsworks_common.client.exceptions import FeatureStoreException
from hopsworks_common.core.constants import HAS_POLARS, polars_not_installed_message
from hopsworks_common.decorators import uses_great_expectations, uses_polars
from hsfs import (
    feature,
    feature_view,
    transformation_function,
    util,
)
from hsfs import storage_connector as sc
from hsfs.constructor import query
from hsfs.core import (
    dataset_api,
    feature_group_api,
    feature_view_api,
    ingestion_job_conf,
    job,
    job_api,
    kafka_engine,
    statistics_api,
    storage_connector_api,
    training_dataset_api,
    training_dataset_job_conf,
    transformation_function_engine,
)
from hsfs.core.constants import (
    HAS_AIOMYSQL,
    HAS_GREAT_EXPECTATIONS,
    HAS_NUMPY,
    HAS_PANDAS,
    HAS_PYARROW,
    HAS_SQLALCHEMY,
)
from hsfs.core.type_systems import PYARROW_HOPSWORKS_DTYPE_MAPPING
from hsfs.core.vector_db_client import VectorDbClient
from hsfs.feature_group import ExternalFeatureGroup, FeatureGroup
from hsfs.hopsworks_udf import HopsworksUdf, UDFExecutionMode
from hsfs.training_dataset import TrainingDataset
from hsfs.training_dataset_feature import TrainingDatasetFeature
from hsfs.training_dataset_split import TrainingDatasetSplit


if HAS_GREAT_EXPECTATIONS:
    import great_expectations

if HAS_NUMPY:
    import numpy as np

if HAS_AIOMYSQL and HAS_SQLALCHEMY:
    from hsfs.core import util_sql

if HAS_SQLALCHEMY:
    from sqlalchemy import sql

if HAS_PANDAS:
    from hsfs.core.type_systems import convert_pandas_dtype_to_offline_type

if HAS_POLARS:
    import polars as pl

_logger = logging.getLogger(__name__)


class Engine:
    def __init__(self) -> None:
        _logger.debug("Initialising Python Engine...")
        self._dataset_api: dataset_api.DatasetApi = dataset_api.DatasetApi()
        self._job_api: job_api.JobApi = job_api.JobApi()
        self._feature_group_api: feature_group_api.FeatureGroupApi = (
            feature_group_api.FeatureGroupApi()
        )
        self._storage_connector_api: storage_connector_api.StorageConnectorApi = (
            storage_connector_api.StorageConnectorApi()
        )

        # cache the sql engine which contains the connection pool
        self._mysql_online_fs_engine = None
        _logger.info("Python Engine initialized.")

    def sql(
        self,
        sql_query: str,
        feature_store: str,
        online_conn: Optional[sc.JdbcConnector],
        dataframe_type: str,
        read_options: Optional[Dict[str, Any]],
        schema: Optional[List[feature.Feature]] = None,
    ) -> Union[pd.DataFrame, pl.DataFrame]:
        if not online_conn:
            return self._sql_offline(
                sql_query,
                dataframe_type,
                schema,
                arrow_flight_config=read_options.get("arrow_flight_config", {})
                if read_options
                else {},
            )
        else:
            return self._jdbc(
                sql_query, online_conn, dataframe_type, read_options, schema
            )

    def is_flyingduck_query_supported(
        self, query: "query.Query", read_options: Optional[Dict[str, Any]] = None
    ) -> bool:
        from hsfs.core import arrow_flight_client

        return arrow_flight_client.is_query_supported(query, read_options or {})

    def _validate_dataframe_type(self, dataframe_type: str):
        if not isinstance(dataframe_type, str) or dataframe_type.lower() not in [
            "pandas",
            "polars",
            "numpy",
            "python",
            "default",
        ]:
            raise FeatureStoreException(
                f'dataframe_type : {dataframe_type} not supported. Possible values are "default", "pandas", "polars", "numpy" or "python"'
            )

    def _sql_offline(
        self,
        sql_query: str,
        dataframe_type: str,
        schema: Optional[List["feature.Feature"]] = None,
        arrow_flight_config: Optional[Dict[str, Any]] = None,
    ) -> Union[pd.DataFrame, pl.DataFrame]:
        self._validate_dataframe_type(dataframe_type)
        if isinstance(sql_query, dict) and "query_string" in sql_query:
            from hsfs.core import arrow_flight_client

            result_df = util.run_with_loading_animation(
                "Reading data from Hopsworks, using Hopsworks Feature Query Service",
                arrow_flight_client.get_instance().read_query,
                sql_query,
                arrow_flight_config or {},
                dataframe_type,
            )
        else:
            raise ValueError(
                "Reading data with Hive is not supported when using hopsworks client version >= 4.0"
            )
        if schema:
            result_df = Engine.cast_columns(result_df, schema)
        return self._return_dataframe_type(result_df, dataframe_type)

    def _jdbc(
        self,
        sql_query: str,
        connector: sc.JdbcConnector,
        dataframe_type: str,
        read_options: Optional[Dict[str, Any]],
        schema: Optional[List[feature.Feature]] = None,
    ) -> Union[pd.DataFrame, pl.DataFrame]:
        self._validate_dataframe_type(dataframe_type)
        if self._mysql_online_fs_engine is None:
            self._mysql_online_fs_engine = util_sql.create_mysql_engine(
                connector,
                (
                    client._is_external()
                    if "external" not in read_options
                    else read_options["external"]
                ),
            )
        with self._mysql_online_fs_engine.connect() as mysql_conn:
            if "sqlalchemy" in str(type(mysql_conn)):
                sql_query = sql.text(sql_query)
            if dataframe_type.lower() == "polars":
                if not HAS_POLARS:
                    raise ModuleNotFoundError(polars_not_installed_message)
                result_df = pl.read_database(sql_query, mysql_conn)
            else:
                result_df = pd.read_sql(sql_query, mysql_conn)
            if schema:
                result_df = Engine.cast_columns(result_df, schema, online=True)
        return self._return_dataframe_type(result_df, dataframe_type)

    def read(
        self,
        storage_connector: sc.StorageConnector,
        data_format: str,
        read_options: Optional[Dict[str, Any]],
        location: Optional[str],
        dataframe_type: Literal["polars", "pandas", "default"],
    ) -> Union[pd.DataFrame, pl.DataFrame]:
        if not data_format:
            raise FeatureStoreException("data_format is not specified")

        if storage_connector.type == storage_connector.HOPSFS:
            df_list = self._read_hopsfs(
                location, data_format, read_options, dataframe_type
            )
        elif storage_connector.type == storage_connector.S3:
            df_list = self._read_s3(
                storage_connector, location, data_format, dataframe_type
            )
        else:
            raise NotImplementedError(
                "{} Storage Connectors for training datasets are not supported yet for external environments.".format(
                    storage_connector.type
                )
            )
        if dataframe_type.lower() == "polars":
            if not HAS_POLARS:
                raise ModuleNotFoundError(polars_not_installed_message)
            # Below check performed since some files materialized when creating training data are empty
            # If empty dataframe is in df_list then polars cannot concatenate df_list due to schema mismatch
            # However if the entire split contains only empty files which can occur when the data size is very small then one of the empty dataframe is return so that the column names can be accessed.
            non_empty_df_list = [df for df in df_list if not df.is_empty()]
            if non_empty_df_list:
                return self._return_dataframe_type(
                    pl.concat(non_empty_df_list), dataframe_type=dataframe_type
                )
            else:
                return df_list[0]
        else:
            return self._return_dataframe_type(
                pd.concat(df_list, ignore_index=True), dataframe_type=dataframe_type
            )

    def _read_pandas(self, data_format: str, obj: Any) -> pd.DataFrame:
        if data_format.lower() == "csv":
            return pd.read_csv(obj)
        elif data_format.lower() == "tsv":
            return pd.read_csv(obj, sep="\t")
        elif data_format.lower() == "parquet" and isinstance(obj, StreamingBody):
            return pd.read_parquet(BytesIO(obj.read()))
        elif data_format.lower() == "parquet":
            return pd.read_parquet(obj)
        else:
            raise TypeError(
                "{} training dataset format is not supported to read as pandas dataframe.".format(
                    data_format
                )
            )

    @uses_polars
    def _read_polars(
        self, data_format: Literal["csv", "tsv", "parquet"], obj: Any
    ) -> pl.DataFrame:
        if not HAS_POLARS:
            raise ModuleNotFoundError(polars_not_installed_message)
        if data_format.lower() == "csv":
            return pl.read_csv(obj)
        elif data_format.lower() == "tsv":
            return pl.read_csv(obj, separator="\t")
        elif data_format.lower() == "parquet" and isinstance(obj, StreamingBody):
            return pl.read_parquet(BytesIO(obj.read()), use_pyarrow=True)
        elif data_format.lower() == "parquet":
            return pl.read_parquet(obj, use_pyarrow=True)
        else:
            raise TypeError(
                "{} training dataset format is not supported to read as polars dataframe.".format(
                    data_format
                )
            )

    def _is_metadata_file(self, path):
        return Path(path).stem.startswith("_")

    def _read_hopsfs(
        self,
        location: str,
        data_format: str,
        read_options: Optional[Dict[str, Any]] = None,
        dataframe_type: str = "default",
    ) -> List[Union[pd.DataFrame, pl.DataFrame]]:
        return self._read_hopsfs_remote(
            location, data_format, read_options or {}, dataframe_type
        )

    # This read method uses the Hopsworks REST APIs or Flyingduck Server
    # To read the training dataset content, this to allow users to read Hopsworks training dataset from outside
    def _read_hopsfs_remote(
        self,
        location: str,
        data_format: str,
        read_options: Optional[Dict[str, Any]] = None,
        dataframe_type: str = "default",
    ) -> List[Union[pd.DataFrame, pl.DataFrame]]:
        total_count = 10000
        offset = 0
        df_list = []
        if read_options is None:
            read_options = {}

        while offset < total_count:
            total_count, inode_list = self._dataset_api.list_files(
                location, offset, 100
            )

            for inode in inode_list:
                if not self._is_metadata_file(inode.path):
                    from hsfs.core import arrow_flight_client

                    if arrow_flight_client.is_data_format_supported(
                        data_format, read_options
                    ):
                        arrow_flight_config = read_options.get("arrow_flight_config")
                        df = arrow_flight_client.get_instance().read_path(
                            inode.path,
                            arrow_flight_config,
                            dataframe_type=dataframe_type,
                        )
                    else:
                        content_stream = self._dataset_api.read_content(inode.path)
                        if dataframe_type.lower() == "polars":
                            df = self._read_polars(
                                data_format, BytesIO(content_stream.content)
                            )
                        else:
                            df = self._read_pandas(
                                data_format, BytesIO(content_stream.content)
                            )

                    df_list.append(df)
                offset += 1

        return df_list

    def _read_s3(
        self,
        storage_connector: sc.S3Connector,
        location: str,
        data_format: str,
        dataframe_type: str = "default",
    ) -> List[Union[pd.DataFrame, pl.DataFrame]]:
        # get key prefix
        path_parts = location.replace("s3://", "").split("/")
        _ = path_parts.pop(0)  # pop first element -> bucket

        prefix = "/".join(path_parts)

        if storage_connector.session_token is not None:
            s3 = boto3.client(
                "s3",
                aws_access_key_id=storage_connector.access_key,
                aws_secret_access_key=storage_connector.secret_key,
                aws_session_token=storage_connector.session_token,
            )
        else:
            s3 = boto3.client(
                "s3",
                aws_access_key_id=storage_connector.access_key,
                aws_secret_access_key=storage_connector.secret_key,
            )

        df_list = []
        object_list = {"is_truncated": True}
        while object_list.get("is_truncated", False):
            if "NextContinuationToken" in object_list:
                object_list = s3.list_objects_v2(
                    Bucket=storage_connector.bucket,
                    Prefix=prefix,
                    MaxKeys=1000,
                    ContinuationToken=object_list["NextContinuationToken"],
                )
            else:
                object_list = s3.list_objects_v2(
                    Bucket=storage_connector.bucket,
                    Prefix=prefix,
                    MaxKeys=1000,
                )

            for obj in object_list["Contents"]:
                if not self._is_metadata_file(obj["Key"]) and obj["Size"] > 0:
                    obj = s3.get_object(
                        Bucket=storage_connector.bucket,
                        Key=obj["Key"],
                    )
                    if dataframe_type.lower() == "polars":
                        df_list.append(self._read_polars(data_format, obj["Body"]))
                    else:
                        df_list.append(self._read_pandas(data_format, obj["Body"]))
        return df_list

    def read_options(
        self, data_format: Optional[str], provided_options: Optional[Dict[str, Any]]
    ) -> Dict[str, Any]:
        return provided_options or {}

    def read_stream(
        self,
        storage_connector: sc.StorageConnector,
        message_format: Any,
        schema: Any,
        options: Optional[Dict[str, Any]],
        include_metadata: bool,
    ) -> Any:
        raise NotImplementedError(
            "Streaming Sources are not supported for pure Python Environments."
        )

    def show(
        self,
        sql_query: str,
        feature_store: str,
        n: int,
        online_conn: sc.JdbcConnector,
        read_options: Optional[Dict[str, Any]] = None,
    ) -> Union[pd.DataFrame, pl.DataFrame]:
        return self.sql(
            sql_query, feature_store, online_conn, "default", read_options or {}
        ).head(n)

    def read_vector_db(
        self,
        feature_group: "hsfs.feature_group.FeatureGroup",
        n: int = None,
        dataframe_type: str = "default",
    ) -> Union[pd.DataFrame, pl.DataFrame, np.ndarray, List[List[Any]]]:
        dataframe_type = dataframe_type.lower()
        self._validate_dataframe_type(dataframe_type)

        results = VectorDbClient.read_feature_group(feature_group, n)
        feature_names = [f.name for f in feature_group.features]
        if dataframe_type == "polars":
            if not HAS_POLARS:
                raise ModuleNotFoundError(polars_not_installed_message)
            df = pl.DataFrame(results, schema=feature_names)
        else:
            df = pd.DataFrame(results, columns=feature_names, index=None)
        return self._return_dataframe_type(df, dataframe_type)

    def register_external_temporary_table(
        self, external_fg: ExternalFeatureGroup, alias: str
    ) -> None:
        # No op to avoid query failure
        pass

    def register_delta_temporary_table(
        self, delta_fg_alias, feature_store_id, feature_store_name, read_options
    ):
        # No op to avoid query failure
        pass

    def register_hudi_temporary_table(
        self,
        hudi_fg_alias: "hsfs.constructor.hudi_feature_group_alias.HudiFeatureGroupAlias",
        feature_store_id: int,
        feature_store_name: str,
        read_options: Optional[Dict[str, Any]],
    ) -> None:
        if hudi_fg_alias and (
            hudi_fg_alias.left_feature_group_end_timestamp is not None
            or hudi_fg_alias.left_feature_group_start_timestamp is not None
        ):
            raise FeatureStoreException(
                "Incremental queries are not supported in the python client."
                + " Read feature group without timestamp to retrieve latest snapshot or switch to "
                + "environment with Spark Engine."
            )

    def profile_by_spark(
        self,
        metadata_instance: Union[
            FeatureGroup,
            ExternalFeatureGroup,
            feature_view.FeatureView,
            TrainingDataset,
        ],
    ) -> job.Job:
        stat_api = statistics_api.StatisticsApi(
            metadata_instance.feature_store_id, metadata_instance.ENTITY_TYPE
        )
        job = stat_api.compute(metadata_instance)
        print(
            "Statistics Job started successfully, you can follow the progress at \n{}".format(
                util.get_job_url(job.href)
            )
        )

        job._wait_for_job()
        return job

    def profile(
        self,
        df: Union[pd.DataFrame, pl.DataFrame],
        relevant_columns: List[str],
        correlations: Any,
        histograms: Any,
        exact_uniqueness: bool = True,
    ) -> str:
        # TODO: add statistics for correlations, histograms and exact_uniqueness
        if HAS_POLARS and (
            isinstance(df, pl.DataFrame) or isinstance(df, pl.dataframe.frame.DataFrame)
        ):
            arrow_schema = df.to_arrow().schema
        else:
            arrow_schema = pa.Schema.from_pandas(df, preserve_index=False)

        # parse timestamp columns to string columns
        for field in arrow_schema:
            if not (
                pa.types.is_null(field.type)
                or pa.types.is_list(field.type)
                or pa.types.is_large_list(field.type)
                or pa.types.is_struct(field.type)
            ) and PYARROW_HOPSWORKS_DTYPE_MAPPING.get(field.type, None) in [
                "timestamp",
                "date",
            ]:
                if HAS_POLARS and (
                    isinstance(df, pl.DataFrame)
                    or isinstance(df, pl.dataframe.frame.DataFrame)
                ):
                    df = df.with_columns(pl.col(field.name).cast(pl.String))
                else:
                    df[field.name] = df[field.name].astype(str)

        if relevant_columns is None or len(relevant_columns) == 0:
            stats = df.describe().to_dict()
            relevant_columns = df.columns
        else:
            target_cols = [col for col in df.columns if col in relevant_columns]
            stats = df[target_cols].describe().to_dict()
        # df.describe() does not compute stats for all col types (e.g., string)
        # we need to compute stats for the rest of the cols iteratively
        missing_cols = list(set(relevant_columns) - set(stats.keys()))
        for col in missing_cols:
            stats[col] = df[col].describe().to_dict()
        final_stats = []
        for col in relevant_columns:
            if HAS_POLARS and (
                isinstance(df, pl.DataFrame)
                or isinstance(df, pl.dataframe.frame.DataFrame)
            ):
                stats[col] = dict(zip(stats["statistic"], stats[col]))
            # set data type
            arrow_type = arrow_schema.field(col).type
            if (
                pa.types.is_null(arrow_type)
                or pa.types.is_list(arrow_type)
                or pa.types.is_large_list(arrow_type)
                or pa.types.is_struct(arrow_type)
                or PYARROW_HOPSWORKS_DTYPE_MAPPING.get(arrow_type, None)
                in ["timestamp", "date", "binary", "string"]
            ):
                dataType = "String"
            elif PYARROW_HOPSWORKS_DTYPE_MAPPING.get(arrow_type, None) in [
                "float",
                "double",
            ]:
                dataType = "Fractional"
            elif PYARROW_HOPSWORKS_DTYPE_MAPPING.get(arrow_type, None) in [
                "int",
                "bigint",
            ]:
                dataType = "Integral"
            elif PYARROW_HOPSWORKS_DTYPE_MAPPING.get(arrow_type, None) == "boolean":
                dataType = "Boolean"
            else:
                print(
                    "Data type could not be inferred for column '"
                    + col.split(".")[-1]
                    + "'. Defaulting to 'String'",
                    file=sys.stderr,
                )
                dataType = "String"

            stat = self._convert_pandas_statistics(stats[col], dataType)
            stat["isDataTypeInferred"] = "false"
            stat["column"] = col.split(".")[-1]
            stat["completeness"] = 1

            final_stats.append(stat)

        return json.dumps(
            {"columns": final_stats},
        )

    def _convert_pandas_statistics(
        self, stat: Dict[str, Any], dataType: str
    ) -> Dict[str, Any]:
        # For now transformation only need 25th, 50th, 75th percentiles
        # TODO: calculate properly all percentiles
        content_dict = {"dataType": dataType}
        if "count" in stat:
            content_dict["count"] = stat["count"]
        if not dataType == "String":
            if "25%" in stat:
                percentiles = [0] * 100
                percentiles[24] = stat["25%"]
                percentiles[49] = stat["50%"]
                percentiles[74] = stat["75%"]
                content_dict["approxPercentiles"] = percentiles
            if "mean" in stat:
                content_dict["mean"] = stat["mean"]
            if "mean" in stat and "count" in stat:
                if isinstance(stat["mean"], numbers.Number):
                    content_dict["sum"] = stat["mean"] * stat["count"]
            if "max" in stat:
                content_dict["maximum"] = stat["max"]
            if "std" in stat and not pd.isna(stat["std"]):
                content_dict["stdDev"] = stat["std"]
            if "min" in stat:
                content_dict["minimum"] = stat["min"]

        return content_dict

    def validate(
        self, dataframe: pd.DataFrame, expectations: Any, log_activity: bool = True
    ) -> None:
        raise NotImplementedError(
            "Deequ data validation is only available with Spark Engine. Use validate_with_great_expectations"
        )

    @uses_great_expectations
    def validate_with_great_expectations(
        self,
        dataframe: Union[pl.DataFrame, pd.DataFrame],
        expectation_suite: great_expectations.core.ExpectationSuite,
        ge_validate_kwargs: Optional[Dict[Any, Any]] = None,
    ) -> great_expectations.core.ExpectationSuiteValidationResult:
        # This conversion might cause a bottleneck in performance when using polars with greater expectations.
        # This patch is done becuase currently great_expecatations does not support polars, would need to be made proper when support added.
        if HAS_POLARS and (
            isinstance(dataframe, pl.DataFrame)
            or isinstance(dataframe, pl.dataframe.frame.DataFrame)
        ):
            warnings.warn(
                "Currently Great Expectations does not support Polars dataframes. This operation will convert to Pandas dataframe that can be slow.",
                util.FeatureGroupWarning,
                stacklevel=1,
            )
            dataframe = dataframe.to_pandas()
        if ge_validate_kwargs is None:
            ge_validate_kwargs = {}
        report = great_expectations.from_pandas(
            dataframe, expectation_suite=expectation_suite
        ).validate(**ge_validate_kwargs)
        return report

    def set_job_group(self, group_id: str, description: Optional[str]) -> None:
        pass

    def convert_to_default_dataframe(
        self, dataframe: Union[pd.DataFrame, pl.DataFrame, pl.dataframe.frame.DataFrame]
    ) -> Optional[pd.DataFrame]:
        if isinstance(dataframe, pd.DataFrame) or (
            HAS_POLARS
            and (
                isinstance(dataframe, pl.DataFrame)
                or isinstance(dataframe, pl.dataframe.frame.DataFrame)
            )
        ):
            upper_case_features = [
                col for col in dataframe.columns if any(re.finditer("[A-Z]", col))
            ]
            space_features = [col for col in dataframe.columns if " " in col]

            # make shallow copy so the original df does not get changed
            # this is always needed to keep the user df unchanged
            if isinstance(dataframe, pd.DataFrame):
                dataframe_copy = dataframe.copy(deep=False)
            else:
                dataframe_copy = dataframe.clone()

            # making a shallow copy of the dataframe so that column names are unchanged
            if len(upper_case_features) > 0:
                warnings.warn(
                    "The ingested dataframe contains upper case letters in feature names: `{}`. "
                    "Feature names are sanitized to lower case in the feature store.".format(
                        upper_case_features
                    ),
                    util.FeatureGroupWarning,
                    stacklevel=1,
                )
            if len(space_features) > 0:
                warnings.warn(
                    "The ingested dataframe contains feature names with spaces: `{}`. "
                    "Feature names are sanitized to use underscore '_' in the feature store.".format(
                        space_features
                    ),
                    util.FeatureGroupWarning,
                    stacklevel=1,
                )
            dataframe_copy.columns = [
                util.autofix_feature_name(x) for x in dataframe_copy.columns
            ]

            # convert timestamps with timezone to UTC
            for col in dataframe_copy.columns:
                if isinstance(
                    dataframe_copy[col].dtype, pd.core.dtypes.dtypes.DatetimeTZDtype
                ):
                    dataframe_copy[col] = dataframe_copy[col].dt.tz_convert(None)
                elif HAS_POLARS and isinstance(dataframe_copy[col].dtype, pl.Datetime):
                    dataframe_copy = dataframe_copy.with_columns(
                        pl.col(col).dt.replace_time_zone(None)
                    )
            return dataframe_copy
        elif dataframe == "spine":
            return None

        raise TypeError(
            "The provided dataframe type is not recognized. Supported types are: pandas dataframe, polars dataframe. "
            + "The provided dataframe has type: {}".format(type(dataframe))
        )

    def parse_schema_feature_group(
        self,
        dataframe: Union[pd.DataFrame, pl.DataFrame],
        time_travel_format: Optional[str] = None,
        features: Optional[List[feature.Feature]] = None,
    ) -> List[feature.Feature]:
        feature_type_map = {}
        if features:
            for _feature in features:
                feature_type_map[_feature.name] = _feature.type
        if isinstance(dataframe, pd.DataFrame):
            arrow_schema = pa.Schema.from_pandas(dataframe, preserve_index=False)
        elif (
            HAS_POLARS
            and isinstance(dataframe, pl.DataFrame)
            or isinstance(dataframe, pl.dataframe.frame.DataFrame)
        ):
            arrow_schema = dataframe.to_arrow().schema
        features = []
        for i in range(len(arrow_schema.names)):
            feat_name = arrow_schema.names[i]
            name = util.autofix_feature_name(feat_name)
            try:
                pd_type = arrow_schema.field(feat_name).type
                if pa.types.is_null(pd_type) and feature_type_map.get(name):
                    converted_type = feature_type_map.get(name)
                else:
                    converted_type = convert_pandas_dtype_to_offline_type(pd_type)
            except ValueError as e:
                raise FeatureStoreException(f"Feature '{name}': {str(e)}") from e
            features.append(feature.Feature(name, converted_type))

        return features

    def parse_schema_training_dataset(
        self, dataframe: Union[pd.DataFrame, pl.DataFrame]
    ) -> List[feature.Feature]:
        raise NotImplementedError(
            "Training dataset creation from Dataframes is not "
            + "supported in Python environment. Use HSFS Query object instead."
        )

    def save_dataframe(
        self,
        feature_group: FeatureGroup,
        dataframe: Union[pd.DataFrame, pl.DataFrame],
        operation: str,
        online_enabled: bool,
        storage: str,
        offline_write_options: Dict[str, Any],
        online_write_options: Dict[str, Any],
        validation_id: Optional[int] = None,
    ) -> Optional[job.Job]:
        if (
            hasattr(feature_group, "EXTERNAL_FEATURE_GROUP")
            and feature_group.online_enabled
        ) or feature_group.stream:
            return self._write_dataframe_kafka(
                feature_group, dataframe, offline_write_options
            )
        else:
            # for backwards compatibility
            return self.legacy_save_dataframe(
                feature_group,
                dataframe,
                operation,
                online_enabled,
                storage,
                offline_write_options,
                online_write_options,
                validation_id,
            )

    def legacy_save_dataframe(
        self,
        feature_group: FeatureGroup,
        dataframe: Union[pd.DataFrame, pl.DataFrame],
        operation: str,
        online_enabled: bool,
        storage: str,
        offline_write_options: Dict[str, Any],
        online_write_options: Dict[str, Any],
        validation_id: Optional[int] = None,
    ) -> Optional[job.Job]:
        # App configuration
        app_options = self._get_app_options(offline_write_options)

        # Setup job for ingestion
        # Configure Hopsworks ingestion job
        print("Configuring ingestion job...")
        ingestion_job = self._feature_group_api.ingestion(feature_group, app_options)

        # Upload dataframe into Hopsworks
        print("Uploading Pandas dataframe...")
        self._dataset_api.upload_feature_group(
            feature_group, ingestion_job.data_path, dataframe
        )

        # run job
        ingestion_job.job.run(
            await_termination=offline_write_options is None
            or offline_write_options.get("wait_for_job", True)
        )

        return ingestion_job.job

    def get_training_data(
        self,
        training_dataset_obj: TrainingDataset,
        feature_view_obj: feature_view.FeatureView,
        query_obj: query.Query,
        read_options: Dict[str, Any],
        dataframe_type: str,
        training_dataset_version: int = None,
    ) -> Union[pd.DataFrame, pl.DataFrame]:
        """
        Function that creates or retrieves already created the training dataset.

        # Arguments
            training_dataset_obj `TrainingDataset`: The training dataset metadata object.
            feature_view_obj `FeatureView`: The feature view object for the which the training data is being created.
            query_obj `Query`: The query object that contains the query used to create the feature view.
            read_options `Dict[str, Any]`: Dictionary that can be used to specify extra parameters for reading data.
            dataframe_type `str`: The type of dataframe returned.
            training_dataset_version `int`: Version of training data to be retrieved.
        # Raises
            `ValueError`: If the training dataset statistics could not be retrieved.
        """

        # dataframe_type of list and numpy are prevented here because statistics needs to be computed from the returned dataframe.
        # The daframe is converted into required types in the function split_labels
        if dataframe_type.lower() not in ["default", "polars", "pandas"]:
            dataframe_type = "default"

        if training_dataset_obj.splits:
            return self._prepare_transform_split_df(
                query_obj,
                training_dataset_obj,
                feature_view_obj,
                read_options,
                dataframe_type,
                training_dataset_version,
            )
        else:
            df = query_obj.read(
                read_options=read_options, dataframe_type=dataframe_type
            )
            # if training_dataset_version is None:
            transformation_function_engine.TransformationFunctionEngine.compute_and_set_feature_statistics(
                training_dataset_obj, feature_view_obj, df
            )
            # else:
            #    transformation_function_engine.TransformationFunctionEngine.get_and_set_feature_statistics(
            #        training_dataset_obj, feature_view_obj, training_dataset_version
            #    )
            return self._apply_transformation_function(
                feature_view_obj.transformation_functions, df
            )

    def split_labels(
        self,
        df: Union[pd.DataFrame, pl.DataFrame],
        labels: List[str],
        dataframe_type: str,
    ) -> Tuple[
        Union[pd.DataFrame, pl.DataFrame], Optional[Union[pd.DataFrame, pl.DataFrame]]
    ]:
        if labels:
            labels_df = df[labels]
            df_new = df.drop(columns=labels)
            return (
                self._return_dataframe_type(df_new, dataframe_type),
                self._return_dataframe_type(labels_df, dataframe_type),
            )
        else:
            return self._return_dataframe_type(df, dataframe_type), None

    def drop_columns(
        self, df: Union[pd.DataFrame, pl.DataFrame], drop_cols: List[str]
    ) -> Union[pd.DataFrame, pl.DataFrame]:
        return df.drop(columns=drop_cols)

    def _prepare_transform_split_df(
        self,
        query_obj: query.Query,
        training_dataset_obj: TrainingDataset,
        feature_view_obj: feature_view.FeatureView,
        read_option: Dict[str, Any],
        dataframe_type: str,
        training_dataset_version: int = None,
    ) -> Dict[str, Union[pd.DataFrame, pl.DataFrame]]:
        """
        Split a df into slices defined by `splits`. `splits` is a `dict(str, int)` which keys are name of split
        and values are split ratios.

        # Arguments
            query_obj `Query`: The query object that contains the query used to create the feature view.
            training_dataset_obj `TrainingDataset`: The training dataset metadata object.
            feature_view_obj `FeatureView`: The feature view object for the which the training data is being created.
            read_options `Dict[str, Any]`: Dictionary that can be used to specify extra parameters for reading data.
            dataframe_type `str`: The type of dataframe returned.
            training_dataset_version `int`: Version of training data to be retrieved.
        # Raises
            `ValueError`: If the training dataset statistics could not be retrieved.
        """
        if (
            training_dataset_obj.splits[0].split_type
            == TrainingDatasetSplit.TIME_SERIES_SPLIT
        ):
            event_time = query_obj._left_feature_group.event_time
            if event_time not in [_feature.name for _feature in query_obj.features]:
                query_obj.append_feature(
                    query_obj._left_feature_group.__getattr__(event_time)
                )
                result_dfs = self._time_series_split(
                    query_obj.read(
                        read_options=read_option, dataframe_type=dataframe_type
                    ),
                    training_dataset_obj,
                    event_time,
                    drop_event_time=True,
                )
            else:
                result_dfs = self._time_series_split(
                    query_obj.read(
                        read_options=read_option, dataframe_type=dataframe_type
                    ),
                    training_dataset_obj,
                    event_time,
                )
        else:
            result_dfs = self._random_split(
                query_obj.read(read_options=read_option, dataframe_type=dataframe_type),
                training_dataset_obj,
            )

        # TODO : Currently statistics always computed since in memory training dataset retrieved is not consistent
        # if training_dataset_version is None:
        transformation_function_engine.TransformationFunctionEngine.compute_and_set_feature_statistics(
            training_dataset_obj, feature_view_obj, result_dfs
        )
        # else:
        #    transformation_function_engine.TransformationFunctionEngine.get_and_set_feature_statistics(
        #        training_dataset_obj, feature_view_obj, training_dataset_version
        #    )
        # and the apply them
        for split_name in result_dfs:
            result_dfs[split_name] = self._apply_transformation_function(
                feature_view_obj.transformation_functions,
                result_dfs.get(split_name),
            )

        return result_dfs

    def _random_split(
        self,
        df: Union[pd.DataFrame, pl.DataFrame],
        training_dataset_obj: TrainingDataset,
    ) -> Dict[str, Union[pd.DataFrame, pl.DataFrame]]:
        split_column = f"_SPLIT_INDEX_{uuid.uuid1()}"
        result_dfs = {}
        splits = training_dataset_obj.splits
        if (
            not math.isclose(
                sum([split.percentage for split in splits]), 1
            )  # relative tolerance = 1e-09
            or sum([split.percentage > 1 or split.percentage < 0 for split in splits])
            > 1
        ):
            raise ValueError(
                "Sum of split ratios should be 1 and each values should be in range (0, 1)"
            )

        df_size = len(df)
        groups = []
        for i, split in enumerate(splits):
            groups += [i] * int(df_size * split.percentage)
        groups += [len(splits) - 1] * (df_size - len(groups))
        random.shuffle(groups)
        if HAS_POLARS and (
            isinstance(df, pl.DataFrame) or isinstance(df, pl.dataframe.frame.DataFrame)
        ):
            df = df.with_columns(pl.Series(name=split_column, values=groups))
        else:
            df[split_column] = groups
        for i, split in enumerate(splits):
            if HAS_POLARS and (
                isinstance(df, pl.DataFrame)
                or isinstance(df, pl.dataframe.frame.DataFrame)
            ):
                split_df = df.filter(pl.col(split_column) == i).drop(split_column)
            else:
                split_df = df[df[split_column] == i].drop(split_column, axis=1)
            result_dfs[split.name] = split_df
        return result_dfs

    def _time_series_split(
        self,
        df: Union[pd.DataFrame, pl.DataFrame],
        training_dataset_obj: TrainingDataset,
        event_time: str,
        drop_event_time: bool = False,
    ) -> Dict[str, Union[pd.DataFrame, pl.DataFrame]]:
        result_dfs = {}
        for split in training_dataset_obj.splits:
            if len(df[event_time]) > 0:
                result_df = df[
                    [
                        split.start_time
                        <= util.convert_event_time_to_timestamp(t)
                        < split.end_time
                        for t in df[event_time]
                    ]
                ]
            else:
                # if df[event_time] is empty, it returns an empty dataframe
                result_df = df
            if drop_event_time:
                result_df = result_df.drop([event_time], axis=1)
            result_dfs[split.name] = result_df
        return result_dfs

    def write_training_dataset(
        self,
        training_dataset: TrainingDataset,
        dataset: Union[query.Query, pd.DataFrame, pl.DataFrame],
        user_write_options: Dict[str, Any],
        save_mode: str,
        feature_view_obj: Optional[feature_view.FeatureView] = None,
        to_df: bool = False,
    ) -> Union["job.Job", Any]:
        if not feature_view_obj and not isinstance(dataset, query.Query):
            raise Exception(
                "Currently only query based training datasets are supported by the Python engine"
            )

        try:
            from hsfs.core import arrow_flight_client

            arrow_flight_client_imported = True
        except ImportError:
            arrow_flight_client_imported = False

        if (
            arrow_flight_client_imported
            and arrow_flight_client.is_query_supported(dataset, user_write_options)
            and len(training_dataset.splits) == 0
            and feature_view_obj
            and len(feature_view_obj.transformation_functions) == 0
            and training_dataset.data_format == "parquet"
        ):
            query_obj, _ = dataset._prep_read(False, user_write_options)
            response = util.run_with_loading_animation(
                "Materializing data to Hopsworks, using Hopsworks Feature Query Service",
                arrow_flight_client.get_instance().create_training_dataset,
                feature_view_obj,
                training_dataset,
                query_obj,
                user_write_options.get("arrow_flight_config", {}),
            )

            return response

        # As for creating a feature group, users have the possibility of passing
        # a spark_job_configuration object as part of the user_write_options with the key "spark"
        spark_job_configuration = user_write_options.pop("spark", None)
        td_app_conf = training_dataset_job_conf.TrainingDatasetJobConf(
            query=dataset,
            overwrite=(save_mode == "overwrite"),
            write_options=user_write_options,
            spark_job_configuration=spark_job_configuration,
        )

        if feature_view_obj:
            fv_api = feature_view_api.FeatureViewApi(feature_view_obj.featurestore_id)
            td_job = fv_api.compute_training_dataset(
                feature_view_obj.name,
                feature_view_obj.version,
                training_dataset.version,
                td_app_conf,
            )
        else:
            td_api = training_dataset_api.TrainingDatasetApi(
                training_dataset.feature_store_id
            )
            td_job = td_api.compute(training_dataset, td_app_conf)
        print(
            "Training dataset job started successfully, you can follow the progress at \n{}".format(
                util.get_job_url(td_job.href)
            )
        )

        td_job._wait_for_job(
            await_termination=user_write_options.get("wait_for_job", True)
        )
        return td_job

    def _return_dataframe_type(
        self, dataframe: Union[pd.DataFrame, pl.DataFrame], dataframe_type: str
    ) -> Union[pd.DataFrame, pl.DataFrame, np.ndarray, List[List[Any]]]:
        """
        Returns a dataframe of particular type.

        # Arguments
            dataframe `Union[pd.DataFrame, pl.DataFrame]`: Input dataframe
            dataframe_type `str`: Type of dataframe to be returned
        # Returns
            `Union[pd.DataFrame, pl.DataFrame, np.array, list]`: DataFrame of required type.
        """
        if dataframe_type.lower() in ["default", "pandas"]:
            return dataframe
        if dataframe_type.lower() == "polars":
            if not HAS_POLARS:
                raise ModuleNotFoundError(polars_not_installed_message)
            if not (
                isinstance(dataframe, pl.DataFrame) or isinstance(dataframe, pl.Series)
            ):
                return pl.from_pandas(dataframe)
            else:
                return dataframe
        if dataframe_type.lower() == "numpy":
            return dataframe.values
        if dataframe_type.lower() == "python":
            return dataframe.values.tolist()

        raise TypeError(
            "Dataframe type `{}` not supported on this platform.".format(dataframe_type)
        )

    def is_spark_dataframe(
        self, dataframe: Union[pd.DataFrame, pl.DataFrame]
    ) -> Literal[False]:
        return False

    def save_stream_dataframe(
        self,
        feature_group: Union[FeatureGroup, ExternalFeatureGroup],
        dataframe: Union[pd.DataFrame, pl.DataFrame],
        query_name: Optional[str],
        output_mode: Optional[str],
        await_termination: bool,
        timeout: Optional[int],
        write_options: Optional[Dict[str, Any]],
    ) -> None:
        raise NotImplementedError(
            "Stream ingestion is not available on Python environments, because it requires Spark as engine."
        )

<<<<<<< HEAD
    def update_table_schema(self, feature_group: Union[FeatureGroup, ExternalFeatureGroup]) -> None:
        _job = self._feature_group_api.update_table_schema(feature_group)
        _job._wait_for_job(
            await_termination=True
        )
=======
    def save_empty_dataframe(
        self,
        feature_group: Union[FeatureGroup, ExternalFeatureGroup],
        new_features=None,
    ) -> None:
        """Wrapper around save_dataframe in order to provide no-op."""
        pass
>>>>>>> f2b9d55e

    def _get_app_options(
        self, user_write_options: Optional[Dict[str, Any]] = None
    ) -> ingestion_job_conf.IngestionJobConf:
        """
        Generate the options that should be passed to the application doing the ingestion.
        Options should be data format, data options to read the input dataframe and
        insert options to be passed to the insert method

        Users can pass Spark configurations to the save/insert method
        Property name should match the value in the JobConfiguration.__init__
        """
        spark_job_configuration = (
            user_write_options.pop("spark", None) if user_write_options else None
        )

        return ingestion_job_conf.IngestionJobConf(
            data_format="PARQUET",
            data_options=[],
            write_options=user_write_options or {},
            spark_job_configuration=spark_job_configuration,
        )

    def add_file(self, file: Optional[str]) -> Optional[str]:
        if not file:
            return file

        # This is used for unit testing
        if not file.startswith("file://"):
            file = "hdfs://" + file

        local_file = os.path.join("/tmp", os.path.basename(file))
        if not os.path.exists(local_file):
            content_stream = self._dataset_api.read_content(
                file, util.get_dataset_type(file)
            )
            bytesio_object = BytesIO(content_stream.content)
            # Write the stuff
            with open(local_file, "wb") as f:
                f.write(bytesio_object.getbuffer())
        return local_file

    def _apply_transformation_function(
        self,
        transformation_functions: List[transformation_function.TransformationFunction],
        dataset: Union[pd.DataFrame, pl.DataFrame],
        online_inference: bool = False,
    ) -> Union[pd.DataFrame, pl.DataFrame]:
        """
        Apply transformation function to the dataframe.

        # Arguments
            transformation_functions `List[transformation_function.TransformationFunction]` : List of transformation functions.
            dataset `Union[pd.DataFrame, pl.DataFrame]`: A pandas or polars dataframe.
        # Returns
            `DataFrame`: A pandas dataframe with the transformed data.
        # Raises
            `FeatureStoreException`: If any of the features mentioned in the transformation function is not present in the Feature View.
        """
        dropped_features = set()

        if HAS_POLARS and (
            isinstance(dataset, pl.DataFrame)
            or isinstance(dataset, pl.dataframe.frame.DataFrame)
        ):
            # Converting polars dataframe to pandas because currently we support only pandas UDF's as transformation functions.
            if HAS_PYARROW:
                dataset = dataset.to_pandas(
                    use_pyarrow_extension_array=True
                )  # Zero copy if pyarrow extension can be used.
            else:
                dataset = dataset.to_pandas(use_pyarrow_extension_array=False)

        for tf in transformation_functions:
            hopsworks_udf = tf.hopsworks_udf
            missing_features = set(hopsworks_udf.transformation_features) - set(
                dataset.columns
            )
            if missing_features:
                if (
                    tf.transformation_type
                    == transformation_function.TransformationType.ON_DEMAND
                ):
                    # On-demand transformation are applied using the python/spark engine during insertion, the transformation while retrieving feature vectors are performed in the vector_server.
                    raise FeatureStoreException(
                        f"The following feature(s): `{'`, '.join(missing_features)}`, specified in the on-demand transformation function '{hopsworks_udf.function_name}' are not present in the dataframe being inserted into the feature group. "
                        + "Please verify that the correct feature names are used in the transformation function and that these features exist in the dataframe being inserted."
                    )
                else:
                    raise FeatureStoreException(
                        f"The following feature(s): `{'`, '.join(missing_features)}`, specified in the model-dependent transformation function '{hopsworks_udf.function_name}' are not present in the feature view. Please verify that the correct features are specified in the transformation function."
                    )
            if tf.hopsworks_udf.dropped_features:
                dropped_features.update(tf.hopsworks_udf.dropped_features)

            if (
                hopsworks_udf.execution_mode.get_current_execution_mode(
                    online=online_inference
                )
                == UDFExecutionMode.PANDAS
            ):
                dataset = self._apply_pandas_udf(
                    hopsworks_udf=hopsworks_udf, dataframe=dataset
                )
            else:
                dataset = self._apply_python_udf(
                    hopsworks_udf=hopsworks_udf, dataframe=dataset
                )
        dataset = dataset.drop(dropped_features, axis=1)
        return dataset

    def _apply_python_udf(
        self,
        hopsworks_udf: HopsworksUdf,
        dataframe: Union[pd.DataFrame, pl.DataFrame],
    ) -> Union[pd.DataFrame, pl.DataFrame]:
        """
        Apply a python udf to a dataframe

        # Arguments
            transformation_functions `List[transformation_function.TransformationFunction]` : List of transformation functions.
            dataset `Union[pd.DataFrame, pl.DataFrame]`: A pandas or polars dataframe.
        # Returns
            `DataFrame`: A pandas dataframe with the transformed data.
        # Raises
            `FeatureStoreException`: If any of the features mentioned in the transformation function is not present in the Feature View.
        """
        udf = hopsworks_udf.get_udf(online=False)
        if isinstance(dataframe, pd.DataFrame):
            if len(hopsworks_udf.return_types) > 1:
                dataframe[hopsworks_udf.output_column_names] = dataframe.apply(
                    lambda x: udf(*x[hopsworks_udf.transformation_features]),
                    axis=1,
                    result_type="expand",
                )
            else:
                dataframe[hopsworks_udf.output_column_names[0]] = dataframe.apply(
                    lambda x: udf(*x[hopsworks_udf.transformation_features]),
                    axis=1,
                    result_type="expand",
                )
                if hopsworks_udf.output_column_names[0] in dataframe.columns:
                    # Overwriting features so reordering dataframe to move overwritten column to the end of the dataframe
                    cols = dataframe.columns.tolist()
                    cols.append(
                        cols.pop(cols.index(hopsworks_udf.output_column_names[0]))
                    )
                    dataframe = dataframe[cols]
        else:
            # Dynamically creating lambda function so that we do not need to loop though to extract features required for the udf.
            # This is done because polars 'map_rows' provides rows as tuples to the udf.
            transformation_features = ", ".join(
                [
                    f"x[{dataframe.columns.index(feature)}]"
                    for feature in hopsworks_udf.transformation_features
                ]
            )
            feature_mapping_wrapper = eval(
                f"lambda x: udf({transformation_features})", locals()
            )
            transformed_features = dataframe.map_rows(feature_mapping_wrapper)
            dataframe = dataframe.with_columns(
                transformed_features.rename(
                    dict(
                        zip(
                            transformed_features.columns,
                            hopsworks_udf.output_column_names,
                        )
                    )
                )
            )
        return dataframe

    def _apply_pandas_udf(
        self,
        hopsworks_udf: HopsworksUdf,
        dataframe: Union[pd.DataFrame, pl.DataFrame],
    ) -> Union[pd.DataFrame, pl.DataFrame]:
        """
        Apply a pandas udf to a dataframe

        # Arguments
            transformation_functions `List[transformation_function.TransformationFunction]` : List of transformation functions.
            dataset `Union[pd.DataFrame, pl.DataFrame]`: A pandas or polars dataframe.
        # Returns
            `DataFrame`: A pandas dataframe with the transformed data.
        # Raises
            `FeatureStoreException`: If any of the features mentioned in the transformation function is not present in the Feature View.
        """
        if len(hopsworks_udf.return_types) > 1:
            dataframe[hopsworks_udf.output_column_names] = hopsworks_udf.get_udf(
                online=False
            )(
                *(
                    [
                        dataframe[feature]
                        for feature in hopsworks_udf.transformation_features
                    ]
                )
            ).set_index(
                dataframe.index
            )  # Index is set to the input dataframe index so that pandas would merge the new columns without reordering them.
        else:
            dataframe[hopsworks_udf.output_column_names[0]] = hopsworks_udf.get_udf(
                online=False
            )(
                *(
                    [
                        dataframe[feature]
                        for feature in hopsworks_udf.transformation_features
                    ]
                )
            ).set_axis(
                dataframe.index
            )  # Index is set to the input dataframe index so that pandas would merge the new column without reordering it.
            if hopsworks_udf.output_column_names[0] in dataframe.columns:
                # Overwriting features also reordering dataframe to move overwritten column to the end of the dataframe
                cols = dataframe.columns.tolist()
                cols.append(cols.pop(cols.index(hopsworks_udf.output_column_names[0])))
                dataframe = dataframe[cols]
        return dataframe

    @staticmethod
    def get_unique_values(
        feature_dataframe: Union[pd.DataFrame, pl.DataFrame], feature_name: str
    ) -> np.ndarray:
        return feature_dataframe[feature_name].unique()

    def _write_dataframe_kafka(
        self,
        feature_group: Union[FeatureGroup, ExternalFeatureGroup],
        dataframe: Union[pd.DataFrame, pl.DataFrame],
        offline_write_options: Dict[str, Any],
    ) -> Optional[job.Job]:
        initial_check_point = ""
        producer, headers, feature_writers, writer = kafka_engine.init_kafka_resources(
            feature_group,
            offline_write_options,
            project_id=client.get_instance()._project_id,
        )
        if not feature_group._multi_part_insert:
            # set initial_check_point to the current offset
            initial_check_point = kafka_engine.kafka_get_offsets(
                topic_name=feature_group._online_topic_name,
                feature_store_id=feature_group.feature_store_id,
                offline_write_options=offline_write_options,
                high=True,
            )

        acked, progress_bar = kafka_engine.build_ack_callback_and_optional_progress_bar(
            n_rows=dataframe.shape[0],
            is_multi_part_insert=feature_group._multi_part_insert,
            offline_write_options=offline_write_options,
        )

        if isinstance(dataframe, pd.DataFrame):
            row_iterator = dataframe.itertuples(index=False)
        else:
            row_iterator = dataframe.iter_rows(named=True)

        # loop over rows
        for row in row_iterator:
            if isinstance(dataframe, pd.DataFrame):
                # itertuples returns Python NamedTyple, to be able to serialize it using
                # avro, create copy of row only by converting to dict, which preserves datatypes
                row = row._asdict()
            encoded_row = kafka_engine.encode_row(feature_writers, writer, row)

            # assemble key
            key = "".join([str(row[pk]) for pk in sorted(feature_group.primary_key)])

            kafka_engine.kafka_produce(
                producer=producer,
                key=key,
                encoded_row=encoded_row,
                topic_name=feature_group._online_topic_name,
                headers=headers,
                acked=acked,
                debug_kafka=offline_write_options.get("debug_kafka", False),
            )

        # make sure producer blocks and everything is delivered
        if not feature_group._multi_part_insert:
            producer.flush()
            progress_bar.close()

        # start materialization job if not an external feature group, otherwise return None
        if isinstance(feature_group, ExternalFeatureGroup):
            return None
        # if topic didn't exist, always run the materialization job to reset the offsets except if it's a multi insert
        if not initial_check_point and not feature_group._multi_part_insert:
            if self._start_offline_materialization(offline_write_options):
                warnings.warn(
                    "This is the first ingestion after an upgrade or backup/restore, running materialization job even though `start_offline_materialization` was set to `False`.",
                    util.FeatureGroupWarning,
                    stacklevel=1,
                )
            # set the initial_check_point to the lowest offset (it was not set previously due to topic not existing)
            initial_check_point = kafka_engine.kafka_get_offsets(
                topic_name=feature_group._online_topic_name,
                feature_store_id=feature_group.feature_store_id,
                offline_write_options=offline_write_options,
                high=True,
            )
            now = datetime.now(timezone.utc)
            feature_group.materialization_job.run(
                args=feature_group.materialization_job.config.get("defaultArgs", "")
                + (f" -initialCheckPointString {initial_check_point}" if initial_check_point else ""),
                await_termination=offline_write_options.get("wait_for_job", False),
            )
            offline_backfill_every_hr = offline_write_options.pop(
                "offline_backfill_every_hr", None
            )
            if offline_backfill_every_hr:
                if isinstance(offline_backfill_every_hr, str):
                    cron_expression = offline_backfill_every_hr
                elif isinstance(offline_backfill_every_hr, int):
                    cron_expression = f"{now.second} {now.minute} {now.hour}/{offline_backfill_every_hr} ? * * *"
                feature_group.materialization_job.schedule(
                    cron_expression=cron_expression,
                    # added 2 seconds after the current time to avoid retriggering the job directly
                    start_time=now + timedelta(seconds=2),
                )
            else:
                _logger.info("Materialisation job was not scheduled.")

        elif self._start_offline_materialization(offline_write_options):
            if not offline_write_options.get(
                "skip_offsets", False
            ) and self._job_api.last_execution(
                feature_group.materialization_job
            ):  # always skip offsets if executing job for the first time
                # don't provide the current offsets (read from where the job last left off)
                initial_check_point = ""
            # provide the initial_check_point as it will reduce the read amplification of materialization job
            feature_group.materialization_job.run(
                args=feature_group.materialization_job.config.get("defaultArgs", "")
                + (f" -initialCheckPointString {initial_check_point}" if initial_check_point else ""),
                await_termination=offline_write_options.get("wait_for_job", False),
            )
        return feature_group.materialization_job

    @staticmethod
    def cast_columns(
        df: pd.DataFrame, schema: List[feature.Feature], online: bool = False
    ) -> pd.DataFrame:
        for _feat in schema:
            if not online:
                df[_feat.name] = cast_column_to_offline_type(df[_feat.name], _feat.type)
            else:
                df[_feat.name] = cast_column_to_online_type(
                    df[_feat.name], _feat.online_type
                )
        return df

    @staticmethod
    def is_connector_type_supported(connector_type: str) -> bool:
        return connector_type in [
            sc.StorageConnector.HOPSFS,
            sc.StorageConnector.S3,
            sc.StorageConnector.KAFKA,
        ]

    @staticmethod
    def _start_offline_materialization(offline_write_options: Dict[str, Any]) -> bool:
        if offline_write_options is not None:
            if "start_offline_materialization" in offline_write_options:
                return offline_write_options.get("start_offline_materialization")
            elif "start_offline_backfill" in offline_write_options:
                return offline_write_options.get("start_offline_backfill")
            else:
                return True
        else:
            return True

    @staticmethod
    def _convert_feature_log_to_df(feature_log, cols) -> pd.DataFrame:
        if feature_log is None and cols:
            return pd.DataFrame(columns=cols)
        if not (
            isinstance(feature_log, (list, pd.DataFrame, pl.DataFrame))
            or (HAS_NUMPY and isinstance(feature_log, np.ndarray))
        ):
            raise ValueError(f"Type '{type(feature_log)}' not accepted")
        if isinstance(feature_log, list) or (
            HAS_NUMPY and isinstance(feature_log, np.ndarray)
        ):
            Engine._validate_logging_list(feature_log, cols)
            return pd.DataFrame(feature_log, columns=cols)
        else:
            if isinstance(feature_log, pl.DataFrame):
                return feature_log.clone().to_pandas()
            elif isinstance(feature_log, pd.DataFrame):
                return feature_log.copy(deep=False)

    @staticmethod
    def _validate_logging_list(feature_log, cols):
        if isinstance(feature_log[0], list) or (
            HAS_NUMPY and isinstance(feature_log[0], np.ndarray)
        ):
            provided_len = len(feature_log[0])
        else:
            provided_len = 1
        assert provided_len == len(
            cols
        ), f"Expecting {len(cols)} features/labels but {provided_len} provided."

    @staticmethod
    def get_logging_metadata(
        size=None,
        td_col_name: Optional[str] = None,
        time_col_name: Optional[str] = None,
        model_col_name: Optional[str] = None,
        training_dataset_version: Optional[int] = None,
        hsml_model: str = None,
    ):
        batch = True
        if size is None:
            size = 1
            batch = False

        now = datetime.now()
        metadata = {
            td_col_name: [training_dataset_version for _ in range(size)],
            model_col_name: [hsml_model for _ in range(size)],
            time_col_name: pd.Series([now for _ in range(size)]),
            "log_id": [str(uuid.uuid4()) for _ in range(size)],
        }

        if not batch:
            for k, v in metadata.items():
                metadata[k] = v[0]
        return metadata

    @staticmethod
    def get_feature_logging_df(
        features: Union[pd.DataFrame, list[list], np.ndarray],
        fg: FeatureGroup = None,
        td_features: List[str] = None,
        td_predictions: List[TrainingDatasetFeature] = None,
        td_col_name: Optional[str] = None,
        time_col_name: Optional[str] = None,
        model_col_name: Optional[str] = None,
        predictions: Optional[Union[pd.DataFrame, list[list], np.ndarray]] = None,
        training_dataset_version: Optional[int] = None,
        hsml_model: str = None,
    ) -> pd.DataFrame:
        features = Engine._convert_feature_log_to_df(features, td_features)
        if td_predictions:
            predictions = Engine._convert_feature_log_to_df(
                predictions, [f.name for f in td_predictions]
            )
            for f in td_predictions:
                predictions[f.name] = cast_column_to_offline_type(
                    predictions[f.name], f.type
                )
            if not set(predictions.columns).intersection(set(features.columns)):
                features = pd.concat([features, predictions], axis=1)

        logging_metadata = Engine.get_logging_metadata(
            size=len(features),
            td_col_name=td_col_name,
            time_col_name=time_col_name,
            model_col_name=model_col_name,
            training_dataset_version=training_dataset_version,
            hsml_model=hsml_model,
        )

        for k, v in logging_metadata.items():
            features[k] = pd.Series(v)
        # _cast_column_to_offline_type cannot cast string type
        features[model_col_name] = features[model_col_name].astype(pd.StringDtype())
        return features[[feat.name for feat in fg.features]]

    @staticmethod
    def get_feature_logging_list(
        features: Union[pd.DataFrame, list[list], np.ndarray],
        fg: FeatureGroup = None,
        td_features: List[str] = None,
        td_predictions: List[TrainingDatasetFeature] = None,
        td_col_name: Optional[str] = None,
        time_col_name: Optional[str] = None,
        model_col_name: Optional[str] = None,
        predictions: Optional[Union[pd.DataFrame, list[list], np.ndarray]] = None,
        training_dataset_version: Optional[int] = None,
        hsml_model=None,
    ) -> list:
        if isinstance(features, pd.DataFrame):
            return Engine.get_feature_logging_df(
                features,
                fg,
                td_features,
                td_predictions,
                td_col_name,
                time_col_name,
                model_col_name,
                predictions,
                training_dataset_version,
                hsml_model,
            ).to_dict(orient="records")
        else:
            log_vectors = []

            # convert features to dict
            Engine._validate_logging_list(features, td_features)
            for row in features:
                log_vectors.append(dict(zip(td_features, row)))

            # convert prediction to dict
            if predictions:
                Engine._validate_logging_list(predictions, td_predictions)
                for log_vector, row in zip(log_vectors, predictions):
                    log_vector.update(dict(zip([f.name for f in td_predictions], row)))

            # get metadata
            for row in log_vectors:
                row.update(
                    Engine.get_logging_metadata(
                        td_col_name=td_col_name,
                        time_col_name=time_col_name,
                        model_col_name=model_col_name,
                        training_dataset_version=training_dataset_version,
                        hsml_model=hsml_model,
                    )
                )
            return log_vectors

    @staticmethod
    def read_feature_log(query, time_col):
        df = query.read()
        return df.drop(["log_id", time_col], axis=1)<|MERGE_RESOLUTION|>--- conflicted
+++ resolved
@@ -1203,21 +1203,11 @@
             "Stream ingestion is not available on Python environments, because it requires Spark as engine."
         )
 
-<<<<<<< HEAD
     def update_table_schema(self, feature_group: Union[FeatureGroup, ExternalFeatureGroup]) -> None:
         _job = self._feature_group_api.update_table_schema(feature_group)
         _job._wait_for_job(
             await_termination=True
         )
-=======
-    def save_empty_dataframe(
-        self,
-        feature_group: Union[FeatureGroup, ExternalFeatureGroup],
-        new_features=None,
-    ) -> None:
-        """Wrapper around save_dataframe in order to provide no-op."""
-        pass
->>>>>>> f2b9d55e
 
     def _get_app_options(
         self, user_write_options: Optional[Dict[str, Any]] = None
