#
#   Copyright 2020 Logical Clocks AB
#
#   Licensed under the Apache License, Version 2.0 (the "License");
#   you may not use this file except in compliance with the License.
#   You may obtain a copy of the License at
#
#       http://www.apache.org/licenses/LICENSE-2.0
#
#   Unless required by applicable law or agreed to in writing, software
#   distributed under the License is distributed on an "AS IS" BASIS,
#   WITHOUT WARRANTIES OR CONDITIONS OF ANY KIND, either express or implied.
#   See the License for the specific language governing permissions and
#   limitations under the License.
#
from __future__ import annotations

import json
import logging
import math
import numbers
import os
import random
import re
import sys
import uuid
import warnings
from datetime import datetime, timedelta, timezone
from io import BytesIO
from pathlib import Path
from typing import (
    TYPE_CHECKING,
    Any,
    Literal,
)

from hopsworks_common import constants
from hsfs.core.type_systems import (
    cast_column_to_offline_type,
    cast_column_to_online_type,
)


if TYPE_CHECKING:
    import great_expectations
    from hsfs.training_dataset import TrainingDataset

import boto3
import hsfs
import pandas as pd
import pyarrow as pa
from botocore.response import StreamingBody
from hopsworks_common import client
from hopsworks_common.client.exceptions import FeatureStoreException
from hopsworks_common.core import inode
from hopsworks_common.core.constants import HAS_POLARS, polars_not_installed_message
from hopsworks_common.core.type_systems import create_extended_type
from hopsworks_common.decorators import uses_great_expectations, uses_polars
from hopsworks_common.util import generate_fully_qualified_feature_name
from hsfs import (
    engine,
    feature,
    feature_view,
    transformation_function,
    util,
)
from hsfs import storage_connector as sc
from hsfs.constructor import query
from hsfs.constructor.fs_query import FsQuery
from hsfs.core import (
    dataset_api,
    delta_engine,
    feature_group_api,
    feature_view_api,
    ingestion_job_conf,
    job,
    job_api,
    kafka_engine,
    statistics_api,
    storage_connector_api,
    training_dataset_api,
    training_dataset_job_conf,
    transformation_function_engine,
)
from hsfs.core.constants import (
    HAS_AIOMYSQL,
    HAS_GREAT_EXPECTATIONS,
    HAS_NUMPY,
    HAS_PANDAS,
    HAS_PYARROW,
    HAS_SQLALCHEMY,
)
from hsfs.core.feature_logging import LoggingMetaData
from hsfs.core.type_systems import PYARROW_HOPSWORKS_DTYPE_MAPPING
from hsfs.core.vector_db_client import VectorDbClient
from hsfs.feature_group import ExternalFeatureGroup, FeatureGroup
from hsfs.hopsworks_udf import HopsworksUdf, UDFExecutionMode
from hsfs.training_dataset_split import TrainingDatasetSplit


if HAS_GREAT_EXPECTATIONS:
    import great_expectations

if HAS_NUMPY:
    import numpy as np

if HAS_AIOMYSQL and HAS_SQLALCHEMY:
    from hsfs.core import util_sql

if HAS_SQLALCHEMY:
    from sqlalchemy import sql

if HAS_PANDAS:
    from hsfs.core.type_systems import convert_pandas_dtype_to_offline_type

if HAS_POLARS:
    import polars as pl

_logger = logging.getLogger(__name__)


class Engine:
    def __init__(self) -> None:
        _logger.debug("Initialising Python Engine...")
        self._dataset_api: dataset_api.DatasetApi = dataset_api.DatasetApi()
        self._job_api: job_api.JobApi = job_api.JobApi()
        self._feature_group_api: feature_group_api.FeatureGroupApi = (
            feature_group_api.FeatureGroupApi()
        )
        self._storage_connector_api: storage_connector_api.StorageConnectorApi = (
            storage_connector_api.StorageConnectorApi()
        )

        # cache the sql engine which contains the connection pool
        self._mysql_online_fs_engine = None
        _logger.info("Python Engine initialized.")

    def sql(
        self,
        sql_query: str,
        feature_store: str,
        online_conn: sc.JdbcConnector | None,
        dataframe_type: str,
        read_options: dict[str, Any] | None,
        schema: list[feature.Feature] | None = None,
    ) -> pd.DataFrame | pl.DataFrame:
        if not online_conn:
            return self._sql_offline(
                sql_query,
                dataframe_type,
                schema,
                arrow_flight_config=read_options.get("arrow_flight_config", {})
                if read_options
                else {},
            )
        return self._jdbc(sql_query, online_conn, dataframe_type, read_options, schema)

    def is_flyingduck_query_supported(
        self, query: query.Query, read_options: dict[str, Any] | None = None
    ) -> bool:
        from hsfs.core import arrow_flight_client

        return arrow_flight_client.is_query_supported(query, read_options or {})

    def _validate_dataframe_type(self, dataframe_type: str):
        if not isinstance(dataframe_type, str) or dataframe_type.lower() not in [
            "pandas",
            "polars",
            "numpy",
            "python",
            "default",
        ]:
            raise FeatureStoreException(
                f'dataframe_type : {dataframe_type} not supported. Possible values are "default", "pandas", "polars", "numpy" or "python"'
            )

    def extract_logging_metadata(
        self,
        untransformed_features: pd.DataFrame | pl.DataFrame,
        transformed_features: pd.DataFrame | pl.DataFrame,
        feature_view: feature_view.FeatureView,
        transformed: bool,
        inference_helpers: bool,
        event_time: bool,
        primary_key: bool,
        request_parameters: pd.DataFrame | pl.DataFrame = None,
    ):
        """Extracts the logging data from the passed dataframes and returns the expected batch dataframe with the logging metadata attached.

        The logging metadata is created as a hidden attribute named `hopsworks_logging_metadata` of the returned dataframe.

        The return dataframe will only contain the features that the user requested (i.e. if the user requested to not include primary keys, event time or inference helpers, those features will be excluded).
        """
        # Get the fully qualified names for the event time and serving keys.
        # This required since the since Hopsworks returns primary keys and event time as fully qualified names, if they are not explicitly selected in the feature view query.
        fully_qualified_root_fg_event_time = generate_fully_qualified_feature_name(
            feature_view.query._left_feature_group,
            feature_view.query._left_feature_group.event_time,
        )

        fully_qualified_serving_key_mapper = {
            generate_fully_qualified_feature_name(
                key._feature_group, key.feature_name
            ): key.feature_name
            for key in feature_view.serving_keys
            if key.required
        }
        fully_qualified_event_time_mapper = {
            fully_qualified_root_fg_event_time: feature_view._root_feature_group_event_time_column_name
        }

        # Extract the serving key and rename if primary key has a fully qualified name, this is required since fully qualified names are not used for logging.
        serving_keys_df = untransformed_features[
            [
                col
                for col in feature_view._fully_qualified_primary_keys
                if col in fully_qualified_serving_key_mapper
                or col in fully_qualified_serving_key_mapper.values()
            ]
        ].rename(columns=fully_qualified_serving_key_mapper)

        # Extract event time and rename if necessary.
        event_time_df = untransformed_features[
            [
                fully_qualified_root_fg_event_time
                if fully_qualified_root_fg_event_time
                in feature_view._fully_qualified_event_time
                else feature_view._root_feature_group_event_time_column_name
            ]
        ].rename(columns=fully_qualified_event_time_mapper)

        # Extract inference_helpers
        inference_helpers_df = untransformed_features[
            feature_view.inference_helper_columns
        ]

        # Drop unneeded columns and prepare dataframe to be be returned to user
        dropped_columns = []

        if not inference_helpers:
            dropped_columns.extend(feature_view.inference_helper_columns)

        if not event_time:
            dropped_columns.extend(feature_view._fully_qualified_event_time)

        if not primary_key:
            dropped_columns.extend(feature_view._fully_qualified_primary_keys)

        if dropped_columns:
            untransformed_features = self.drop_columns(
                untransformed_features, drop_cols=dropped_columns
            )
            transformed_features = self.drop_columns(
                transformed_features, drop_cols=dropped_columns
            )

        # Create Logging metadata
        logging_meta_data = LoggingMetaData()
        logging_meta_data.inference_helper = inference_helpers_df
        logging_meta_data.untransformed_features = untransformed_features
        logging_meta_data.transformed_features = transformed_features
        logging_meta_data.request_parameters = request_parameters
        logging_meta_data.serving_keys = serving_keys_df
        logging_meta_data.event_time = event_time_df

        # Create extended dataframe that includes logging metadata and return to user
        batch_dataframe = (
            transformed_features if transformed else untransformed_features
        )

        extended_type = create_extended_type(type(batch_dataframe))
        batch_dataframe = extended_type(batch_dataframe)
        batch_dataframe.hopsworks_logging_metadata = logging_meta_data

        return batch_dataframe

    def _sql_offline(
        self,
        sql_query: str | FsQuery,
        dataframe_type: str,
        schema: list[feature.Feature] | None = None,
        arrow_flight_config: dict[str, Any] | None = None,
    ) -> pd.DataFrame | pl.DataFrame:
        self._validate_dataframe_type(dataframe_type)
        if isinstance(sql_query, FsQuery):
            from hsfs.core import arrow_flight_client

            result_df = util.run_with_loading_animation(
                "Reading data from Hopsworks, using Hopsworks Feature Query Service",
                arrow_flight_client.get_instance().read_query,
                sql_query,
                arrow_flight_config or {},
                dataframe_type,
            )
        else:
            raise ValueError(
                "Reading data with Hive is not supported when using hopsworks client version >= 4.0"
            )
        if schema:
            result_df = Engine.cast_columns(result_df, schema)
        return self._return_dataframe_type(result_df, dataframe_type)

    def _jdbc(
        self,
        sql_query: str,
        connector: sc.JdbcConnector,
        dataframe_type: str,
        read_options: dict[str, Any] | None,
        schema: list[feature.Feature] | None = None,
    ) -> pd.DataFrame | pl.DataFrame:
        self._validate_dataframe_type(dataframe_type)
        if self._mysql_online_fs_engine is None:
            self._mysql_online_fs_engine = util_sql.create_mysql_engine(
                connector,
                (
                    client._is_external()
                    if "external" not in read_options
                    else read_options["external"]
                ),
            )
        with self._mysql_online_fs_engine.connect() as mysql_conn:
            if "sqlalchemy" in str(type(mysql_conn)):
                sql_query = sql.text(sql_query)
            if dataframe_type.lower() == "polars":
                if not HAS_POLARS:
                    raise ModuleNotFoundError(polars_not_installed_message)
                result_df = pl.read_database(sql_query, mysql_conn)
            else:
                result_df = pd.read_sql(sql_query, mysql_conn)
            if schema:
                result_df = Engine.cast_columns(result_df, schema, online=True)
        return self._return_dataframe_type(result_df, dataframe_type)

    def read(
        self,
        storage_connector: sc.StorageConnector,
        data_format: str,
        read_options: dict[str, Any] | None,
        location: str | None,
        dataframe_type: Literal["polars", "pandas", "default"],
    ) -> pd.DataFrame | pl.DataFrame:
        if not data_format:
            raise FeatureStoreException("data_format is not specified")

        if storage_connector.type == storage_connector.HOPSFS:
            df_list = self._read_hopsfs(
                location, data_format, read_options, dataframe_type
            )
        elif storage_connector.type == storage_connector.S3:
            df_list = self._read_s3(
                storage_connector, location, data_format, dataframe_type
            )
        else:
            raise NotImplementedError(
                f"{storage_connector.type} Storage Connectors for training datasets are not supported yet for external environments."
            )
        if dataframe_type.lower() == "polars":
            if not HAS_POLARS:
                raise ModuleNotFoundError(polars_not_installed_message)
            # Below check performed since some files materialized when creating training data are empty
            # If empty dataframe is in df_list then polars cannot concatenate df_list due to schema mismatch
            # However if the entire split contains only empty files which can occur when the data size is very small then one of the empty dataframe is return so that the column names can be accessed.
            non_empty_df_list = [df for df in df_list if not df.is_empty()]
            if non_empty_df_list:
                return self._return_dataframe_type(
                    pl.concat(non_empty_df_list), dataframe_type=dataframe_type
                )
            return df_list[0]
        return self._return_dataframe_type(
            pd.concat(df_list, ignore_index=True), dataframe_type=dataframe_type
        )

    def _read_pandas(self, data_format: str, obj: Any) -> pd.DataFrame:
        if data_format.lower() == "csv":
            return pd.read_csv(obj)
        if data_format.lower() == "tsv":
            return pd.read_csv(obj, sep="\t")
        if data_format.lower() == "parquet" and isinstance(obj, StreamingBody):
            return pd.read_parquet(BytesIO(obj.read()))
        if data_format.lower() == "parquet":
            return pd.read_parquet(obj)
        raise TypeError(
            f"{data_format} training dataset format is not supported to read as pandas dataframe."
        )

    @uses_polars
    def _read_polars(
        self, data_format: Literal["csv", "tsv", "parquet"], obj: Any
    ) -> pl.DataFrame:
        if not HAS_POLARS:
            raise ModuleNotFoundError(polars_not_installed_message)
        if data_format.lower() == "csv":
            return pl.read_csv(obj)
        if data_format.lower() == "tsv":
            return pl.read_csv(obj, separator="\t")
        if data_format.lower() == "parquet" and isinstance(obj, StreamingBody):
            return pl.read_parquet(BytesIO(obj.read()), use_pyarrow=True)
        if data_format.lower() == "parquet":
            return pl.read_parquet(obj, use_pyarrow=True)
        raise TypeError(
            f"{data_format} training dataset format is not supported to read as polars dataframe."
        )

    def _is_metadata_file(self, path):
        return Path(path).stem.startswith("_")

    def _read_hopsfs(
        self,
        location: str,
        data_format: str,
        read_options: dict[str, Any] | None = None,
        dataframe_type: str = "default",
    ) -> list[pd.DataFrame | pl.DataFrame]:
        return self._read_hopsfs_remote(
            location, data_format, read_options or {}, dataframe_type
        )

    # This read method uses the Hopsworks REST APIs or Flyingduck Server
    # To read the training dataset content, this to allow users to read Hopsworks training dataset from outside
    def _read_hopsfs_remote(
        self,
        location: str,
        data_format: str,
        read_options: dict[str, Any] | None = None,
        dataframe_type: str = "default",
    ) -> list[pd.DataFrame | pl.DataFrame]:
        total_count = 10000
        offset = 0
        df_list = []
        if read_options is None:
            read_options = {}

        while offset < total_count:
            total_count, inode_list = self._dataset_api._list_dataset_path(
                location, inode.Inode, offset=offset, limit=100
            )

            for inode_entry in inode_list:
                if not self._is_metadata_file(inode_entry.path):
                    from hsfs.core import arrow_flight_client

                    if arrow_flight_client.is_data_format_supported(
                        data_format, read_options
                    ):
                        arrow_flight_config = read_options.get("arrow_flight_config")
                        df = arrow_flight_client.get_instance().read_path(
                            inode_entry.path,
                            arrow_flight_config,
                            dataframe_type=dataframe_type,
                        )
                    else:
                        content_stream = self._dataset_api.read_content(
                            inode_entry.path
                        )
                        if dataframe_type.lower() == "polars":
                            df = self._read_polars(
                                data_format, BytesIO(content_stream.content)
                            )
                        else:
                            df = self._read_pandas(
                                data_format, BytesIO(content_stream.content)
                            )

                    df_list.append(df)
                offset += 1

        return df_list

    def _read_s3(
        self,
        storage_connector: sc.S3Connector,
        location: str,
        data_format: str,
        dataframe_type: str = "default",
    ) -> list[pd.DataFrame | pl.DataFrame]:
        # get key prefix
        path_parts = location.replace("s3://", "").split("/")
        _ = path_parts.pop(0)  # pop first element -> bucket

        prefix = "/".join(path_parts)

        if storage_connector.session_token is not None:
            # This is only for AWS IAM role passthrough.
            # We don't need to set the endpoint_url and region here.
            s3 = boto3.client(
                "s3",
                aws_access_key_id=storage_connector.access_key,
                aws_secret_access_key=storage_connector.secret_key,
                aws_session_token=storage_connector.session_token,
            )
        else:
            s3 = boto3.client(
                "s3",
                aws_access_key_id=storage_connector.access_key,
                aws_secret_access_key=storage_connector.secret_key,
                endpoint_url=storage_connector.arguments.get("fs.s3a.endpoint"),
                region_name=storage_connector.region,
            )

        df_list = []
        object_list = {"is_truncated": True}
        while object_list.get("is_truncated", False):
            if "NextContinuationToken" in object_list:
                object_list = s3.list_objects_v2(
                    Bucket=storage_connector.bucket,
                    Prefix=prefix,
                    MaxKeys=1000,
                    ContinuationToken=object_list["NextContinuationToken"],
                )
            else:
                object_list = s3.list_objects_v2(
                    Bucket=storage_connector.bucket,
                    Prefix=prefix,
                    MaxKeys=1000,
                )

            for obj in object_list["Contents"]:
                if not self._is_metadata_file(obj["Key"]) and obj["Size"] > 0:
                    obj = s3.get_object(
                        Bucket=storage_connector.bucket,
                        Key=obj["Key"],
                    )
                    if dataframe_type.lower() == "polars":
                        df_list.append(self._read_polars(data_format, obj["Body"]))
                    else:
                        df_list.append(self._read_pandas(data_format, obj["Body"]))
        return df_list

    def read_options(
        self, data_format: str | None, provided_options: dict[str, Any] | None
    ) -> dict[str, Any]:
        return provided_options or {}

    def read_stream(
        self,
        storage_connector: sc.StorageConnector,
        message_format: Any,
        schema: Any,
        options: dict[str, Any] | None,
        include_metadata: bool,
    ) -> Any:
        raise NotImplementedError(
            "Streaming Sources are not supported for pure Python Environments."
        )

    def show(
        self,
        sql_query: str,
        feature_store: str,
        n: int,
        online_conn: sc.JdbcConnector,
        read_options: dict[str, Any] | None = None,
    ) -> pd.DataFrame | pl.DataFrame:
        return self.sql(
            sql_query, feature_store, online_conn, "default", read_options or {}
        ).head(n)

    def read_vector_db(
        self,
        feature_group: hsfs.feature_group.FeatureGroup,
        n: int = None,
        dataframe_type: str = "default",
    ) -> pd.DataFrame | pl.DataFrame | np.ndarray | list[list[Any]]:
        dataframe_type = dataframe_type.lower()
        self._validate_dataframe_type(dataframe_type)

        results = VectorDbClient.read_feature_group(feature_group, n)
        feature_names = [f.name for f in feature_group.features]
        if dataframe_type == "polars":
            if not HAS_POLARS:
                raise ModuleNotFoundError(polars_not_installed_message)
            df = pl.DataFrame(results, schema=feature_names)
        else:
            df = pd.DataFrame(results, columns=feature_names, index=None)
        return self._return_dataframe_type(df, dataframe_type)

    def register_external_temporary_table(
        self, external_fg: ExternalFeatureGroup, alias: str
    ) -> None:
        # No op to avoid query failure
        pass

    def register_delta_temporary_table(
        self,
        delta_fg_alias,
        feature_store_id,
        feature_store_name,
        read_options,
        is_cdc_query: bool = False,
    ):
        # No op to avoid query failure
        pass

    def register_hudi_temporary_table(
        self,
        hudi_fg_alias: hsfs.constructor.hudi_feature_group_alias.HudiFeatureGroupAlias,
        feature_store_id: int,
        feature_store_name: str,
        read_options: dict[str, Any] | None,
    ) -> None:
        if hudi_fg_alias and (
            hudi_fg_alias.left_feature_group_end_timestamp is not None
            or hudi_fg_alias.left_feature_group_start_timestamp is not None
        ):
            raise FeatureStoreException(
                "Incremental queries are not supported in the python client."
                " Read feature group without timestamp to retrieve latest snapshot or switch to "
                "environment with Spark Engine."
            )

    def profile_by_spark(
        self,
        metadata_instance: FeatureGroup
        | ExternalFeatureGroup
        | feature_view.FeatureView
        | TrainingDataset,
    ) -> job.Job:
        stat_api = statistics_api.StatisticsApi(
            metadata_instance.feature_store_id, metadata_instance.ENTITY_TYPE
        )
        job = stat_api.compute(metadata_instance)
        print(
            f"Statistics Job started successfully, you can follow the progress at \n{util.get_job_url(job.href)}"
        )

        job._wait_for_job()
        return job

    def profile(
        self,
        df: pd.DataFrame | pl.DataFrame,
        relevant_columns: list[str],
        correlations: Any,
        histograms: Any,
        exact_uniqueness: bool = True,
    ) -> str:
        # TODO: add statistics for correlations, histograms and exact_uniqueness
        _logger.info("Computing insert statistics")
        if HAS_POLARS and (
            isinstance(df, (pl.DataFrame, pl.dataframe.frame.DataFrame))
        ):
            arrow_schema = df.to_arrow().schema
        else:
            arrow_schema = pa.Schema.from_pandas(df, preserve_index=False)

        # parse timestamp columns to string columns
        for field in arrow_schema:
            if not (
                pa.types.is_null(field.type)
                or pa.types.is_list(field.type)
                or pa.types.is_large_list(field.type)
                or pa.types.is_struct(field.type)
            ) and PYARROW_HOPSWORKS_DTYPE_MAPPING.get(field.type, None) in [
                "timestamp",
                "date",
            ]:
                if HAS_POLARS and (
                    isinstance(df, (pl.DataFrame, pl.dataframe.frame.DataFrame))
                ):
                    _logger.debug(
                        f"Casting polars dataframe column {field.name} from {field.type} to string"
                    )
                    df = df.with_columns(pl.col(field.name).cast(pl.String))
                else:
                    _logger.debug(
                        f"Casting column pandas dataframe column {field.name} from {field.type} to string"
                    )
                    df[field.name] = df[field.name].astype(str)

        if relevant_columns is None or len(relevant_columns) == 0:
            stats = df.describe().to_dict()
            relevant_columns = df.columns
        else:
            target_cols = [col for col in df.columns if col in relevant_columns]
            _logger.debug(f"Target columns for describe: {target_cols}")
            stats = df[target_cols].describe().to_dict()
        _logger.debug(f"Column stats computed via describe for: {stats.keys()}")
        # df.describe() does not compute stats for all col types (e.g., string)
        # we need to compute stats for the rest of the cols iteratively
        missing_cols = list(set(relevant_columns) - set(stats.keys()))
        _logger.debug(f"Columns missing stats from describe: {missing_cols}")
        for col in missing_cols:
            # for some datatypes (e.g list[int]) the describe method fails
            try:
                _logger.debug(f"Computing stats for column {col}")
                stats[col] = df[col].describe().to_dict()
            except Exception as e:
                warnings.warn(
                    f"Failed to compute stats for column {col}: {e}, adding empty stats",
                    util.FeatureGroupWarning,
                    stacklevel=1,
                )
                stats[col] = {}
        final_stats = []
        for col in relevant_columns:
            if HAS_POLARS and (
                isinstance(df, (pl.DataFrame, pl.dataframe.frame.DataFrame))
            ):
                stats[col] = dict(zip(stats["statistic"], stats[col]))
            # set data type
            arrow_type = arrow_schema.field(col).type
            if (
                pa.types.is_null(arrow_type)
                or pa.types.is_list(arrow_type)
                or pa.types.is_large_list(arrow_type)
                or pa.types.is_struct(arrow_type)
                or PYARROW_HOPSWORKS_DTYPE_MAPPING.get(arrow_type, None)
                in ["timestamp", "date", "binary", "string"]
            ):
                dataType = "String"
            elif PYARROW_HOPSWORKS_DTYPE_MAPPING.get(arrow_type, None) in [
                "float",
                "double",
            ]:
                dataType = "Fractional"
            elif PYARROW_HOPSWORKS_DTYPE_MAPPING.get(arrow_type, None) in [
                "int",
                "bigint",
            ]:
                dataType = "Integral"
            elif PYARROW_HOPSWORKS_DTYPE_MAPPING.get(arrow_type, None) == "boolean":
                dataType = "Boolean"
            else:
                print(
                    "Data type could not be inferred for column '"
                    + col.split(".")[-1]
                    + "'. Defaulting to 'String'",
                    file=sys.stderr,
                )
                dataType = "String"

            stat = self._convert_pandas_statistics(stats[col], dataType)
            stat["isDataTypeInferred"] = "false"
            stat["column"] = col.split(".")[-1]
            stat["completeness"] = 1

            final_stats.append(stat)

        return json.dumps(
            {"columns": final_stats},
        )

    def _convert_pandas_statistics(
        self, stat: dict[str, Any], dataType: str
    ) -> dict[str, Any]:
        # For now transformation only need 25th, 50th, 75th percentiles
        # TODO: calculate properly all percentiles
        _logger.debug(
            f"Converting pandas statistics: {stat} of type {dataType} to be similar to Deequ stats"
        )
        content_dict = {"dataType": dataType}
        if "count" in stat:
            content_dict["count"] = stat["count"]
        if dataType != "String":
            if "25%" in stat:
                percentiles = [0] * 100
                percentiles[24] = stat["25%"]
                percentiles[49] = stat["50%"]
                percentiles[74] = stat["75%"]
                content_dict["approxPercentiles"] = percentiles
            if "mean" in stat:
                content_dict["mean"] = stat["mean"]
            if (
                "mean" in stat
                and "count" in stat
                and isinstance(stat["mean"], numbers.Number)
            ):
                content_dict["sum"] = stat["mean"] * stat["count"]
            if "max" in stat:
                content_dict["maximum"] = stat["max"]
            if "std" in stat and not pd.isna(stat["std"]):
                content_dict["stdDev"] = stat["std"]
            if "min" in stat:
                content_dict["minimum"] = stat["min"]
        if "unique" in stat:
            content_dict["approximateNumDistinctValues"] = stat["unique"]
            content_dict["exactNumDistinctValues"] = stat["unique"]

        _logger.debug(f"Converted statistics: {content_dict}")

        return content_dict

    def validate(
        self, dataframe: pd.DataFrame, expectations: Any, log_activity: bool = True
    ) -> None:
        raise NotImplementedError(
            "Deequ data validation is only available with Spark Engine. Use validate_with_great_expectations"
        )

    @uses_great_expectations
    def validate_with_great_expectations(
        self,
        dataframe: pl.DataFrame | pd.DataFrame,
        expectation_suite: great_expectations.core.ExpectationSuite,
        ge_validate_kwargs: dict[Any, Any] | None = None,
    ) -> great_expectations.core.ExpectationSuiteValidationResult:
        # This conversion might cause a bottleneck in performance when using polars with greater expectations.
        # This patch is done becuase currently great_expecatations does not support polars, would need to be made proper when support added.
        if HAS_POLARS and (
            isinstance(dataframe, (pl.DataFrame, pl.dataframe.frame.DataFrame))
        ):
            warnings.warn(
                "Currently Great Expectations does not support Polars dataframes. This operation will convert to Pandas dataframe that can be slow.",
                util.FeatureGroupWarning,
                stacklevel=1,
            )
            dataframe = dataframe.to_pandas()
        if ge_validate_kwargs is None:
            ge_validate_kwargs = {}
        return great_expectations.from_pandas(
            dataframe, expectation_suite=expectation_suite
        ).validate(**ge_validate_kwargs)

    def set_job_group(self, group_id: str, description: str | None) -> None:
        pass

    def convert_to_default_dataframe(
        self, dataframe: pd.DataFrame | pl.DataFrame | pl.dataframe.frame.DataFrame
    ) -> pd.DataFrame | None:
        if isinstance(dataframe, pd.DataFrame) or (
            HAS_POLARS
            and (isinstance(dataframe, (pl.DataFrame, pl.dataframe.frame.DataFrame)))
        ):
            upper_case_features = [
                col for col in dataframe.columns if any(re.finditer("[A-Z]", col))
            ]
            space_features = [col for col in dataframe.columns if " " in col]

            # make shallow copy so the original df does not get changed
            # this is always needed to keep the user df unchanged
            if isinstance(dataframe, pd.DataFrame):
                dataframe_copy = dataframe.copy(deep=False)
            else:
                dataframe_copy = dataframe.clone()

            # making a shallow copy of the dataframe so that column names are unchanged
            if len(upper_case_features) > 0:
                warnings.warn(
                    f"The ingested dataframe contains upper case letters in feature names: `{upper_case_features}`. "
                    "Feature names are sanitized to lower case in the feature store.",
                    util.FeatureGroupWarning,
                    stacklevel=1,
                )
            if len(space_features) > 0:
                warnings.warn(
                    f"The ingested dataframe contains feature names with spaces: `{space_features}`. "
                    "Feature names are sanitized to use underscore '_' in the feature store.",
                    util.FeatureGroupWarning,
                    stacklevel=1,
                )
            dataframe_copy.columns = [
                util.autofix_feature_name(x) for x in dataframe_copy.columns
            ]

            # convert timestamps with timezone to UTC
            for col in dataframe_copy.columns:
                if isinstance(
                    dataframe_copy[col].dtype, pd.core.dtypes.dtypes.DatetimeTZDtype
                ):
                    dataframe_copy[col] = dataframe_copy[col].dt.tz_convert(None)
                elif HAS_POLARS and isinstance(dataframe_copy[col].dtype, pl.Datetime):
                    dataframe_copy = dataframe_copy.with_columns(
                        pl.col(col).dt.replace_time_zone(None)
                    )
            return dataframe_copy
        if dataframe == "spine":
            return None

        raise TypeError(
            "The provided dataframe type is not recognized. Supported types are: pandas dataframe, polars dataframe. "
            f"The provided dataframe has type: {type(dataframe)}"
        )

    def parse_schema_feature_group(
        self,
        dataframe: pd.DataFrame | pl.DataFrame,
        time_travel_format: str | None = None,
        features: list[feature.Feature] | None = None,
    ) -> list[feature.Feature]:
        feature_type_map = {}
        if features:
            for _feature in features:
                feature_type_map[_feature.name] = _feature.type
        if isinstance(dataframe, pd.DataFrame):
            arrow_schema = pa.Schema.from_pandas(dataframe, preserve_index=False)
        elif (
            HAS_POLARS
            and isinstance(dataframe, pl.DataFrame)
            or isinstance(dataframe, pl.dataframe.frame.DataFrame)
        ):
            arrow_schema = dataframe.to_arrow().schema
        features = []
        for i in range(len(arrow_schema.names)):
            feat_name = arrow_schema.names[i]
            name = util.autofix_feature_name(feat_name)
            try:
                pd_type = arrow_schema.field(feat_name).type
                if pa.types.is_null(pd_type) and feature_type_map.get(name):
                    converted_type = feature_type_map.get(name)
                else:
                    converted_type = convert_pandas_dtype_to_offline_type(pd_type)
            except ValueError as e:
                raise FeatureStoreException(f"Feature '{name}': {str(e)}") from e
            features.append(feature.Feature(name, converted_type))

        return features

    def parse_schema_training_dataset(
        self, dataframe: pd.DataFrame | pl.DataFrame
    ) -> list[feature.Feature]:
        raise NotImplementedError(
            "Training dataset creation from Dataframes is not "
            "supported in Python environment. Use HSFS Query object instead."
<<<<<<< HEAD
        )

    def _to_arrow_table(self, dataframe: pd.DataFrame | pl.DataFrame):
        """Convert a pandas or polars DataFrame to a pyarrow.Table.

        Args:
            dataframe: Union[pd.DataFrame, pl.DataFrame]

        Returns:
            pyarrow.Table

        Raises:
            ImportError: if pyarrow is not installed
            TypeError: if the dataframe is not supported type
        """
        try:
            import pyarrow as pa
        except ImportError as e:
            raise ImportError("pyarrow is required to convert to Arrow table.") from e

        if isinstance(dataframe, pd.DataFrame):
            return pa.Table.from_pandas(dataframe, preserve_index=False)
        if HAS_POLARS and isinstance(dataframe, pl.DataFrame):
            return dataframe.to_arrow()
        raise TypeError(
            f"Unsupported dataframe type for arrow conversion: {type(dataframe)}"
        )

    def _check_duplicate_records(self, dataset, feature_group_instance):
        """Check for duplicate records within primary_key, event_time and partition_key columns.

        Raises FeatureStoreException if duplicates are found.

        Parameters:
        -----------
        dataset : Union[pd.DataFrame, pl.DataFrame]
            The dataset to check for duplicates
        feature_group_instance : FeatureGroup
            The feature group instance containing primary_key, event_time and partition_key
        """
        # Get the key columns to check (primary_key + partition_key)
        key_columns = list(feature_group_instance.primary_key)

        if not key_columns:
            # No keys to check, skip validation
            return

        if feature_group_instance.event_time:
            key_columns.append(feature_group_instance.event_time)

        if feature_group_instance.partition_key:
            key_columns.extend(feature_group_instance.partition_key)

        dataset = self._to_arrow_table(dataset)
        # Verify all key columns exist
        table_columns = dataset.column_names
        missing_columns = [col for col in key_columns if col not in table_columns]
        if missing_columns:
            raise FeatureStoreException(
                f"Key columns {missing_columns} are missing from the dataset. "
                f"Available columns: {table_columns}"
            )

        import pyarrow.compute as pc

        # Check for duplicates using PyArrow group_by
        # Group by key columns and count occurrences
        grouped = dataset.group_by(key_columns).aggregate(
            [
                # The aggregation tuple structure: ([], function_name, FunctionOptions)
                ([], "count_all", pc.CountOptions(mode="all"))
            ]
        )

=======
        )

    def _to_arrow_table(self, dataframe: pd.DataFrame | pl.DataFrame):
        """Convert a pandas or polars DataFrame to a pyarrow.Table.

        Args:
            dataframe: Union[pd.DataFrame, pl.DataFrame]

        Returns:
            pyarrow.Table

        Raises:
            ImportError: if pyarrow is not installed
            TypeError: if the dataframe is not supported type
        """
        try:
            import pyarrow as pa
        except ImportError as e:
            raise ImportError("pyarrow is required to convert to Arrow table.") from e

        if isinstance(dataframe, pd.DataFrame):
            return pa.Table.from_pandas(dataframe, preserve_index=False)
        if HAS_POLARS and isinstance(dataframe, pl.DataFrame):
            return dataframe.to_arrow()
        raise TypeError(
            f"Unsupported dataframe type for arrow conversion: {type(dataframe)}"
        )

    def _check_duplicate_records(self, dataset, feature_group_instance):
        """Check for duplicate records within primary_key, event_time and partition_key columns.

        Raises FeatureStoreException if duplicates are found.

        Parameters:
        -----------
        dataset : Union[pd.DataFrame, pl.DataFrame]
            The dataset to check for duplicates
        feature_group_instance : FeatureGroup
            The feature group instance containing primary_key, event_time and partition_key
        """
        # Get the key columns to check (primary_key + partition_key)
        key_columns = list(feature_group_instance.primary_key)

        if not key_columns:
            # No keys to check, skip validation
            return

        if feature_group_instance.event_time:
            key_columns.append(feature_group_instance.event_time)

        if feature_group_instance.partition_key:
            key_columns.extend(feature_group_instance.partition_key)

        dataset = self._to_arrow_table(dataset)
        # Verify all key columns exist
        table_columns = dataset.column_names
        missing_columns = [col for col in key_columns if col not in table_columns]
        if missing_columns:
            raise FeatureStoreException(
                f"Key columns {missing_columns} are missing from the dataset. "
                f"Available columns: {table_columns}"
            )

        import pyarrow.compute as pc

        # Check for duplicates using PyArrow group_by
        # Group by key columns and count occurrences
        grouped = dataset.group_by(key_columns).aggregate(
            [
                # The aggregation tuple structure: ([], function_name, FunctionOptions)
                ([], "count_all", pc.CountOptions(mode="all"))
            ]
        )

>>>>>>> 2adc70a5
        # Filter groups with count > 1 (duplicates)
        duplicate_groups = grouped.filter(pc.greater(grouped["count_all"], 1))

        duplicate_count = len(duplicate_groups)

        if duplicate_count > 0:
            # Get total number of duplicate rows (sum of counts - 1 for each duplicate group)
            # Since count includes the first occurrence, duplicates = count - 1 per group
            total_duplicate_rows = (
                sum(duplicate_groups["count_all"].to_pylist()) - duplicate_count
            )

            # Get sample duplicate records for error message
            # Take first 10 duplicate groups and get their key values
            sample_groups = duplicate_groups.slice(0, min(10, duplicate_count))

            # Build sample string showing the duplicate key combinations
            sample_rows = []
            for i in range(len(sample_groups)):
                row_dict = {}
                for col in key_columns:
                    row_dict[col] = sample_groups[col][i].as_py()
                row_dict["count_all"] = sample_groups["count_all"][i].as_py()
                sample_rows.append(str(row_dict))

            sample_str = "\n".join(sample_rows)

            raise FeatureStoreException(
                FeatureStoreException.DUPLICATE_RECORD_ERROR_MESSAGE
                + f"\nDataset contains {total_duplicate_rows} duplicate record(s) within "
                f"primary_key ({feature_group_instance.primary_key}) and "
                f"partition_key ({feature_group_instance.partition_key}). "
                f"Found {duplicate_count} duplicate group(s). "
                f"Sample duplicate key combinations:\n{sample_str}"
            )

    def save_dataframe(
        self,
        feature_group: FeatureGroup,
        dataframe: pd.DataFrame | pl.DataFrame,
        operation: str,
        online_enabled: bool,
        storage: str,
        offline_write_options: dict[str, Any],
        online_write_options: dict[str, Any],
        validation_id: int | None = None,
    ) -> job.Job | None:
        if (
            # Only `FeatureGroup` class has time_travel_format property
            isinstance(feature_group, FeatureGroup)
            and feature_group.time_travel_format == "DELTA"
        ):
            self._check_duplicate_records(dataframe, feature_group)
            _logger.debug("No duplicate records found. Proceeding with Delta write.")

        if (
            hasattr(feature_group, "EXTERNAL_FEATURE_GROUP")
            and feature_group.online_enabled
        ) or feature_group.stream:
            return self._write_dataframe_kafka(
                feature_group, dataframe, offline_write_options
            )
        if engine.get_type() == "python":
            if feature_group.time_travel_format == "DELTA":
                delta_engine_instance = delta_engine.DeltaEngine(
                    feature_store_id=feature_group.feature_store_id,
                    feature_store_name=feature_group.feature_store_name,
                    feature_group=feature_group,
                    spark_context=None,
                    spark_session=None,
                )
                delta_engine_instance.save_delta_fg(
                    dataframe,
                    write_options=offline_write_options,
                    validation_id=validation_id,
                )
        else:
            # for backwards compatibility
            return self.legacy_save_dataframe(
                feature_group,
                dataframe,
                operation,
                online_enabled,
                storage,
                offline_write_options,
                online_write_options,
                validation_id,
            )
        return None

    def legacy_save_dataframe(
        self,
        feature_group: FeatureGroup,
        dataframe: pd.DataFrame | pl.DataFrame,
        operation: str,
        online_enabled: bool,
        storage: str,
        offline_write_options: dict[str, Any],
        online_write_options: dict[str, Any],
        validation_id: int | None = None,
    ) -> job.Job | None:
        # App configuration
        app_options = self._get_app_options(offline_write_options)

        # Setup job for ingestion
        # Configure Hopsworks ingestion job
        print("Configuring ingestion job...")
        ingestion_job = self._feature_group_api.ingestion(feature_group, app_options)

        # Upload dataframe into Hopsworks
        print("Uploading Pandas dataframe...")
        self._dataset_api.upload_feature_group(
            feature_group, ingestion_job.data_path, dataframe
        )

        # run job
        ingestion_job.job.run(
            await_termination=offline_write_options is None
            or offline_write_options.get("wait_for_job", True)
        )

        return ingestion_job.job

    def get_training_data(
        self,
        training_dataset_obj: TrainingDataset,
        feature_view_obj: feature_view.FeatureView,
        query_obj: query.Query,
        read_options: dict[str, Any],
        dataframe_type: str,
        training_dataset_version: int = None,
        transformation_context: dict[str, Any] = None,
    ) -> pd.DataFrame | pl.DataFrame:
        """Function that creates or retrieves already created the training dataset.

        Parameters:
            training_dataset_obj `TrainingDataset`: The training dataset metadata object.
            feature_view_obj `FeatureView`: The feature view object for the which the training data is being created.
            query_obj `Query`: The query object that contains the query used to create the feature view.
            read_options `Dict[str, Any]`: Dictionary that can be used to specify extra parameters for reading data.
            dataframe_type `str`: The type of dataframe returned.
            training_dataset_version `int`: Version of training data to be retrieved.
            transformation_context: `Dict[str, Any]` A dictionary mapping variable names to objects that will be provided as contextual information to the transformation function at runtime.
                These variables must be explicitly defined as parameters in the transformation function to be accessible during execution. If no context variables are provided, this parameter defaults to `None`.

        Raises:
            ValueError: If the training dataset statistics could not be retrieved.
        """
        # dataframe_type of list and numpy are prevented here because statistics needs to be computed from the returned dataframe.
        # The daframe is converted into required types in the function split_labels
        if dataframe_type.lower() not in ["default", "polars", "pandas"]:
            dataframe_type = "default"

        if training_dataset_obj.splits:
            return self._prepare_transform_split_df(
                query_obj,
                training_dataset_obj,
                feature_view_obj,
                read_options,
                dataframe_type,
                training_dataset_version,
                transformation_context=transformation_context,
            )
        df = query_obj.read(read_options=read_options, dataframe_type=dataframe_type)
        # if training_dataset_version is None:
        transformation_function_engine.TransformationFunctionEngine.compute_and_set_feature_statistics(
            training_dataset_obj, feature_view_obj, df
        )
        # else:
        #    transformation_function_engine.TransformationFunctionEngine.get_and_set_feature_statistics(
        #        training_dataset_obj, feature_view_obj, training_dataset_version
        #    )
        return self._apply_transformation_function(
            feature_view_obj.transformation_functions,
            df,
            transformation_context=transformation_context,
        )

    def split_labels(
        self,
        df: pd.DataFrame | pl.DataFrame,
        labels: list[str],
        dataframe_type: str,
    ) -> tuple[pd.DataFrame | pl.DataFrame, pd.DataFrame | pl.DataFrame | None]:
        if labels:
            labels_df = df[labels]
            df_new = df.drop(columns=labels)
            return (
                self._return_dataframe_type(df_new, dataframe_type),
                self._return_dataframe_type(labels_df, dataframe_type),
            )
        return self._return_dataframe_type(df, dataframe_type), None

    def drop_columns(
        self, df: pd.DataFrame | pl.DataFrame, drop_cols: list[str]
    ) -> pd.DataFrame | pl.DataFrame:
        return df.drop(columns=drop_cols)

    def _prepare_transform_split_df(
        self,
        query_obj: query.Query,
        training_dataset_obj: TrainingDataset,
        feature_view_obj: feature_view.FeatureView,
        read_option: dict[str, Any],
        dataframe_type: str,
        training_dataset_version: int = None,
        transformation_context: dict[str, Any] = None,
    ) -> dict[str, pd.DataFrame | pl.DataFrame]:
        """Split a df into slices defined by `splits`. `splits` is a `dict(str, int)` which keys are name of split and values are split ratios.

        Parameters:
            query_obj `Query`: The query object that contains the query used to create the feature view.
            training_dataset_obj `TrainingDataset`: The training dataset metadata object.
            feature_view_obj `FeatureView`: The feature view object for the which the training data is being created.
            read_options `Dict[str, Any]`: Dictionary that can be used to specify extra parameters for reading data.
            dataframe_type `str`: The type of dataframe returned.
            training_dataset_version `int`: Version of training data to be retrieved.
            transformation_context: `Dict[str, Any]` A dictionary mapping variable names to objects that will be provided as contextual information to the transformation function at runtime.
                These variables must be explicitly defined as parameters in the transformation function to be accessible during execution. If no context variables are provided, this parameter defaults to `None`.

        Raises:
            ValueError: If the training dataset statistics could not be retrieved.
        """
        if (
            training_dataset_obj.splits[0].split_type
            == TrainingDatasetSplit.TIME_SERIES_SPLIT
        ):
            event_time = query_obj._left_feature_group.event_time

            event_time_feature = [
                _feature
                for _feature in query_obj.features
                if (
                    _feature.name == event_time
                    and _feature._feature_group_id == query_obj._left_feature_group.id
                )
            ]

            if not event_time_feature:
                # Event time feature not in query manually adding event_time of root feature group.
                # Using fully qualified name of the event time feature to avoid ambiguity.

                event_time_feature = query_obj._left_feature_group.__getattr__(
                    event_time
                )
                event_time_feature.use_fully_qualified_name = True

                query_obj.append_feature(event_time_feature)
                event_time = event_time_feature._get_fully_qualified_feature_name(
                    feature_group=query_obj._left_feature_group
                )

                result_dfs = self._time_series_split(
                    query_obj.read(
                        read_options=read_option, dataframe_type=dataframe_type
                    ),
                    training_dataset_obj,
                    event_time,
                    drop_event_time=True,
                )
            else:
                # Use the fully qualified name of the event time feature if required
                event_time = event_time_feature[0]._get_fully_qualified_feature_name(
                    feature_group=query_obj._left_feature_group
                )

                result_dfs = self._time_series_split(
                    query_obj.read(
                        read_options=read_option, dataframe_type=dataframe_type
                    ),
                    training_dataset_obj,
                    event_time,
                )
        else:
            result_dfs = self._random_split(
                query_obj.read(read_options=read_option, dataframe_type=dataframe_type),
                training_dataset_obj,
            )

        # TODO : Currently statistics always computed since in memory training dataset retrieved is not consistent
        # if training_dataset_version is None:
        transformation_function_engine.TransformationFunctionEngine.compute_and_set_feature_statistics(
            training_dataset_obj, feature_view_obj, result_dfs
        )
        # else:
        #    transformation_function_engine.TransformationFunctionEngine.get_and_set_feature_statistics(
        #        training_dataset_obj, feature_view_obj, training_dataset_version
        #    )
        # and the apply them
        for split_name in result_dfs:
            result_dfs[split_name] = self._apply_transformation_function(
                feature_view_obj.transformation_functions,
                result_dfs.get(split_name),
                transformation_context=transformation_context,
            )

        return result_dfs

    def _random_split(
        self,
        df: pd.DataFrame | pl.DataFrame,
        training_dataset_obj: TrainingDataset,
    ) -> dict[str, pd.DataFrame | pl.DataFrame]:
        split_column = f"_SPLIT_INDEX_{uuid.uuid1()}"
        result_dfs = {}
        splits = training_dataset_obj.splits
        if (
            not math.isclose(
                sum([split.percentage for split in splits]), 1
            )  # relative tolerance = 1e-09
            or sum([split.percentage > 1 or split.percentage < 0 for split in splits])
            > 1
        ):
            raise ValueError(
                "Sum of split ratios should be 1 and each values should be in range (0, 1)"
            )

        df_size = len(df)
        groups = []
        for i, split in enumerate(splits):
            groups += [i] * int(df_size * split.percentage)
        groups += [len(splits) - 1] * (df_size - len(groups))
        random.shuffle(groups)
        if HAS_POLARS and (
            isinstance(df, (pl.DataFrame, pl.dataframe.frame.DataFrame))
        ):
            df = df.with_columns(pl.Series(name=split_column, values=groups))
        else:
            df[split_column] = groups
        for i, split in enumerate(splits):
            if HAS_POLARS and (
                isinstance(df, (pl.DataFrame, pl.dataframe.frame.DataFrame))
            ):
                split_df = df.filter(pl.col(split_column) == i).drop(split_column)
            else:
                split_df = df[df[split_column] == i].drop(split_column, axis=1)
            result_dfs[split.name] = split_df
        return result_dfs

    def _time_series_split(
        self,
        df: pd.DataFrame | pl.DataFrame,
        training_dataset_obj: TrainingDataset,
        event_time: str,
        drop_event_time: bool = False,
    ) -> dict[str, pd.DataFrame | pl.DataFrame]:
        result_dfs = {}
        for split in training_dataset_obj.splits:
            if len(df[event_time]) > 0:
                result_df = df[
                    [
                        split.start_time
                        <= util.convert_event_time_to_timestamp(t)
                        < split.end_time
                        for t in df[event_time]
                    ]
                ]
            else:
                # if df[event_time] is empty, it returns an empty dataframe
                result_df = df
            if drop_event_time:
                result_df = result_df.drop([event_time], axis=1)
            result_dfs[split.name] = result_df
        return result_dfs

    def write_training_dataset(
        self,
        training_dataset: TrainingDataset,
        dataset: query.Query | pd.DataFrame | pl.DataFrame,
        user_write_options: dict[str, Any],
        save_mode: str,
        feature_view_obj: feature_view.FeatureView | None = None,
        to_df: bool = False,
        transformation_context: dict[str, Any] = None,
    ) -> job.Job | Any:
        if not feature_view_obj and not isinstance(dataset, query.Query):
            raise Exception(
                "Currently only query based training datasets are supported by the Python engine"
            )

        try:
            from hsfs.core import arrow_flight_client

            arrow_flight_client_imported = True
        except ImportError:
            arrow_flight_client_imported = False

        if (
            arrow_flight_client_imported
            and arrow_flight_client.is_query_supported(dataset, user_write_options)
            and len(training_dataset.splits) == 0
            and feature_view_obj
            and len(feature_view_obj.transformation_functions) == 0
            and training_dataset.data_format == "parquet"
            and not transformation_context
        ):
            query_obj, _ = dataset._prep_read(False, user_write_options)
            return util.run_with_loading_animation(
                "Materializing data to Hopsworks, using Hopsworks Feature Query Service",
                arrow_flight_client.get_instance().create_training_dataset,
                feature_view_obj,
                training_dataset,
                query_obj,
                user_write_options.get("arrow_flight_config", {}),
            )

        # As for creating a feature group, users have the possibility of passing
        # a spark_job_configuration object as part of the user_write_options with the key "spark"
        spark_job_configuration = user_write_options.pop("spark", None)

        # Pass transformation context to the training dataset job
        if transformation_context:
            raise FeatureStoreException(
                "Cannot pass transformation context to training dataset materialization job from the Python Kernel. Please use the Spark Kernel."
            )

        td_app_conf = training_dataset_job_conf.TrainingDatasetJobConf(
            query=dataset,
            overwrite=(save_mode == "overwrite"),
            write_options=user_write_options,
            spark_job_configuration=spark_job_configuration,
        )

        if feature_view_obj:
            fv_api = feature_view_api.FeatureViewApi(feature_view_obj.featurestore_id)
            td_job = fv_api.compute_training_dataset(
                feature_view_obj.name,
                feature_view_obj.version,
                training_dataset.version,
                td_app_conf,
            )
        else:
            td_api = training_dataset_api.TrainingDatasetApi(
                training_dataset.feature_store_id
            )
            td_job = td_api.compute(training_dataset, td_app_conf)
        print(
            f"Training dataset job started successfully, you can follow the progress at \n{util.get_job_url(td_job.href)}"
        )

        td_job._wait_for_job(
            await_termination=user_write_options.get("wait_for_job", True)
        )
        return td_job

    def _return_dataframe_type(
        self, dataframe: pd.DataFrame | pl.DataFrame, dataframe_type: str
    ) -> pd.DataFrame | pl.DataFrame | np.ndarray | list[list[Any]]:
        """Returns a dataframe of particular type.

        Parameters:
            dataframe `Union[pd.DataFrame, pl.DataFrame]`: Input dataframe
            dataframe_type `str`: Type of dataframe to be returned
        Returns:
            `Union[pd.DataFrame, pl.DataFrame, np.array, list]`: DataFrame of required type.
        """
        if dataframe_type.lower() in ["default", "pandas"]:
            return dataframe
        if dataframe_type.lower() == "polars":
            if not HAS_POLARS:
                raise ModuleNotFoundError(polars_not_installed_message)
            if not (isinstance(dataframe, (pl.DataFrame, pl.Series))):
                return pl.from_pandas(dataframe)
            return dataframe
        if dataframe_type.lower() == "numpy":
            return dataframe.values
        if dataframe_type.lower() == "python":
            return dataframe.values.tolist()

        raise TypeError(
            f"Dataframe type `{dataframe_type}` not supported on this platform."
        )

    def is_spark_dataframe(
        self, dataframe: pd.DataFrame | pl.DataFrame
    ) -> Literal[False]:
        return False

    def save_stream_dataframe(
        self,
        feature_group: FeatureGroup | ExternalFeatureGroup,
        dataframe: pd.DataFrame | pl.DataFrame,
        query_name: str | None,
        output_mode: str | None,
        await_termination: bool,
        timeout: int | None,
        write_options: dict[str, Any] | None,
    ) -> None:
        raise NotImplementedError(
            "Stream ingestion is not available on Python environments, because it requires Spark as engine."
        )

    def update_table_schema(
        self, feature_group: FeatureGroup | ExternalFeatureGroup
    ) -> None:
        _job = self._feature_group_api.update_table_schema(feature_group)
        _job._wait_for_job(await_termination=True)

    def _get_app_options(
        self, user_write_options: dict[str, Any] | None = None
    ) -> ingestion_job_conf.IngestionJobConf:
        """Generate the options that should be passed to the application doing the ingestion.

        Options should be data format, data options to read the input dataframe and
        insert options to be passed to the insert method.

        Users can pass Spark configurations to the save/insert method
        Property name should match the value in the JobConfiguration.__init__
        """
        spark_job_configuration = (
            user_write_options.pop("spark", None) if user_write_options else None
        )

        return ingestion_job_conf.IngestionJobConf(
            data_format="PARQUET",
            data_options=[],
            write_options=user_write_options or {},
            spark_job_configuration=spark_job_configuration,
        )

    def add_file(self, file: str | None, distribute=True) -> str | None:
        if not file:
            return file

        # This is used for unit testing
        if not file.startswith("file://"):
            file = "hdfs://" + file

        local_file = os.path.join("/tmp", os.path.basename(file))
        if not os.path.exists(local_file):
            content_stream = self._dataset_api.read_content(
                file, util.get_dataset_type(file)
            )
            bytesio_object = BytesIO(content_stream.content)
            # Write the stuff
            with open(local_file, "wb") as f:
                f.write(bytesio_object.getbuffer())
        return local_file

    def _apply_transformation_function(
        self,
        transformation_functions: list[transformation_function.TransformationFunction],
        dataset: pd.DataFrame | pl.DataFrame,
        online_inference: bool = False,
        transformation_context: dict[str, Any] = None,
    ) -> pd.DataFrame | pl.DataFrame:
        """Apply transformation function to the dataframe.

        Parameters:
            transformation_functions `List[transformation_function.TransformationFunction]` : List of transformation functions.
            dataset `Union[pd.DataFrame, pl.DataFrame]`: A pandas or polars dataframe.

        Returns:
            `DataFrame`: A pandas dataframe with the transformed data.

        Raises:
            `hopsworks.client.exceptions.FeatureStoreException`: If any of the features mentioned in the transformation function is not present in the Feature View.
        """
        dropped_features = set()

        # Shallow copy done prevent overwriting metadata in the dataframe like the columns in it.
        if HAS_POLARS and (
            isinstance(dataset, (pl.DataFrame, pl.dataframe.frame.DataFrame))
        ):
            dataset = dataset.clone()
        else:
            dataset = dataset.copy()

        if HAS_POLARS and (
            isinstance(dataset, (pl.DataFrame, pl.dataframe.frame.DataFrame))
        ):
            # Converting polars dataframe to pandas because currently we support only pandas UDF's as transformation functions.
            if HAS_PYARROW:
                dataset = dataset.to_pandas(
                    use_pyarrow_extension_array=True
                )  # Zero copy if pyarrow extension can be used.
            else:
                dataset = dataset.to_pandas(use_pyarrow_extension_array=False)

        for tf in transformation_functions:
            hopsworks_udf = tf.hopsworks_udf

            # Setting transformation function context variables.
            hopsworks_udf.transformation_context = transformation_context

            missing_features = set(hopsworks_udf.transformation_features) - set(
                dataset.columns
            )
            if missing_features:
                if (
                    tf.transformation_type
                    == transformation_function.TransformationType.ON_DEMAND
                ):
                    # On-demand transformation are applied using the python/spark engine during insertion, the transformation while retrieving feature vectors are performed in the vector_server.
                    raise FeatureStoreException(
                        f"The following feature(s): `{'`, '.join(missing_features)}`, specified in the on-demand transformation function '{hopsworks_udf.function_name}' are not present in the dataframe being inserted into the feature group. "
                        "Please verify that the correct feature names are used in the transformation function and that these features exist in the dataframe being inserted."
                    )
                raise FeatureStoreException(
                    f"The following feature(s): `{'`, '.join(missing_features)}`, specified in the model-dependent transformation function '{hopsworks_udf.function_name}' are not present in the feature view. Please verify that the correct features are specified in the transformation function."
                )
            if tf.hopsworks_udf.dropped_features:
                dropped_features.update(tf.hopsworks_udf.dropped_features)

            if (
                hopsworks_udf.execution_mode.get_current_execution_mode(
                    online=online_inference
                )
                == UDFExecutionMode.PANDAS
            ):
                dataset = self._apply_pandas_udf(
                    hopsworks_udf=hopsworks_udf, dataframe=dataset
                )
            else:
                dataset = self._apply_python_udf(
                    hopsworks_udf=hopsworks_udf, dataframe=dataset
                )
        return dataset.drop(dropped_features, axis=1)

    def _apply_python_udf(
        self,
        hopsworks_udf: HopsworksUdf,
        dataframe: pd.DataFrame | pl.DataFrame,
    ) -> pd.DataFrame | pl.DataFrame:
        """Apply a python udf to a dataframe.

        Parameters:
            transformation_functions `List[transformation_function.TransformationFunction]` : List of transformation functions.
            dataset `Union[pd.DataFrame, pl.DataFrame]`: A pandas or polars dataframe.

        Returns:
            `DataFrame`: A pandas dataframe with the transformed data.

        Raises:
            `hopsworks.client.exceptions.FeatureStoreException`: If any of the features mentioned in the transformation function is not present in the Feature View.
        """
        udf = hopsworks_udf.get_udf(online=False)
        if isinstance(dataframe, pd.DataFrame):
            if len(hopsworks_udf.return_types) > 1:
                dataframe[hopsworks_udf.output_column_names] = dataframe.apply(
                    lambda x: udf(*x[hopsworks_udf.transformation_features]),
                    axis=1,
                    result_type="expand",
                )
            else:
                dataframe[hopsworks_udf.output_column_names[0]] = dataframe.apply(
                    lambda x: udf(*x[hopsworks_udf.transformation_features]),
                    axis=1,
                    result_type="expand",
                )
                if hopsworks_udf.output_column_names[0] in dataframe.columns:
                    # Overwriting features so reordering dataframe to move overwritten column to the end of the dataframe
                    cols = dataframe.columns.tolist()
                    cols.append(
                        cols.pop(cols.index(hopsworks_udf.output_column_names[0]))
                    )
                    dataframe = dataframe[cols]
        else:
            # Dynamically creating lambda function so that we do not need to loop though to extract features required for the udf.
            # This is done because polars 'map_rows' provides rows as tuples to the udf.
            transformation_features = ", ".join(
                [
                    f"x[{dataframe.columns.index(feature)}]"
                    for feature in hopsworks_udf.transformation_features
                ]
            )
            feature_mapping_wrapper = eval(
                f"lambda x: udf({transformation_features})", locals()
            )
            transformed_features = dataframe.map_rows(feature_mapping_wrapper)
            dataframe = dataframe.with_columns(
                transformed_features.rename(
                    dict(
                        zip(
                            transformed_features.columns,
                            hopsworks_udf.output_column_names,
                        )
                    )
                )
            )
        return dataframe

    def _apply_pandas_udf(
        self,
        hopsworks_udf: HopsworksUdf,
        dataframe: pd.DataFrame | pl.DataFrame,
    ) -> pd.DataFrame | pl.DataFrame:
        """Apply a pandas udf to a dataframe.

        Parameters:
            transformation_functions `List[transformation_function.TransformationFunction]` : List of transformation functions.
            dataset `Union[pd.DataFrame, pl.DataFrame]`: A pandas or polars dataframe.

        Returns:
            `DataFrame`: A pandas dataframe with the transformed data.

        Raises:
            `hopsworks.client.exceptions.FeatureStoreException`: If any of the features mentioned in the transformation function is not present in the Feature View.
        """
        if len(hopsworks_udf.return_types) > 1:
            dataframe[hopsworks_udf.output_column_names] = hopsworks_udf.get_udf(
                online=False
            )(
                *(
                    [
                        dataframe[feature]
                        for feature in hopsworks_udf.transformation_features
                    ]
                )
            ).set_index(
                dataframe.index
            )  # Index is set to the input dataframe index so that pandas would merge the new columns without reordering them.
        else:
            dataframe[hopsworks_udf.output_column_names[0]] = hopsworks_udf.get_udf(
                online=False
            )(
                *(
                    [
                        dataframe[feature]
                        for feature in hopsworks_udf.transformation_features
                    ]
                )
            ).set_axis(
                dataframe.index
            )  # Index is set to the input dataframe index so that pandas would merge the new column without reordering it.
            if hopsworks_udf.output_column_names[0] in dataframe.columns:
                # Overwriting features also reordering dataframe to move overwritten column to the end of the dataframe
                cols = dataframe.columns.tolist()
                cols.append(cols.pop(cols.index(hopsworks_udf.output_column_names[0])))
                dataframe = dataframe[cols]
        return dataframe

    @staticmethod
    def get_unique_values(
        feature_dataframe: pd.DataFrame | pl.DataFrame, feature_name: str
    ) -> np.ndarray:
        return feature_dataframe[feature_name].unique()

    def _write_dataframe_kafka(
        self,
        feature_group: FeatureGroup | ExternalFeatureGroup,
        dataframe: pd.DataFrame | pl.DataFrame,
        offline_write_options: dict[str, Any],
    ) -> job.Job | None:
        initial_check_point = ""
        producer, headers, feature_writers, writer = kafka_engine.init_kafka_resources(
            feature_group,
            offline_write_options,
            num_entries=len(dataframe),
        )

        if not feature_group._multi_part_insert:
            # set initial_check_point to the current offset
            initial_check_point = kafka_engine.kafka_get_offsets(
                topic_name=feature_group._online_topic_name,
                feature_store_id=feature_group.feature_store_id,
                offline_write_options=offline_write_options,
                high=True,
            )

        acked, progress_bar = kafka_engine.build_ack_callback_and_optional_progress_bar(
            n_rows=dataframe.shape[0],
            is_multi_part_insert=feature_group._multi_part_insert,
            offline_write_options=offline_write_options,
        )

        if isinstance(dataframe, pd.DataFrame):
            row_iterator = dataframe.itertuples(index=False)
        else:
            row_iterator = dataframe.iter_rows(named=True)

        # loop over rows
        for row in row_iterator:
            if isinstance(dataframe, pd.DataFrame):
                # itertuples returns Python NamedTyple, to be able to serialize it using
                # avro, create copy of row only by converting to dict, which preserves datatypes
                row = row._asdict()
            encoded_row = kafka_engine.encode_row(feature_writers, writer, row)

            # assemble key
            key = "".join([str(row[pk]) for pk in sorted(feature_group.primary_key)])

            kafka_engine.kafka_produce(
                producer=producer,
                key=key,
                encoded_row=encoded_row,
                topic_name=feature_group._online_topic_name,
                headers=headers,
                acked=acked,
                debug_kafka=offline_write_options.get("debug_kafka", False),
            )

        # make sure producer blocks and everything is delivered
        if not feature_group._multi_part_insert:
            producer.flush()
            del producer
            progress_bar.close()

        # start materialization job if not an external feature group, otherwise return None
        if isinstance(feature_group, ExternalFeatureGroup):
            return None
        # if topic didn't exist, always run the materialization job to reset the offsets except if it's a multi insert
        if not initial_check_point and not feature_group._multi_part_insert:
            if self._start_offline_materialization(offline_write_options):
                warnings.warn(
                    "This is the first ingestion after an upgrade or backup/restore, running materialization job even though `start_offline_materialization` was set to `False`.",
                    util.FeatureGroupWarning,
                    stacklevel=1,
                )
            # set the initial_check_point to the lowest offset (it was not set previously due to topic not existing)
            initial_check_point = kafka_engine.kafka_get_offsets(
                topic_name=feature_group._online_topic_name,
                feature_store_id=feature_group.feature_store_id,
                offline_write_options=offline_write_options,
                high=False,
            )
            now = datetime.now(timezone.utc)
            feature_group.materialization_job.run(
                args=feature_group.materialization_job.config.get("defaultArgs", "")
                + (
                    f" -initialCheckPointString {initial_check_point}"
                    if initial_check_point
                    else ""
                ),
                await_termination=offline_write_options.get("wait_for_job", False),
            )
            offline_backfill_every_hr = offline_write_options.pop(
                "offline_backfill_every_hr", None
            )
            if offline_backfill_every_hr:
                if isinstance(offline_backfill_every_hr, str):
                    cron_expression = offline_backfill_every_hr
                elif isinstance(offline_backfill_every_hr, int):
                    cron_expression = f"{now.second} {now.minute} {now.hour}/{offline_backfill_every_hr} ? * * *"
                feature_group.materialization_job.schedule(
                    cron_expression=cron_expression,
                    # added 2 seconds after the current time to avoid retriggering the job directly
                    start_time=now + timedelta(seconds=2),
                )
            else:
                _logger.info("Materialisation job was not scheduled.")

        elif self._start_offline_materialization(offline_write_options):
            if not offline_write_options.get(
                "skip_offsets", False
            ) and self._job_api.last_execution(
                feature_group.materialization_job
            ):  # always skip offsets if executing job for the first time
                # don't provide the current offsets (read from where the job last left off)
                initial_check_point = ""
            # provide the initial_check_point as it will reduce the read amplification of materialization job
            feature_group.materialization_job.run(
                args=feature_group.materialization_job.config.get("defaultArgs", "")
                + (
                    f" -initialCheckPointString {initial_check_point}"
                    if initial_check_point
                    else ""
                ),
                await_termination=offline_write_options.get("wait_for_job", False),
            )

        # wait for online ingestion
        if feature_group.online_enabled and offline_write_options.get(
            "wait_for_online_ingestion", False
        ):
            feature_group.get_latest_online_ingestion().wait_for_completion(
                options=offline_write_options.get("online_ingestion_options", {})
            )

        return feature_group.materialization_job

    @staticmethod
    def cast_columns(
        df: pd.DataFrame, schema: list[feature.Feature], online: bool = False
    ) -> pd.DataFrame:
        for _feat in schema:
            if not online:
                df[_feat.name] = cast_column_to_offline_type(df[_feat.name], _feat.type)
            else:
                df[_feat.name] = cast_column_to_online_type(
                    df[_feat.name], _feat.online_type
                )
        return df

    @staticmethod
    def is_connector_type_supported(connector_type: str) -> bool:
        return connector_type in [
            sc.StorageConnector.HOPSFS,
            sc.StorageConnector.S3,
            sc.StorageConnector.KAFKA,
        ]

    @staticmethod
    def _start_offline_materialization(offline_write_options: dict[str, Any]) -> bool:
        if offline_write_options is not None:
            if "start_offline_materialization" in offline_write_options:
                return offline_write_options.get("start_offline_materialization")
            if "start_offline_backfill" in offline_write_options:
                return offline_write_options.get("start_offline_backfill")
            return True
        return True

    @staticmethod
    def _convert_feature_log_to_df(
        feature_log: list[Any]
        | list[list[Any]]
        | pd.DataFrame
        | pl.DataFrame
        | list[dict[str, Any]]
        | dict[str, Any],
        cols: list[str],
    ) -> pd.DataFrame:
        """Function that converts the feature log to a pandas dataframe.

        In case the feature log is a list of lists, list of numpy arrays, list of dictionaries, pandas dataframe, polars dataframe, pandas series or a polars series it is directly converted to a pandas dataframe.
        If the feature_log is `None` and cols are provided an empty dataframe with the provided columns is returned.

        Parameters:
            feature_log `Union[List[Any], List[List[Any]], pd.DataFrame, pl.DataFrame, List[Dict[str, Any]], Dict[str, Any]]`: Feature log provided by the user.
            cols `List[str]`: List of expected features in the logging dataframe.

        Returns:
            `pd.DataFrame`: A pandas dataframe with the feature log that contains the expected features.
        """
        if feature_log is None and cols:
            return pd.DataFrame(columns=cols)
        if not (
            isinstance(feature_log, (list, pd.DataFrame, pd.Series))
            or (HAS_POLARS and isinstance(feature_log, (pl.DataFrame, pl.Series)))
            or (HAS_NUMPY and isinstance(feature_log, np.ndarray))
        ):
            raise ValueError(f"Type '{type(feature_log)}' not accepted")
        if isinstance(feature_log, list) or (
            HAS_NUMPY and isinstance(feature_log, np.ndarray)
        ):
            if all(isinstance(item, dict) for item in feature_log):
                return pd.DataFrame(feature_log)
            Engine._validate_logging_list(feature_log, cols)
            return pd.DataFrame(feature_log, columns=cols)
        if HAS_POLARS and isinstance(feature_log, pl.DataFrame):
            return feature_log.clone().to_pandas()
        if isinstance(feature_log, pd.DataFrame):
            return feature_log.copy(deep=False).reset_index(drop=True)
        if HAS_POLARS and isinstance(feature_log, pl.Series):
            return feature_log.to_frame().to_pandas().reset_index(drop=True)
        if isinstance(feature_log, pd.Series):
            return feature_log.to_frame().reset_index(drop=True)
        return None

    @staticmethod
    def _validate_logging_list(
        feature_log: list[list[Any]] | list[Any], cols: list[str]
    ) -> None:
        """Function to check if the provided list has the same number of features/labels as expected.

        If the feature_log provided is a list then it is considered as a single feature (column).

        Parameters:
            feature_log `Union[List[List[Any]], List[Any]]`: List of features/labels provided for logging.
            cols `List[str]`: List of expected features in the logging dataframe.
        """
        if isinstance(feature_log[0], list) or (
            HAS_NUMPY and isinstance(feature_log[0], np.ndarray)
        ):
            provided_len = len(feature_log[0])
        else:
            provided_len = 1
        assert provided_len == len(cols), (
            f"Expecting {len(cols)} features/labels but {provided_len} provided."
        )

    @staticmethod
    def get_logging_metadata(
        size=None,
        td_col_name: str | None = None,
        time_col_name: str | None = None,
        model_col_name: str | None = None,
        training_dataset_version: int | None = None,
        model_name: str | None = None,
        model_version: int | None = None,
    ):
        batch = True
        if size is None:
            size = 1
            batch = False

        now = datetime.now()
        metadata = {
            td_col_name: [
                training_dataset_version if training_dataset_version else pd.NA
                for _ in range(size)
            ],
            model_col_name: [model_name for _ in range(size)],
            constants.FEATURE_LOGGING.MODEL_VERSION_COLUMN_NAME: [
                str(model_version) for _ in range(size)
            ],
            time_col_name: pd.Series([now for _ in range(size)]),
            constants.FEATURE_LOGGING.LOG_ID_COLUMN_NAME: [
                str(uuid.uuid4()) for _ in range(size)
            ],
        }

        if not batch:
            for k, v in metadata.items():
                metadata[k] = v[0]
        return metadata

    def get_feature_logging_df(
        self,
        logging_data: pd.DataFrame
        | pl.DataFrame
        | list[list[Any]]
        | list[dict[str, Any]]
        | np.ndarray = None,
        logging_feature_group_features: list[feature.Feature] = None,
        logging_feature_group_feature_names: list[str] = None,
        logging_features: list[str] = None,
        transformed_features: tuple[
            pd.DataFrame
            | pl.DataFrame
            | list[list[Any]]
            | list[dict[str, Any]]
            | np.ndarray,
            str,
            list[Any],
        ]
        | None = None,
        untransformed_features: tuple[
            pd.DataFrame
            | pl.DataFrame
            | list[list]
            | list[dict[str, Any]]
            | np.ndarray,
            str,
            list[str],
        ]
        | None = None,
        predictions: tuple[
            pd.DataFrame
            | pl.DataFrame
            | list[list]
            | list[dict[str, Any]]
            | np.ndarray,
            str,
            list[str],
        ]
        | None = None,
        serving_keys: tuple[
            pd.DataFrame
            | pl.DataFrame
            | list[list]
            | list[dict[str, Any]]
            | np.ndarray,
            str,
            list[str],
        ]
        | None = None,
        helper_columns: tuple[
            pd.DataFrame
            | pl.DataFrame
            | list[list]
            | list[dict[str, Any]]
            | np.ndarray,
            str,
            list[str],
        ]
        | None = None,
        request_parameters: tuple[
            pd.DataFrame
            | pl.DataFrame
            | list[list]
            | list[dict[str, Any]]
            | np.ndarray,
            str,
            list[str],
        ]
        | None = None,
        event_time: tuple[
            pd.DataFrame
            | pl.DataFrame
            | list[list]
            | list[dict[str, Any]]
            | np.ndarray,
            str,
            list[str],
        ]
        | None = None,
        request_id: tuple[
            pd.DataFrame
            | pl.DataFrame
            | list[list]
            | list[dict[str, Any]]
            | np.ndarray,
            str,
            list[str],
        ]
        | None = None,
        extra_logging_features: tuple[
            pd.DataFrame
            | pl.DataFrame
            | list[list]
            | list[dict[str, Any]]
            | np.ndarray,
            str,
            list[str],
        ]
        | None = None,
        td_col_name: str | None = None,
        time_col_name: str | None = None,
        model_col_name: str | None = None,
        training_dataset_version: int | None = None,
        model_name: str | None = None,
        model_version: int | None = None,
    ) -> pd.DataFrame:
        """Function that combines all the logging components into a single pandas dataframe that can be logged to the feature store.

        The function

        Parameters:
            logging_data : Feature log provided by the user.
            logging_feature_group_features : List of features in the logging feature group.
            logging_feature_group_feature_names: `List[str]`. The names of the logging feature group features.
            logging_features: `List[str]`: The names of the logging features, this excludes the names of all metadata columns.
            transformed_features: Tuple of transformed features to be logged, transformed feature names and a log component name (a constant named "transformed_features").
            untransformed_features : Tuple of untransformed features, feature names and log component name (a constant named "untransformed_features").
            predictions : Tuple of predictions, prediction names and log component name (a constant named "predictions").
            serving_keys : Tuple of serving keys, serving key names and log component name (a constant named "serving_keys").
            helper_columns : Tuple of helper columns, helper column names and log component name (a constant named "helper_columns").
            request_parameters : Tuple of request parameters, request parameter names and log component name (a constant named "request_parameters").
            event_time : Tuple of event time, event time column name and log component name (a constant named "event_time").
            request_id : Tuple of request id, request id column name and log component name (a constant named "request_id").
            extra_logging_features : Tuple of extra logging features, extra logging feature names and log component name (a constant named "extra_logging_features").
            td_col_name : Name of the training dataset version column.
            time_col_name : Name of the event time column.
            model_col_name : Name of the model column.
            training_dataset_version : Version of the training dataset.
            hsml_model : Name of the model.

        Returns:
            `pd.DataFrame`: A pandas dataframe with all the logging components.
            `List[str]`: Names of additional logging features passed in the Logging Dataframe.
            `List[str]`: Names of missing logging features passed in the Logging Dataframe.
        """
        if logging_data is not None:
            try:
                logging_df = Engine._convert_feature_log_to_df(
                    logging_data, logging_features
                )
            except AssertionError as e:
                raise FeatureStoreException(
                    f"Error logging data `{constants.FEATURE_LOGGING.LOGGING_DATA}` do not have all required features. Please check the `{constants.FEATURE_LOGGING.LOGGING_DATA}` to ensure that it has the following features : {logging_features}."
                ) from e
        else:
            logging_df = None

        # Iterate through all logging components validate them and collect them into a single dataframe.
        for data, feature_names, log_component_name in [
            transformed_features,
            untransformed_features,
            predictions,
            serving_keys,
            helper_columns,
            request_id,
            request_parameters,
            event_time,
            extra_logging_features,
        ]:
            try:
                df = (
                    Engine._convert_feature_log_to_df(data, feature_names)
                    if data is not None or feature_names
                    else None
                )
            except AssertionError as e:
                raise FeatureStoreException(
                    f"Error logging data `{log_component_name}` do not have all required features. Please check the `{log_component_name}` to ensure that it has the following features : {feature_names}."
                ) from e

            if df is None or df.empty:
                continue
            if logging_df is None or logging_df.empty:
                logging_df = df
            # If one of the logging components has only one row and the other has multiple rows, we repeat the single row to match the length of the other component.
            elif len(df) == 1 and len(logging_df) > 1:
                for col in df.columns:
                    if col not in logging_df.columns:
                        logging_df[col] = (
                            df[col]
                            .loc[df.index.repeat(len(logging_df))]
                            .reset_index(drop=True)
                        )
            elif len(df) != len(logging_df):
                raise FeatureStoreException(
                    f"Length of `{log_component_name}` provided do not match other arguments. Please check the logging data to make sure that all arguments have the same length."
                )
            else:
                for col in df.columns:
                    if col not in logging_df.columns:
                        logging_df[col] = df[col]
                    elif not df[col].isna().all():
                        # If the column already exists in the logging dataframe and the new column has some non-null values, we overwrite the existing column.
                        # Higher precedence is given if the user explicitly passed the logging component.
                        logging_df[col] = df[col]

        # Rename prediction columns
        _, predictions_feature_names, _ = predictions
        if predictions_feature_names:
            for feature_name in predictions_feature_names:
                logging_df = logging_df.rename(
                    columns={
                        feature_name: constants.FEATURE_LOGGING.PREFIX_PREDICTIONS
                        + feature_name
                    }
                )

        # Creating a json column for request parameters
        request_parameter_data, request_parameter_columns, _ = request_parameters
        missing_request_parameter_columns = set()
        if request_parameter_columns and (
            constants.FEATURE_LOGGING.REQUEST_PARAMETERS_COLUMN_NAME
            not in logging_df.columns
        ):
            request_parameter_data = Engine._convert_feature_log_to_df(
                request_parameter_data, request_parameter_columns
            )

            # If there are any request parameter columns that are not part of the request parameter data but are present in the logging dataframe, we add them to the request parameter data.
            for col in request_parameter_columns:
                if (
                    request_parameter_data.empty
                    or col not in request_parameter_data.columns
                    or request_parameter_data[col].isna().all()
                ):
                    if col in logging_df.columns:
                        request_parameter_data[col] = logging_df[col]
                    else:
                        request_parameter_data[col] = None
                        missing_request_parameter_columns.add(col)

            logging_df[constants.FEATURE_LOGGING.REQUEST_PARAMETERS_COLUMN_NAME] = (
                constants.FEATURE_LOGGING.EMPTY_REQUEST_PARAMETER_COLUMN_VALUE
                if request_parameter_data.empty
                else request_parameter_data.apply(
                    lambda x: json.dumps(x.to_dict()), axis=1
                )
            )

            # Drop any request parameter columns that are not explicitly part of the logging feature group so that they are not logged.
            logging_df.drop(
                [
                    feature
                    for feature in request_parameter_data.columns
                    if feature in logging_df
                    and feature not in logging_feature_group_feature_names
                ],
                axis=1,
                inplace=True,
            )

        # Add meta data columns
        logging_metadata = Engine.get_logging_metadata(
            size=len(logging_df),
            td_col_name=td_col_name,
            time_col_name=time_col_name,
            model_col_name=model_col_name,
            training_dataset_version=training_dataset_version,
            model_name=model_name,
            model_version=model_version,
        )

        for k, v in logging_metadata.items():
            logging_df[k] = pd.Series(v)

        # Find any missing columns in the logging dataframe and set them to None
        # Find any additional columns in the logging dataframe that are not in the logging feature group and ignore them.
        missing_logging_features = (
            set(logging_feature_group_feature_names)
            .difference(set(logging_df.columns))
            .union(missing_request_parameter_columns)
        )
        additional_logging_features = set(logging_df.columns).difference(
            set(logging_feature_group_feature_names)
        )

        # Cast columns to the correct types
        for f in logging_feature_group_features:
            if f.name in logging_df.columns:
                logging_df[f.name] = cast_column_to_offline_type(
                    logging_df[f.name], f.type
                )

        if missing_logging_features:
            # Set missing columns to None
            for col in missing_logging_features:
                logging_df[col] = None

        missing_event_time_feature = [
            feature.name
            for feature in logging_feature_group_features
            if (feature.type == "timestamp" or feature.type == "date")
            and feature.name in missing_logging_features
        ]

        # Replace NaT with None for event time feature as pd.NaT is not serializable by fastavro.
        if missing_event_time_feature:
            logging_df[missing_event_time_feature] = logging_df[
                missing_event_time_feature
            ].replace({pd.NaT: None})

        return (
            logging_df[logging_feature_group_feature_names],
            additional_logging_features,
            missing_logging_features,
        )

    def get_feature_logging_list(
        self,
        logging_data: pd.DataFrame
        | pl.DataFrame
        | list[dict[str, Any]]
        | list[list]
        | np.ndarray = None,
        logging_feature_group_features: list[feature.Feature] = None,
        logging_feature_group_feature_names: list[str] = None,
        logging_features: list[str] = None,
        transformed_features: tuple[
            pd.DataFrame
            | pl.DataFrame
            | list[list]
            | list[dict[str, Any]]
            | np.ndarray,
            list[str],
            str,
        ]
        | None = None,
        untransformed_features: tuple[
            pd.DataFrame
            | pl.DataFrame
            | list[list]
            | list[dict[str, Any]]
            | np.ndarray,
            list[str],
            str,
        ]
        | None = None,
        predictions: tuple[
            pd.DataFrame
            | pl.DataFrame
            | list[list]
            | list[dict[str, Any]]
            | np.ndarray,
            list[str],
            str,
        ]
        | None = None,
        serving_keys: tuple[
            pd.DataFrame
            | pl.DataFrame
            | list[list]
            | list[dict[str, Any]]
            | np.ndarray,
            list[str],
            str,
        ]
        | None = None,
        helper_columns: tuple[
            pd.DataFrame
            | pl.DataFrame
            | list[list]
            | list[dict[str, Any]]
            | np.ndarray,
            list[str],
            str,
        ]
        | None = None,
        request_parameters: tuple[
            pd.DataFrame
            | pl.DataFrame
            | list[list]
            | list[dict[str, Any]]
            | np.ndarray,
            list[str],
            str,
        ]
        | None = None,
        request_id: tuple[
            pd.DataFrame
            | pl.DataFrame
            | list[list]
            | list[dict[str, Any]]
            | np.ndarray,
            list[str],
            str,
        ]
        | None = None,
        event_time: tuple[
            pd.DataFrame
            | pl.DataFrame
            | list[list]
            | list[dict[str, Any]]
            | np.ndarray,
            list[str],
            str,
        ]
        | None = None,
        extra_logging_features: tuple[
            pd.DataFrame
            | pl.DataFrame
            | list[list]
            | list[dict[str, Any]]
            | np.ndarray,
            list[str],
            str,
        ]
        | None = None,
        td_col_name: str | None = None,
        time_col_name: str | None = None,
        model_col_name: str | None = None,
        training_dataset_version: int | None = None,
        model_name: str | None = None,
        model_version: int | None = None,
    ) -> list[dict[str, Any]]:
        """Function that combines all the logging components into a single list of dictionaries that can be logged to send to the inference logger side cart for writing to the feature store.

        Parameters:
            logging_data : Feature log provided by the user.
            logging_feature_group_features : List of features in the logging feature group.
            logging_feature_group_feature_names: `List[str]`. The names of the logging feature group features.
            logging_features: `List[str]`: The names of the logging features, this excludes the names of all metadata columns.
            transformed_features: Tuple of transformed features to be logged, transformed feature names and a log component name (a constant named "transformed_features").
            untransformed_features : Tuple of untransformed features, feature names and log component name (a constant named "untransformed_features").
            predictions : Tuple of predictions, prediction names and log component name (a constant named "predictions").
            serving_keys : Tuple of serving keys, serving key names and log component name (a constant named "serving_keys").
            helper_columns : Tuple of helper columns, helper column names and log component name (a constant named "helper_columns").
            request_parameters : Tuple of request parameters, request parameter names and log component name (a constant named "request_parameters").
            event_time : Tuple of event time, event time column name and log component name (a constant named "event_time").
            request_id : Tuple of request id, request id column name and log component name (a constant named "request_id").
            extra_logging_features : Tuple of extra logging features, extra logging feature names and log component name
            td_col_name : Name of the training dataset version column.
            time_col_name : Name of the event time column.
            model_col_name : Name of the model column.
            training_dataset_version : Version of the training dataset.
            model_name : Name of the model.
            model_version : Version of the model.

        Returns:
            `List[Dict[str, Any]]`: A list of dictionaries with all the logging components
        """
        _, label_columns, _ = predictions
        # If any of the logging components is a dataframe, we use the get_feature_logging_df function to get a dataframe and then convert it to a list of dictionaries.
        if any(
            (HAS_PANDAS and isinstance(data, pd.DataFrame))
            or (HAS_POLARS and isinstance(data, pl.DataFrame))
            for data, _, _ in [
                (logging_data, logging_feature_group_feature_names, "logging_data"),
                transformed_features,
                untransformed_features,
                predictions,
                serving_keys,
                helper_columns,
                request_parameters,
                event_time,
                extra_logging_features,
                request_id,
            ]
        ):
            logging_data, additional_logging_features, missing_logging_features = (
                self.get_feature_logging_df(
                    logging_data=logging_data,
                    logging_feature_group_features=logging_feature_group_features,
                    logging_feature_group_feature_names=logging_feature_group_feature_names,
                    logging_features=logging_features,
                    transformed_features=transformed_features,
                    untransformed_features=untransformed_features,
                    predictions=predictions,
                    serving_keys=serving_keys,
                    helper_columns=helper_columns,
                    request_parameters=request_parameters,
                    event_time=event_time,
                    request_id=request_id,
                    extra_logging_features=extra_logging_features,
                    td_col_name=td_col_name,
                    time_col_name=time_col_name,
                    model_col_name=model_col_name,
                    training_dataset_version=training_dataset_version,
                    model_name=model_name,
                    model_version=model_version,
                )
            )

            return (
                logging_data.to_dict(orient="records"),
                additional_logging_features,
                missing_logging_features,
            )

        log_vectors: list[dict[Any, str]] = None
        all_missing_columns = set()
        for data, feature_names, log_component_name in [
            (logging_data, logging_features, constants.FEATURE_LOGGING.LOGGING_DATA),
            transformed_features,
            untransformed_features,
            predictions,
            serving_keys,
            helper_columns,
            request_parameters,
            event_time,
            extra_logging_features,
            request_id,
        ]:
            if not data:
                if log_component_name == constants.FEATURE_LOGGING.PREDICTIONS:
                    feature_names = [
                        constants.FEATURE_LOGGING.PREFIX_PREDICTIONS + name
                        for name in feature_names
                    ]
                all_missing_columns.update(set(feature_names))
                continue
            try:
                # Handle cases where logging data is a list or a dictionary.
                if isinstance(data, (list)):
                    # If not all elements in the row are list or dict, then the data can be single row or a single column.
                    if not all(isinstance(element, (list, dict)) for element in data):
                        # If length of data is same as feature names, then it should be a single row else it is a single column.
                        if len(data) == len(feature_names):
                            data = [data]
                        else:
                            data = [[item] for item in data]
                # If data is dictionary, then it should be a dictionary representing a single row
                elif isinstance(data, dict):
                    data = [data]
                if not all(isinstance(row, dict) for row in data):
                    Engine._validate_logging_list(data, feature_names)
                else:
                    # If all elements in the row are dictionary, then we check if all required features are present in each row and set the missing features to None.
                    for row in data:
                        column_names = (
                            set(row.keys())
                            if log_component_name
                            != constants.FEATURE_LOGGING.LOGGING_DATA
                            else {
                                col
                                if col not in label_columns
                                else constants.FEATURE_LOGGING.PREFIX_PREDICTIONS + col
                                for col in row
                            }
                        )
                        missing_columns = set(feature_names).difference(
                            set(column_names)
                        )
                        all_missing_columns.update(missing_columns)
                        additional_logging_features = set(column_names).difference(
                            feature_names
                        )
                        if missing_columns:
                            _logger.info(
                                f"The following columns : `{'`, `'.join(missing_columns)}` are missing in the logging data provided `{log_component_name}`. Setting them to None."
                            )
                            for col in missing_columns:
                                row[col] = None
                        if additional_logging_features:
                            _logger.info(
                                f"The following columns : `{'`, `'.join(additional_logging_features)}` are additional columns the logging data provided `{log_component_name}` and is not present in the logging feature groups. They will be ignored."
                            )
                            if (
                                log_component_name
                                != constants.FEATURE_LOGGING.REQUEST_PARAMETERS
                            ):  # We do not remove additional request parameter columns here as they are handled later.
                                for col in additional_logging_features:
                                    row.pop(col)

            except AssertionError as e:
                raise FeatureStoreException(
                    f"Error logging data `{log_component_name}` do not have all required features. Please check the `{log_component_name}` to ensure that it has the following features : {feature_names}."
                ) from e

            if log_vectors is None:
                log_vectors = [
                    dict(zip(feature_names, row)) if not isinstance(row, dict) else row
                    for row in data
                ]
            # If one of the logging components has only one row and the other has multiple rows, we repeat the single row to match the length of the other component.
            elif len(data) == 1:
                for log_vector in log_vectors:
                    log_vector.update(
                        dict(zip(feature_names, data[0]))
                        if not isinstance(data[0], dict)
                        else data[0]
                    )
            elif len(data) != len(log_vectors):
                if len(log_vectors) != len(data):
                    raise FeatureStoreException(
                        f"Length of `{log_component_name}` provided do not match other arguments. Please check the logging data to make sure that all arguments have the same length."
                    )
            else:
                for log_vector, row in zip(log_vectors, data):
                    log_vector.update(
                        dict(zip(feature_names, row))
                        if not isinstance(row, dict)
                        else row
                    )

        # rename prediction columns
        _, predictions_feature_names, _ = predictions
        if predictions_feature_names:
            for log_vector in log_vectors:
                for feature_name in predictions_feature_names:
                    if feature_name in log_vector:
                        log_vector[
                            constants.FEATURE_LOGGING.PREFIX_PREDICTIONS + feature_name
                        ] = log_vector.pop(feature_name)

        # Create a json column for request parameters
        request_parameter_data, request_parameter_names, _ = request_parameters
        if request_parameter_names:
            # Get any request parameters that the user passed explicitly.
            if request_parameter_data is not None:
                request_parameter_data = [
                    dict(zip(request_parameter_names, row))
                    if not isinstance(row, dict)
                    else row
                    for row in request_parameter_data
                ]
            else:
                request_parameter_data = [{} for _ in range(len(log_vectors))]

            # Iterate through the log vectors and try to parse request parameters from the log vector if they are not explicitly passed by the user.
            for log_vector, passed_rp_data in zip(log_vectors, request_parameter_data):
                for col in request_parameter_names:
                    if col not in passed_rp_data and col in log_vector:
                        passed_rp_data[col] = log_vector[col]
                        if col not in logging_feature_group_feature_names:
                            # If the request parameter column is not part of the logging feature group, we remove it from the log vector so that it is not logged as a separate column.
                            log_vector.pop(col)

                if (
                    constants.FEATURE_LOGGING.REQUEST_PARAMETERS_COLUMN_NAME
                    not in log_vector
                    and passed_rp_data
                ):
                    log_vector[
                        constants.FEATURE_LOGGING.REQUEST_PARAMETERS_COLUMN_NAME
                    ] = json.dumps(passed_rp_data)
                else:
                    log_vector[
                        constants.FEATURE_LOGGING.REQUEST_PARAMETERS_COLUMN_NAME
                    ] = constants.FEATURE_LOGGING.EMPTY_REQUEST_PARAMETER_COLUMN_VALUE

        # get metadata
        for row in log_vectors:
            row.update(
                Engine.get_logging_metadata(
                    td_col_name=td_col_name,
                    time_col_name=time_col_name,
                    model_col_name=model_col_name,
                    training_dataset_version=training_dataset_version,
                    model_name=model_name,
                    model_version=model_version,
                )
            )

        # Set missing columns any missing columns to None.
        for row in log_vectors:
            for col in all_missing_columns:
                if col not in row:
                    row[col] = None

        # Additional and missing columns are null in this case since we would have thrown expections for these cases.
        return log_vectors, None, None

    @staticmethod
    def read_feature_log(query, time_col):
        df = query.read()
        return df.drop(["log_id", time_col], axis=1)

    def check_supported_dataframe(self, dataframe: Any) -> bool:
        """Check if a dataframe is supported by the engine.

        Both Pandas and Polars dataframes are supported in the Python Engine.

        Parameters:
            dataframe `Any`: A dataframe to check.

        Returns:
            `bool`: True if the dataframe is supported, False otherwise.
        """
        if (HAS_POLARS and isinstance(dataframe, pl.DataFrame)) or (
            HAS_PANDAS and isinstance(dataframe, pd.DataFrame)
        ):
            return True
        return None<|MERGE_RESOLUTION|>--- conflicted
+++ resolved
@@ -911,7 +911,6 @@
         raise NotImplementedError(
             "Training dataset creation from Dataframes is not "
             "supported in Python environment. Use HSFS Query object instead."
-<<<<<<< HEAD
         )
 
     def _to_arrow_table(self, dataframe: pd.DataFrame | pl.DataFrame):
@@ -986,82 +985,6 @@
             ]
         )
 
-=======
-        )
-
-    def _to_arrow_table(self, dataframe: pd.DataFrame | pl.DataFrame):
-        """Convert a pandas or polars DataFrame to a pyarrow.Table.
-
-        Args:
-            dataframe: Union[pd.DataFrame, pl.DataFrame]
-
-        Returns:
-            pyarrow.Table
-
-        Raises:
-            ImportError: if pyarrow is not installed
-            TypeError: if the dataframe is not supported type
-        """
-        try:
-            import pyarrow as pa
-        except ImportError as e:
-            raise ImportError("pyarrow is required to convert to Arrow table.") from e
-
-        if isinstance(dataframe, pd.DataFrame):
-            return pa.Table.from_pandas(dataframe, preserve_index=False)
-        if HAS_POLARS and isinstance(dataframe, pl.DataFrame):
-            return dataframe.to_arrow()
-        raise TypeError(
-            f"Unsupported dataframe type for arrow conversion: {type(dataframe)}"
-        )
-
-    def _check_duplicate_records(self, dataset, feature_group_instance):
-        """Check for duplicate records within primary_key, event_time and partition_key columns.
-
-        Raises FeatureStoreException if duplicates are found.
-
-        Parameters:
-        -----------
-        dataset : Union[pd.DataFrame, pl.DataFrame]
-            The dataset to check for duplicates
-        feature_group_instance : FeatureGroup
-            The feature group instance containing primary_key, event_time and partition_key
-        """
-        # Get the key columns to check (primary_key + partition_key)
-        key_columns = list(feature_group_instance.primary_key)
-
-        if not key_columns:
-            # No keys to check, skip validation
-            return
-
-        if feature_group_instance.event_time:
-            key_columns.append(feature_group_instance.event_time)
-
-        if feature_group_instance.partition_key:
-            key_columns.extend(feature_group_instance.partition_key)
-
-        dataset = self._to_arrow_table(dataset)
-        # Verify all key columns exist
-        table_columns = dataset.column_names
-        missing_columns = [col for col in key_columns if col not in table_columns]
-        if missing_columns:
-            raise FeatureStoreException(
-                f"Key columns {missing_columns} are missing from the dataset. "
-                f"Available columns: {table_columns}"
-            )
-
-        import pyarrow.compute as pc
-
-        # Check for duplicates using PyArrow group_by
-        # Group by key columns and count occurrences
-        grouped = dataset.group_by(key_columns).aggregate(
-            [
-                # The aggregation tuple structure: ([], function_name, FunctionOptions)
-                ([], "count_all", pc.CountOptions(mode="all"))
-            ]
-        )
-
->>>>>>> 2adc70a5
         # Filter groups with count > 1 (duplicates)
         duplicate_groups = grouped.filter(pc.greater(grouped["count_all"], 1))
 
