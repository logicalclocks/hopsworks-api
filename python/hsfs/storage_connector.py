#
#   Copyright 2020 Logical Clocks AB
#
#   Licensed under the Apache License, Version 2.0 (the "License");
#   you may not use this file except in compliance with the License.
#   You may obtain a copy of the License at
#
#       http://www.apache.org/licenses/LICENSE-2.0
#
#   Unless required by applicable law or agreed to in writing, software
#   distributed under the License is distributed on an "AS IS" BASIS,
#   WITHOUT WARRANTIES OR CONDITIONS OF ANY KIND, either express or implied.
#   See the License for the specific language governing permissions and
#   limitations under the License.
#
from __future__ import annotations

import base64
import logging
import os
import posixpath
import re
import warnings
from abc import ABC, abstractmethod
from typing import TYPE_CHECKING, Any, Literal, TypeVar

import humps
<<<<<<< HEAD
=======
import pandas as pd
from cryptography.hazmat.backends import default_backend
from cryptography.hazmat.primitives import serialization
>>>>>>> f69aa087
from hopsworks_common import client
from hsfs import engine
from hsfs.core import data_source as ds
from hsfs.core import data_source_api, storage_connector_api
from hsfs.core import data_source_data as dsd


if TYPE_CHECKING:
    from hopsworks_common.core.constants import HAS_NUMPY, HAS_POLARS

    if HAS_NUMPY:
        import numpy as np
    if HAS_POLARS:
        import polars as pl
    import pandas as pd
    from python.hsfs.core.explicit_provenance import Links
    from python.hsfs.feature_group import FeatureGroup


_logger = logging.getLogger(__name__)


class StorageConnector(ABC):
    HOPSFS = "HOPSFS"
    S3 = "S3"
    JDBC = "JDBC"
    REDSHIFT = "REDSHIFT"
    ADLS = "ADLS"
    SNOWFLAKE = "SNOWFLAKE"
    KAFKA = "KAFKA"
    GCS = "GCS"
    BIGQUERY = "BIGQUERY"
    RDS = "RDS"
    NOT_FOUND_ERROR_CODE = 270042

    def __init__(
        self,
        id: int | None,
        name: str,
        description: str | None,
        featurestore_id: int,
        **kwargs,
    ) -> None:
        self._id = id
        self._name = name
        self._description = description
        self._featurestore_id = featurestore_id

        self._storage_connector_api = storage_connector_api.StorageConnectorApi()
        self._data_source_api = data_source_api.DataSourceApi()

    @classmethod
    def from_response_json(
        cls, json_dict: dict[str, Any]
    ) -> (
        StorageConnector
        | HopsFSConnector
        | S3Connector
        | RedshiftConnector
        | AdlsConnector
        | SnowflakeConnector
        | BigQueryConnector
        | RdsConnector
    ):
        json_decamelized = humps.decamelize(json_dict)
        _ = json_decamelized.pop("type", None)
        for subcls in cls.__subclasses__():
            if subcls.type == json_decamelized["storage_connector_type"]:
                _ = json_decamelized.pop("storage_connector_type")
                return subcls(**json_decamelized)
        raise ValueError

    def update_from_response_json(
        self, json_dict: dict[str, Any]
    ) -> (
        StorageConnector
        | HopsFSConnector
        | S3Connector
        | RedshiftConnector
        | AdlsConnector
        | SnowflakeConnector
        | BigQueryConnector
        | RdsConnector
    ):
        json_decamelized = humps.decamelize(json_dict)
        _ = json_decamelized.pop("type", None)
        if self.type == json_decamelized["storage_connector_type"]:
            _ = json_decamelized.pop("storage_connector_type")
            self.__init__(**json_decamelized)
        else:
            raise ValueError("Failed to update storage connector information.")
        return self

    def to_dict(self) -> dict[str, int | str | None]:
        return {
            "id": self._id,
            "name": self._name,
            "featurestoreId": self._featurestore_id,
            "storageConnectorType": self.type,
        }

    @property
    def type(self) -> str | None:
        """Type of the connector as string, e.g. "HOPFS, S3, ADLS, REDSHIFT, JDBC or SNOWFLAKE."""
        return self._type

    @property
    def id(self) -> int | None:
        """Id of the storage connector uniquely identifying it in the Feature store."""
        return self._id

    @property
    def name(self) -> str:
        """Name of the storage connector."""
        return self._name

    @property
    def description(self) -> str | None:
        """User provided description of the storage connector."""
        return self._description

    @abstractmethod
    def spark_options(self) -> None:
        pass

<<<<<<< HEAD
    def prepare_spark(self, path: str | None = None) -> str | None:
=======
    def prepare_spark(self, path: Optional[str] = None) -> Optional[str]:
        """Prepare Spark to use this Storage Connector.

        # Arguments
            path: Path to prepare for reading from cloud storage. Defaults to `None`.
        """
>>>>>>> f69aa087
        return path

    def read(
        self,
        query: str | None = None,
        data_format: str | None = None,
        options: dict[str, Any] | None = None,
        path: str | None = None,
        dataframe_type: Literal[
            "default", "spark", "pandas", "polars", "numpy", "python"
        ] = "default",
    ) -> (
        TypeVar("pyspark.sql.DataFrame")
        | TypeVar("pyspark.RDD")
        | pd.DataFrame
        | np.ndarray
        | pl.DataFrame
    ):
        """Reads a query or a path into a dataframe using the storage connector.

        Note, paths are only supported for object stores like S3, HopsFS and ADLS, while queries are meant for JDBC or databases like Redshift and Snowflake.

        Parameters:
            query:
                By default, the storage connector will read the table configured together with the connector, if any.
                It's possible to overwrite this by passing a SQL query here.
            data_format: When reading from object stores such as S3, HopsFS and ADLS, specify the file format to be read, e.g., `csv`, `parquet`.
            options: Any additional key/value options to be passed to the connector.
            path:
                Path to be read from within the bucket of the storage connector.
                Not relevant for JDBC or database based connectors such as Snowflake, JDBC or Redshift.
            dataframe_type:
                The type of the returned dataframe.
                Defaults to "default", which maps to Spark dataframe for the Spark Engine and Pandas dataframe for the Python engine.

        Returns:
            The read dataframe.
        """
        return engine.get_instance().read(
            self, data_format, options or {}, path, dataframe_type
        )

    def refetch(self) -> None:
        """Refetch storage connector."""
        self._storage_connector_api.refetch(self)

    def _get_path(self, sub_path: str) -> None:
        return None

    def connector_options(self) -> dict[str, Any]:
        """Return prepared options to be passed to an external connector library.

        Not implemented for this connector type.
        """
        return {}

    def get_feature_groups_provenance(self) -> Links | None:
        """Get the generated feature groups using this storage connector, based on explicit provenance.

        These feature groups can be accessible or inaccessible.

        Explicit provenance does not track deleted generated feature group links, so deleted will always be empty.
        For inaccessible feature groups, only a minimal information is returned.

        Returns:
            The feature groups generated using this storage connector or `None` if none were created.

        Raises:
            hopsworks.client.exceptions.RestAPIError: In case the backend encounters an issue.
        """
        links = self._storage_connector_api.get_feature_groups_provenance(self)
        if not links.is_empty():
            return links
        return None

    def get_feature_groups(self) -> list[FeatureGroup]:
        """Get the feature groups using this storage connector, based on explicit rovenance.

        Only the accessible feature groups are returned.
        For more items use the base method, see get_feature_groups_provenance.

        Returns:
            List of feature groups.
        """
        feature_groups_provenance = self.get_feature_groups_provenance()

        if feature_groups_provenance and (
            feature_groups_provenance.inaccessible or feature_groups_provenance.deleted
        ):
            _logger.info(
                "There are deleted or inaccessible feature groups. For more details access `get_feature_groups_provenance`"
            )

        if feature_groups_provenance and feature_groups_provenance.accessible:
            return feature_groups_provenance.accessible
        return []

    def get_databases(self) -> list[str]:
        """
        Retrieve the list of available databases.

        !!! example
            ```python
            # connect to the Feature Store
            fs = ...

            sc = fs.get_storage_connector("conn_name")

            databases = sc.get_databases()
            ```

        Returns:
            list[str]: A list of database names available in the storage connector.
        """
        return self._data_source_api.get_databases(self._featurestore_id, self._name)

    def get_tables(self, database: str = None) -> list[ds.DataSource]:
        """
        Retrieve the list of tables from the specified database.

        !!! example
            ```python
            # connect to the Feature Store
            fs = ...

            sc = fs.get_storage_connector("conn_name")

            tables = sc.get_tables("database_name")
            ```

        Args:
            database (str, optional): The name of the database to list tables from.
                If not provided, the default database is used.

        Returns:
            list[DataSource]: A list of DataSource objects representing the tables.
        """
        if not database:
            if self.type == StorageConnector.REDSHIFT:
                database = self.database_name
            elif self.type == StorageConnector.SNOWFLAKE:
                database = self.database
            elif self.type == StorageConnector.BIGQUERY:
                database = self.query_project
            elif self.type == StorageConnector.RDS:
                database = self.database
            else:
                raise ValueError(
                    "Database name is required for this connector type. "
                    "Please provide a database name."
                )
        return self._data_source_api.get_tables(
            self._featurestore_id, self._name, database
        )

    def get_data(self, data_source: ds.DataSource) -> dsd.DataSourceData:
        """
        Retrieve the data from the data source.

        !!! example
            ```python
            # connect to the Feature Store
            fs = ...

            sc = fs.get_storage_connector("conn_name")

            tables = sc.get_tables("database_name")

            data = sc.get_data(tables[0])
            ```

        Args:
            data_source (DataSource): The data source to retrieve data from.

        Returns:
            DataSourceData: An object containing the data retrieved from the data source.
        """
        return self._data_source_api.get_data(
            self._featurestore_id, self._name, data_source
        )

    def get_metadata(self, data_source: ds.DataSource) -> dict:
        """
        Retrieve metadata information about the data source.

        !!! example
            ```python
            # connect to the Feature Store
            fs = ...

            sc = fs.get_storage_connector("conn_name")

            tables = sc.get_tables("database_name")

            metadata = sc.get_metadata(tables[0])
            ```

        Args:
            data_source (DataSource): The data source to retrieve metadata from.

        Returns:
            dict: A dictionary containing metadata about the data source.
        """
        return self._data_source_api.get_metadata(
            self._featurestore_id, self._name, data_source
        )


class HopsFSConnector(StorageConnector):
    type = StorageConnector.HOPSFS

    def __init__(
        self,
        id: int | None,
        name: str,
        featurestore_id: int,
        description: str | None = None,
        # members specific to type of connector
        hopsfs_path: str | None = None,
        dataset_name: str | None = None,
        **kwargs,
    ) -> None:
        super().__init__(id, name, description, featurestore_id)

        # HopsFS
        self._hopsfs_path = hopsfs_path
        self._dataset_name = dataset_name

    def spark_options(self) -> dict[str, Any]:
        """Return prepared options to be passed to Spark, based on the additional arguments."""
        return {}

    def _get_path(self, sub_path: str) -> str:
        return os.path.join(self._hopsfs_path, sub_path)


class S3Connector(StorageConnector):
    type = StorageConnector.S3

    def __init__(
        self,
        id: int | None,
        name: str,
        featurestore_id: int | None,
        description: str | None = None,
        # members specific to type of connector
        access_key: str | None = None,
        secret_key: str | None = None,
        server_encryption_algorithm: str | None = None,
        server_encryption_key: str | None = None,
        bucket: str | None = None,
        path: str | None = None,
        region: str | None = None,
        session_token: str | None = None,
        iam_role: str | None = None,
        arguments: dict[str, Any] | None = None,
        **kwargs,
    ) -> None:
        super().__init__(id, name, description, featurestore_id)

        # S3
        self._access_key = access_key
        self._secret_key = secret_key
        self._server_encryption_algorithm = server_encryption_algorithm
        self._server_encryption_key = server_encryption_key
        self._bucket = bucket
        self._path = path
        self._region = region
        self._session_token = session_token
        self._iam_role = iam_role
        self._arguments = (
            {opt["name"]: opt["value"] for opt in arguments} if arguments else {}
        )

    @property
    def access_key(self) -> str | None:
        """Access key."""
        return self._access_key

    @property
    def secret_key(self) -> str | None:
        """Secret key."""
        return self._secret_key

    @property
    def server_encryption_algorithm(self) -> str | None:
        """Encryption algorithm if server-side S3 bucket encryption is enabled."""
        return self._server_encryption_algorithm

    @property
    def server_encryption_key(self) -> str | None:
        """Encryption key if server-side S3 bucket encryption is enabled."""
        return self._server_encryption_key

    @property
    def bucket(self) -> str | None:
        """Return the bucket for S3 connectors."""
        return self._bucket

    @property
    def region(self) -> str | None:
        """Return the region for S3 connectors."""
        return self._region

    @property
    def session_token(self) -> str | None:
        """Session token."""
        return self._session_token

    @property
    def iam_role(self) -> str | None:
        """IAM role."""
        return self._iam_role

    @property
    def path(self) -> str | None:
        """If the connector refers to a path (e.g. S3) - return the path of the connector."""
        return posixpath.join(
            "s3://" + self._bucket, *os.path.split(self._path if self._path else "")
        )

    @property
<<<<<<< HEAD
    def arguments(self) -> dict[str, Any] | None:
=======
    def arguments(self) -> Optional[Dict[str, Any]]:
        """Additional spark options for the S3 connector, passed as a dictionary.
        These are set using the `Spark Options` field in the UI when creating the connector.
        Example: `{"fs.s3a.endpoint": "s3.eu-west-1.amazonaws.com", "fs.s3a.path.style.access": "true"}`
        """
>>>>>>> f69aa087
        return self._arguments

    def spark_options(self) -> dict[str, str]:
        """Return prepared options to be passed to Spark, based on the additional arguments."""
        return self._arguments

    def prepare_spark(self, path: str | None = None) -> str | None:
        """Prepare Spark to use this Storage Connector.

        ```python
        conn.prepare_spark()

        spark.read.format("json").load("s3a://[bucket]/path")

        # or
        spark.read.format("json").load(conn.prepare_spark("s3a://[bucket]/path"))
        ```

        Parameters:
            path: Path to prepare for reading from cloud storage.
        """
        self.refetch()
        return engine.get_instance().setup_storage_connector(self, path)

    def connector_options(self) -> dict[str, Any]:
        """Return options to be passed to an external S3 connector library."""
        self.refetch()
        options = {
            "access_key": self.access_key,
            "secret_key": self.secret_key,
            "session_token": self.session_token,
            "region": self.region,
        }
        if not self.arguments:
            return options
        if self.arguments.get("fs.s3a.endpoint"):
            options["endpoint"] = self.arguments.get("fs.s3a.endpoint")
        if self.arguments.get("fs.s3a.connection.ssl.enabled"):
            # use_ssl is used by s3 secrets in duckdb
            # where as fs.s3a.connection.ssl.enabled is used by spark s3a connector
            # hadoop : https://hadoop.apache.org/docs/stable/hadoop-aws/tools/hadoop-aws/connecting.html#Low-level_Network.2FHttp_Options
            # duckdb : https://duckdb.org/docs/stable/core_extensions/httpfs/s3api
            options["use_ssl"] = self.arguments.get("fs.s3a.connection.ssl.enabled")
        if self.arguments.get("fs.s3a.path.style.access"):
            # url_style is used by duckdb s3 connector
            # where as fs.s3a.path.style.access is used by spark s3a connector
            # hadoop: https://hadoop.apache.org/docs/stable/hadoop-aws/tools/hadoop-aws/connecting.html#Third_party_stores
            # duckdb: https://duckdb.org/docs/stable/core_extensions/httpfs/s3api
            options["url_style"] = (
                "path" if self.arguments.get("fs.s3a.path.style.access") else "vhost"
            )
        return options

    def read(
        self,
        query: str | None = None,
        data_format: str | None = None,
        options: dict[str, Any] | None = None,
        path: str = "",
        dataframe_type: Literal[
            "default", "spark", "pandas", "polars", "numpy", "python"
        ] = "default",
    ) -> (
        TypeVar("pyspark.sql.DataFrame")
        | TypeVar("pyspark.RDD")
        | pd.DataFrame
        | np.ndarray
        | pl.DataFrame
    ):
        """Reads a query or a path into a dataframe using the storage connector.

        Note, paths are only supported for object stores like S3, HopsFS and ADLS, while queries are meant for JDBC or databases like Redshift and Snowflake.

        Parameters:
            query: Not relevant for S3 connectors.
            data_format: The file format of the files to be read, e.g. `csv`, `parquet`.
            options: Any additional key/value options to be passed to the S3 connector.
            path: Path within the bucket to be read.
            dataframe_type:
                The type of the returned dataframe.
                Defaults to "default", which maps to Spark dataframe for the Spark Engine and Pandas dataframe for the Python engine.

        Returns:
            `DataFrame`.
        """
        self.refetch()
        options = (
            {**self.spark_options(), **options}
            if options is not None
            else self.spark_options()
        )
        if not path.startswith(("s3://", "s3a://")):
            path = self._get_path(path)
            print(
                f"Prepending default bucket specified on connector, final path: {path}"
            )

        return engine.get_instance().read(
            self, data_format, options, path, dataframe_type
        )

    def _get_path(self, sub_path: str) -> str:
        return posixpath.join(self.path, *os.path.split(sub_path))


class RedshiftConnector(StorageConnector):
    type = StorageConnector.REDSHIFT
    JDBC_FORMAT = "jdbc"

    def __init__(
        self,
        id: int | None,
        name: str,
        featurestore_id: int,
        description: str | None = None,
        # members specific to type of connector
        cluster_identifier: str | None = None,
        database_driver: str | None = None,
        database_endpoint: str | None = None,
        database_name: str | None = None,
        database_port: int | str | None = None,
        table_name: str | None = None,
        database_user_name: str | None = None,
        auto_create: bool | None = None,
        database_password: str | None = None,
        database_group: str | None = None,
        iam_role: Any | None = None,
        arguments: dict[str, Any] | None = None,
        expiration: int | str | None = None,
        **kwargs,
    ) -> None:
        super().__init__(id, name, description, featurestore_id)

        # Redshift
        self._cluster_identifier = cluster_identifier
        self._database_driver = database_driver
        self._database_endpoint = database_endpoint
        self._database_name = database_name
        self._database_port = database_port
        self._table_name = table_name
        self._database_user_name = database_user_name
        self._auto_create = auto_create
        self._database_password = database_password
        self._database_group = database_group
        self._iam_role = iam_role
        self._arguments = (
            {arg["name"]: arg.get("value", None) for arg in arguments}
            if isinstance(arguments, list)
            else arguments
        )
        self._expiration = expiration

    @property
    def cluster_identifier(self) -> str | None:
        """Cluster identifier for redshift cluster."""
        return self._cluster_identifier

    @property
    def database_driver(self) -> str | None:
        """Database endpoint for redshift cluster."""
        return self._database_driver

    @property
    def database_endpoint(self) -> str | None:
        """Database endpoint for redshift cluster."""
        return self._database_endpoint

    @property
    def database_name(self) -> str | None:
        """Database name for redshift cluster."""
        return self._database_name

    @property
    def database_port(self) -> int | str | None:
        """Database port for redshift cluster."""
        return self._database_port

    @property
    def table_name(self) -> str | None:
        """Table name for redshift cluster."""
        return self._table_name

    @property
    def database_user_name(self) -> str | None:
        """Database username for redshift cluster."""
        return self._database_user_name

    @property
    def auto_create(self) -> bool | None:
        """Database username for redshift cluster."""
        return self._auto_create

    @property
    def database_group(self) -> str | None:
        """Database username for redshift cluster."""
        return self._database_group

    @property
    def database_password(self) -> str | None:
        """Database password for redshift cluster."""
        return self._database_password

    @property
    def iam_role(self) -> Any | None:
        """IAM role."""
        return self._iam_role

    @property
    def expiration(self) -> int | str | None:
        """Cluster temporary credential expiration time."""
        return self._expiration

    @property
    def arguments(self) -> str | None:
        """Additional JDBC, REDSHIFT, or Snowflake arguments."""
        if isinstance(self._arguments, dict):
            return ",".join(
                [k + ("" if v is None else "=" + v) for k, v in self._arguments.items()]
            )
        return self._arguments

    def connector_options(self) -> dict[str, Any]:
        """Return options to be passed to an external Redshift connector library."""
        props = {
            "host": self._cluster_identifier + "." + self._database_endpoint,
            "port": self._database_port,
            "database": self._database_name,
        }
        if self._database_user_name:
            props["user"] = self._database_user_name
        if self._database_password:
            props["password"] = self._database_password
        if self._iam_role:
            props["iam_role"] = self._iam_role
            props["iam"] = "True"
        return props

    def spark_options(self) -> dict[str, Any]:
        """Return prepared options to be passed to Spark, based on the additional arguments."""
        connstr = (
            "jdbc:redshift://"
            + self._cluster_identifier
            + "."
            + self._database_endpoint
            + ":"
            + str(self._database_port)
            + "/"
            + self._database_name
        )
        if isinstance(self.arguments, str):
            connstr = connstr + "?" + self.arguments
        props = {
            "url": connstr,
            "driver": self._database_driver,
            "user": self._database_user_name,
            "password": self._database_password,
        }
        if self._table_name is not None:
            props["dbtable"] = self._table_name

        return props

    def read(
        self,
        query: str | None = None,
        data_format: str | None = None,
        options: dict[str, Any] | None = None,
        path: str | None = None,
        dataframe_type: str = "default",
    ) -> (
        TypeVar("pyspark.sql.DataFrame")
        | TypeVar("pyspark.RDD")
        | pd.DataFrame
        | np.ndarray
        | pl.DataFrame
    ):
        """Reads a table or query into a dataframe using the storage connector.

        Parameters:
            query: By default, the storage connector will read the table configured together
                with the connector, if any. It's possible to overwrite this by passing a SQL
                query here. Defaults to `None`.
            data_format: Not relevant for JDBC based connectors such as Redshift.
            options: Any additional key/value options to be passed to the JDBC connector.
            path: Not relevant for JDBC based connectors such as Redshift.
            dataframe_type: str, optional. The type of the returned dataframe.
                Possible values are `"default"`, `"spark"`,`"pandas"`, `"polars"`, `"numpy"` or `"python"`.
                Defaults to "default", which maps to Spark dataframe for the Spark Engine and Pandas dataframe for the Python engine.

        Returns:
            `DataFrame`.
        """
        # refetch to update temporary credentials
        self._storage_connector_api.refetch(self)
        options = (
            {**self.spark_options(), **options}
            if options is not None
            else self.spark_options()
        )
        if query:
            options["query"] = query
            # if table also specified we override to use query
            options.pop("dbtable", None)

        return engine.get_instance().read(
            self, self.JDBC_FORMAT, options, None, dataframe_type
        )

    def refetch(self) -> None:
        """Refetch storage connector in order to retrieve updated temporary credentials."""
        self._storage_connector_api.refetch(self)


class AdlsConnector(StorageConnector):
    type = StorageConnector.ADLS

    def __init__(
        self,
        id: int | None,
        name: str,
        featurestore_id: int,
        description: str | None = None,
        # members specific to type of connector
        generation: str | None = None,
        directory_id: str | None = None,
        application_id: str | None = None,
        service_credential: str | None = None,
        account_name: str | None = None,
        container_name: str | None = None,
        spark_options: dict[str, Any] | None = None,
        **kwargs,
    ) -> None:
        super().__init__(id, name, description, featurestore_id)

        # ADL
        self._generation = generation
        self._directory_id = directory_id
        self._application_id = application_id
        self._account_name = account_name
        self._service_credential = service_credential
        self._container_name = container_name

        self._spark_options = (
            {opt["name"]: opt["value"] for opt in spark_options}
            if spark_options
            else {}
        )

    @property
    def generation(self) -> str | None:
        """Generation of the ADLS storage connector."""
        return self._generation

    @property
    def directory_id(self) -> str | None:
        """Directory ID of the ADLS storage connector."""
        return self._directory_id

    @property
    def application_id(self) -> str | None:
        """Application ID of the ADLS storage connector."""
        return self._application_id

    @property
    def account_name(self) -> str | None:
        """Account name of the ADLS storage connector."""
        return self._account_name

    @property
    def container_name(self) -> str | None:
        """Container name of the ADLS storage connector."""
        return self._container_name

    @property
    def service_credential(self) -> str | None:
        """Service credential of the ADLS storage connector."""
        return self._service_credential

    @property
    def path(self) -> str | None:
        """If the connector refers to a path (e.g. ADLS) - return the path of the connector."""
        if self.generation == 2:
            return f"abfss://{self.container_name}@{self.account_name}.dfs.core.windows.net"
        return f"adl://{self.account_name}.azuredatalakestore.net"

    def spark_options(self) -> dict[str, Any]:
        """Return prepared options to be passed to Spark, based on the additional arguments."""
        return self._spark_options

    def prepare_spark(self, path: str | None = None) -> str | None:
        """Prepare Spark to use this Storage Connector.

        ```python
        conn.prepare_spark()

        spark.read.format("json").load("abfss://[container-name]@[account_name].dfs.core.windows.net/[path]")

        # or
        spark.read.format("json").load(conn.prepare_spark("abfss://[container-name]@[account_name].dfs.core.windows.net/[path]"))
        ```

        Parameters:
            path: Path to prepare for reading from cloud storage. Defaults to `None`.
        """
        return engine.get_instance().setup_storage_connector(self, path)

    def _get_path(self, sub_path: str) -> str:
        return os.path.join(self.path, sub_path)

    def read(
        self,
        query: str | None = None,
        data_format: str | None = None,
        options: dict[str, Any] | None = None,
        path: str = "",
        dataframe_type: str = "default",
    ) -> (
        TypeVar("pyspark.sql.DataFrame")
        | TypeVar("pyspark.RDD")
        | pd.DataFrame
        | np.ndarray
        | pl.DataFrame
    ):
        """Reads a path into a dataframe using the storage connector.

        Parameters:
            query: Not relevant for ADLS connectors.
            data_format: The file format of the files to be read, e.g. `csv`, `parquet`.
            options: Any additional key/value options to be passed to the ADLS connector.
            path: Path within the bucket to be read. For example, path=`path` will read directly from the container specified on connector by constructing the URI as 'abfss://[container-name]@[account_name].dfs.core.windows.net/[path]'.
            If no path is specified default container path will be used from connector.
            dataframe_type: str, optional. The type of the returned dataframe.
                Possible values are `"default"`, `"spark"`,`"pandas"`, `"polars"`, `"numpy"` or `"python"`.
                Defaults to "default", which maps to Spark dataframe for the Spark Engine and Pandas dataframe for the Python engine.

        Returns:
            `DataFrame`.
        """
        path = path.strip()
        if not path.startswith("abfss://") or path.startswith("adl://"):
            path = self._get_path(path)
            print(f"Using default container specified on connector, final path: {path}")

        return engine.get_instance().read(
            self, data_format, options or {}, path, dataframe_type
        )


class SnowflakeConnector(StorageConnector):
    type = StorageConnector.SNOWFLAKE
    SNOWFLAKE_FORMAT = "net.snowflake.spark.snowflake"

    def __init__(
        self,
        id: int | None,
        name: str,
        featurestore_id: int | None,
        description: str | None = None,
        # members specific to type of connector
<<<<<<< HEAD
        database: str | None = None,
        password: str | None = None,
        token: str | None = None,
        role: Any | None = None,
        schema: str | None = None,
        table: str | None = None,
        url: str | None = None,
        user: Any | None = None,
        warehouse: str | None = None,
        application: Any | None = None,
        sf_options: dict[str, Any] | None = None,
=======
        database: Optional[str] = None,
        password: Optional[str] = None,
        token: Optional[str] = None,
        role: Optional[Any] = None,
        schema: Optional[str] = None,
        table: Optional[str] = None,
        url: Optional[str] = None,
        user: Optional[Any] = None,
        warehouse: Optional[str] = None,
        application: Optional[Any] = None,
        sf_options: Optional[Dict[str, Any]] = None,
        private_key: Optional[str] = None,
        passphrase: Optional[str] = None,
>>>>>>> f69aa087
        **kwargs,
    ) -> None:
        super().__init__(id, name, description, featurestore_id)

        # SNOWFLAKE
        self._url = url
        self._warehouse = warehouse
        self._database = database
        self._user = user
        self._password = password
        self._token = token
        self._schema = schema
        self._table = table
        self._role = role
        self._application = application
        self._private_key = private_key
        self._passphrase = passphrase

        self._options = (
            {opt["name"]: opt["value"] for opt in sf_options} if sf_options else {}
        )

    @property
    def url(self) -> str | None:
        """URL of the Snowflake storage connector."""
        return self._url

    @property
    def warehouse(self) -> str | None:
        """Warehouse of the Snowflake storage connector."""
        return self._warehouse

    @property
    def database(self) -> str | None:
        """Database of the Snowflake storage connector."""
        return self._database

    @property
    def user(self) -> Any | None:
        """User of the Snowflake storage connector."""
        return self._user

    @property
    def password(self) -> str | None:
        """Password of the Snowflake storage connector."""
        return self._password

    @property
    def token(self) -> str | None:
        """OAuth token of the Snowflake storage connector."""
        return self._token

    @property
    def schema(self) -> str | None:
        """Schema of the Snowflake storage connector."""
        return self._schema

    @property
    def table(self) -> str | None:
        """Table of the Snowflake storage connector."""
        return self._table

    @property
    def role(self) -> Any | None:
        """Role of the Snowflake storage connector."""
        return self._role

    @property
    def account(self) -> str | None:
        """Account of the Snowflake storage connector."""
        return self._url.replace("https://", "").replace(".snowflakecomputing.com", "")

    @property
    def application(self) -> Any:
        """Application of the Snowflake storage connector."""
        return self._application

    @property
    def options(self) -> dict[str, Any] | None:
        """Additional options for the Snowflake storage connector."""
        return self._options

<<<<<<< HEAD
    def snowflake_connector_options(self) -> dict[str, Any] | None:
        """Alias for `connector_options`."""
=======
    @property
    def private_key(self) -> Optional[str]:
        """Path to the private key file for key pair authentication."""
        return self._private_key

    @property
    def passphrase(self) -> Optional[str]:
        """Passphrase for the private key file."""
        return self._passphrase

    def snowflake_connector_options(self) -> Optional[Dict[str, Any]]:
        """Alias for `connector_options`"""
>>>>>>> f69aa087
        return self.connector_options()

    def connector_options(self) -> dict[str, Any] | None:
        """Prepare a Python dictionary with the needed arguments for you to connect to a Snowflake database.

        It is useful for the `snowflake.connector` Python library.

        ```python
        import snowflake.connector

        sc = fs.get_storage_connector("snowflake_conn")
        ctx = snowflake.connector.connect(**sc.connector_options())
        ```
        """
        props = {
            "user": self._user,
            "account": self.account,
            "database": self._database + "/" + self._schema,
        }
        if self._password:
            props["password"] = self._password
        else:
            props["authenticator"] = "oauth"
            props["token"] = self._token
        if self._warehouse:
            props["warehouse"] = self._warehouse
        if self._application:
            props["application"] = self._application
        return props

    def spark_options(self) -> dict[str, Any]:
        """Return prepared options to be passed to Spark, based on the additional arguments."""
        props = self._options
        props["sfURL"] = self._url
        props["sfSchema"] = self._schema
        props["sfDatabase"] = self._database
        props["sfUser"] = self._user
        if self._password:
            props["sfPassword"] = self._password
        elif self._token:
            props["sfAuthenticator"] = "oauth"
            props["sfToken"] = self._token
        elif self._private_key:
            private_key_content = self._read_private_key()
            if private_key_content:
                props["pem_private_key"] = private_key_content

        if self._warehouse:
            props["sfWarehouse"] = self._warehouse
        if self._application:
            props["application"] = self._application
        if self._role:
            props["sfRole"] = self._role
        if self._table:
            props["dbtable"] = self._table

        return props

    def _read_private_key(self) -> Optional[str]:
        """Reads the private key from the specified key path."""
        p_key = serialization.load_pem_private_key(
            self._private_key.encode(),
            password=self._passphrase.encode() if self._passphrase else None,
            backend=default_backend(),
        )

        private_key_bytes = p_key.private_bytes(
            encoding=serialization.Encoding.PEM,
            format=serialization.PrivateFormat.PKCS8,
            encryption_algorithm=serialization.NoEncryption(),
        )
        private_key_content = private_key_bytes.decode("UTF-8")
        # remove both regular and encrypted PEM headers, e.g.
        # -----BEGIN PRIVATE KEY----- and -----BEGIN ENCRYPTED PRIVATE KEY-----
        private_key_content = re.sub(
            r"-*\s*(BEGIN|END)(?: ENCRYPTED)? PRIVATE KEY-*\r?\n",
            "",
            private_key_content,
        ).replace("\n", "")
        return private_key_content

    def read(
        self,
        query: str | None = None,
        data_format: str | None = None,
        options: dict[str, Any] | None = None,
        path: str | None = None,
        dataframe_type: str = "default",
    ) -> (
        TypeVar("pyspark.sql.DataFrame")
        | TypeVar("pyspark.RDD")
        | pd.DataFrame
        | np.ndarray
        | pl.DataFrame
    ):
        """Reads a table or query into a dataframe using the storage connector.

        Parameters:
            query: By default, the storage connector will read the table configured together
                with the connector, if any. It's possible to overwrite this by passing a SQL
                query here. Defaults to `None`.
            data_format: Not relevant for Snowflake connectors.
            options: Any additional key/value options to be passed to the engine.
            path: Not relevant for Snowflake connectors.
            dataframe_type: str, optional. The type of the returned dataframe.
                Possible values are `"default"`, `"spark"`,`"pandas"`, `"polars"`, `"numpy"` or `"python"`.
                Defaults to "default", which maps to Spark dataframe for the Spark Engine and Pandas dataframe for the Python engine.

        Returns:
            `DataFrame`.
        """

        # validate engine supports connector type
        if not engine.get_instance().is_connector_type_supported(self.type):
            raise NotImplementedError(
                "Snowflake connector not yet supported for engine: " + engine.get_type()
            )

        options = (
            {**self.spark_options(), **options}
            if options is not None
            else self.spark_options()
        )
        if query:
            options["query"] = query
            # if table also specified we override to use query
            options.pop("dbtable", None)

        return engine.get_instance().read(
            self, self.SNOWFLAKE_FORMAT, options, None, dataframe_type
        )

    def prepare_spark(self, path=None):
        return engine.get_instance().setup_storage_connector(self, path)


class JdbcConnector(StorageConnector):
    type = StorageConnector.JDBC
    JDBC_FORMAT = "jdbc"

    def __init__(
        self,
        id: int | None,
        name: str,
        featurestore_id: int,
        description: str | None = None,
        # members specific to type of connector
        connection_string: str | None = None,
        arguments: dict[str, Any] = None,
        **kwargs,
    ) -> None:
        super().__init__(id, name, description, featurestore_id)

        # JDBC
        self._connection_string = connection_string
        self._arguments = arguments

    @property
    def connection_string(self) -> str | None:
        """JDBC connection string."""
        return self._connection_string

    @property
    def arguments(self) -> dict[str, Any] | None:
        """Additional JDBC arguments.

        When running hsfs with PySpark/Spark in Hopsworks, the driver is automatically provided in the classpath but you need to set the `driver` argument to `com.mysql.cj.jdbc.Driver` when creating the Storage Connector.
        """
        return self._arguments

    def spark_options(self) -> dict[str, Any]:
        """Return prepared options to be passed to Spark, based on the additional arguments."""
        options = (
            {arg.get("name"): arg.get("value") for arg in self._arguments}
            if self._arguments
            else {}
        )

        options["url"] = self._connection_string

        return options

    def read(
        self,
        query: str,
        data_format: str | None = None,
        options: dict[str, Any] | None = None,
        path: str | None = None,
        dataframe_type: str = "default",
    ) -> (
        TypeVar("pyspark.sql.DataFrame")
        | TypeVar("pyspark.RDD")
        | pd.DataFrame
        | np.ndarray
        | pl.DataFrame
    ):
        """Reads a query into a dataframe using the storage connector.

        Parameters:
            query: A SQL query to be read.
            data_format: Not relevant for JDBC based connectors.
            options: Any additional key/value options to be passed to the JDBC connector.
            path: Not relevant for JDBC based connectors.
            dataframe_type: str, optional. The type of the returned dataframe.
                Possible values are `"default"`, `"spark"`,`"pandas"`, `"polars"`, `"numpy"` or `"python"`.
                Defaults to "default", which maps to Spark dataframe for the Spark Engine and Pandas dataframe for the Python engine.

        Returns:
            `DataFrame`.
        """
        self.refetch()
        options = (
            {**self.spark_options(), **options}
            if options is not None
            else self.spark_options()
        )
        if query:
            options["query"] = query

        return engine.get_instance().read(
            self, self.JDBC_FORMAT, options, None, dataframe_type
        )


class KafkaConnector(StorageConnector):
    type = StorageConnector.KAFKA
    SPARK_FORMAT = "kafka"

    def __init__(
        self,
        id: int | None,
        name: str,
        featurestore_id: int,
        description: str | None = None,
        # members specific to type of connector
        bootstrap_servers: list[str] | None = None,
        security_protocol: str | None = None,
        ssl_truststore_location: str | None = None,
        ssl_truststore_password: str | None = None,
        ssl_keystore_location: str | None = None,
        ssl_keystore_password: str | None = None,
        ssl_key_password: str | None = None,
        ssl_endpoint_identification_algorithm: str | None = None,
        options: dict[str, Any] | None = None,
        external_kafka: bool | None = None,
        **kwargs,
    ) -> None:
        super().__init__(id, name, description, featurestore_id)

        # KAFKA
        self._bootstrap_servers = bootstrap_servers
        self._security_protocol = security_protocol
        self._ssl_truststore_location = ssl_truststore_location
        self._ssl_truststore_password = ssl_truststore_password
        self._ssl_keystore_location = ssl_keystore_location
        self._ssl_keystore_password = ssl_keystore_password
        self._ssl_key_password = ssl_key_password
        self._ssl_endpoint_identification_algorithm = (
            ssl_endpoint_identification_algorithm
        )
        self._options = (
            {option["name"]: option["value"] for option in options}
            if options is not None
            else {}
        )
        self._external_kafka = external_kafka
        self._pem_files_created = False

    @property
    def bootstrap_servers(self) -> list[str] | None:
        """Bootstrap servers string."""
        return self._bootstrap_servers

    @property
    def security_protocol(self) -> str | None:
        """Bootstrap servers string."""
        return self._security_protocol

    @property
    def ssl_truststore_location(self) -> str | None:
        """Bootstrap servers string."""
        return self._ssl_truststore_location

    @property
    def ssl_keystore_location(self) -> str | None:
        """Bootstrap servers string."""
        return self._ssl_keystore_location

    @property
    def ssl_endpoint_identification_algorithm(self) -> str | None:
        """Bootstrap servers string."""
        return self._ssl_endpoint_identification_algorithm

    @property
    def options(self) -> dict[str, Any]:
        """Bootstrap servers string."""
        return self._options

    def create_pem_files(self, kafka_options: dict[str, Any]) -> None:
        """Create PEM (Privacy Enhanced Mail) files for Kafka SSL authentication.

        This method writes the necessary PEM files for SSL authentication with Kafka,
        using the provided keystore and truststore locations and passwords. The generated
        file paths are stored as the following instance variables:

            - self.ca_chain_path: Path to the generated CA chain PEM file.
            - self.client_cert_path: Path to the generated client certificate PEM file.
            - self.client_key_path: Path to the generated client key PEM file.

        These files are used for configuring secure Kafka connections (e.g., with Spark or confluent_kafka).
        The method is idempotent and will only create the files once per connector instance.
        """
        if not self._pem_files_created:
            (
                self.ca_chain_path,
                self.client_cert_path,
                self.client_key_path,
            ) = client.get_instance()._write_pem(
                kafka_options["ssl.keystore.location"],
                kafka_options["ssl.keystore.password"],
                kafka_options["ssl.truststore.location"],
                kafka_options["ssl.truststore.password"],
                f"kafka_sc_{client.get_instance()._project_id}_{self._id}",
            )
            self._pem_files_created = True

    def kafka_options(self, distribute=True) -> dict[str, Any]:
        """Return prepared options to be passed to kafka, based on the additional arguments.

        See <https://kafka.apache.org/documentation/>.
        """
        config = {}

        # set kafka storage connector options
        config.update(self.options)

        # set connection properties
        config.update(
            {
                "bootstrap.servers": self.bootstrap_servers,
                "security.protocol": self.security_protocol,
            }
        )

        # set ssl
        config["ssl.endpoint.identification.algorithm"] = (
            self._ssl_endpoint_identification_algorithm
        )

        # Here we cannot use `not self._external_kafka` as for normal kafka connectors
        # this option is not set and so the `not self._external_kafka` would return true
        # overwriting the user specified certificates
        if self._external_kafka is False:
            ssl_truststore_location = client.get_instance()._get_jks_trust_store_path()
            ssl_truststore_password = client.get_instance()._cert_key
            ssl_keystore_location = client.get_instance()._get_jks_key_store_path()
            ssl_keystore_password = client.get_instance()._cert_key
            ssl_key_password = client.get_instance()._cert_key
        else:
            ssl_truststore_location = engine.get_instance().add_file(
                self._ssl_truststore_location, distribute=distribute
            )
            ssl_truststore_password = self._ssl_truststore_password
            ssl_keystore_location = engine.get_instance().add_file(
                self._ssl_keystore_location, distribute=distribute
            )
            ssl_keystore_password = self._ssl_keystore_password
            ssl_key_password = self._ssl_key_password

        if ssl_truststore_location is not None:
            config["ssl.truststore.location"] = ssl_truststore_location
        if ssl_truststore_password is not None:
            config["ssl.truststore.password"] = ssl_truststore_password
        if ssl_keystore_location is not None:
            config["ssl.keystore.location"] = ssl_keystore_location
        if ssl_keystore_password is not None:
            config["ssl.keystore.password"] = ssl_keystore_password
        if ssl_key_password is not None:
            config["ssl.key.password"] = ssl_key_password

        if self._external_kafka:
            warnings.warn(
                "Getting connection details to externally managed Kafka cluster. "
                "Make sure that the topic being used exists.",
                stacklevel=1,
            )

        return config

    def confluent_options(self) -> dict[str, Any]:
        """Return prepared options to be passed to confluent_kafka, based on the provided apache spark configuration.

        Right now only producer values with Importance >= medium are implemented.

        See <https://docs.confluent.io/platform/current/clients/librdkafka/html/md_CONFIGURATION.html>.
        """
        pem_files_assigned = False
        config = {}
        kafka_options = self.kafka_options()
        for key, value in kafka_options.items():
            if (
                key
                in [
                    "ssl.truststore.location",
                    "ssl.truststore.password",
                    "ssl.keystore.location",
                    "ssl.keystore.password",
                ]
                and not pem_files_assigned
            ):
                self.create_pem_files(kafka_options)
                config["ssl.ca.location"] = self.ca_chain_path
                config["ssl.certificate.location"] = self.client_cert_path
                config["ssl.key.location"] = self.client_key_path
                pem_files_assigned = True
            elif key == "sasl.jaas.config":
                groups = re.search(
                    "(.+?) .*username=[\"'](.+?)[\"'] .*password=[\"'](.+?)[\"']",
                    value,
                )
                if "sasl.mechanisms" not in config:
                    mechanism = groups.group(1)
                    mechanism_value = None
                    if (
                        mechanism
                        == "org.apache.kafka.common.security.plain.PlainLoginModule"
                    ):
                        mechanism_value = "PLAIN"
                    elif (
                        mechanism
                        == "org.apache.kafka.common.security.scram.ScramLoginModule"
                    ):
                        mechanism_value = "SCRAM-SHA-256"  # could also be SCRAM-SHA-512
                    elif (
                        mechanism
                        == "org.apache.kafka.common.security.oauthbearer.OAuthBearerLoginModule"
                    ):
                        mechanism_value = "OAUTHBEARER"
                config["sasl.mechanisms"] = mechanism_value
                config["sasl.username"] = groups.group(2)
                config["sasl.password"] = groups.group(3)
            elif key == "ssl.endpoint.identification.algorithm":
                config[key] = "none" if value == "" else value
            elif key == "queued.max.requests":
                config["queue.buffering.max.messages"] = value
            elif key == "queued.max.request.bytes":
                config["queue.buffering.max.kbytes"] = value
            elif key in [
                "bootstrap.servers",
                "security.protocol",
                "compression.type",
                "sasl.mechanism",
                "request.timeout.ms",
                "group.id",
                "transactional.id",
                "transaction.timeout.ms",
                "enable.idempotence",
                "message.max.bytes",
                "linger.ms",
                "retries",
                "retry.backoff.ms",
                "acks",
                "socket.connection.setup.timeout.ms",
                "connections.max.idle.ms",
                "reconnect.backoff.ms",
                "reconnect.backoff.max.ms",
                "delivery.timeout.ms",
            ]:
                # same between config
                config[key] = value
            else:
                # ignored values (if not specified then configuration is ignored)
                continue

        return config

    def _read_pem(self, file_name):
        with open(file_name) as file:
            return file.read()

    def spark_options(self) -> dict[str, Any]:
        """Return prepared options to be passed to Spark, based on the additional arguments.

        This is done by just adding 'kafka.' prefix to kafka_options.

        See <https://spark.apache.org/docs/latest/structured-streaming-kafka-integration.html#kafka-specific-configurations>.
        """
        from packaging import version

        kafka_client_supports_pem = version.parse(
            engine.get_instance().get_spark_version()
        ) >= version.parse("3.2.0")

        pem_files_assigned = False
        spark_config = {}
        # Only distribute the files if the Kafka client does not support being configured with PEM content
        kafka_options = self.kafka_options(distribute=not kafka_client_supports_pem)
        for key, value in kafka_options.items():
            if (
                key
                in [
                    "ssl.truststore.location",
                    "ssl.truststore.password",
                    "ssl.keystore.location",
                    "ssl.keystore.password",
                    "ssl.key.password",
                ]
                and kafka_client_supports_pem
            ):
                if not pem_files_assigned:
                    # We can only use this in the newer version of Spark which depend on Kafka > 2.7.0
                    # Kafka 2.7.0 adds support for providing the SSL credentials as PEM objects.
                    self.create_pem_files(kafka_options)
                    spark_config["kafka.ssl.truststore.certificates"] = self._read_pem(
                        self.ca_chain_path
                    )
                    spark_config["kafka.ssl.keystore.certificate.chain"] = (
                        self._read_pem(self.client_cert_path)
                    )
                    spark_config["kafka.ssl.keystore.key"] = self._read_pem(
                        self.client_key_path
                    )
                    spark_config["kafka.ssl.truststore.type"] = "PEM"
                    spark_config["kafka.ssl.keystore.type"] = "PEM"
                    pem_files_assigned = True
            else:
                spark_config[f"{KafkaConnector.SPARK_FORMAT}.{key}"] = value

        return spark_config

    def read(
        self,
        query: str | None = None,
        data_format: str | None = None,
        options: dict[str, Any] | None = None,
        path: str | None = None,
        dataframe_type: str = "default",
    ) -> None:
        """NOT SUPPORTED."""
        raise NotImplementedError(
            "Reading a Kafka Stream into a static Spark Dataframe is not supported."
        )

    def read_stream(
        self,
        topic: str,
        topic_pattern: bool = False,
        message_format: str = "avro",
        schema: str | None = None,
        options: dict[str, Any] | None = None,
        include_metadata: bool = False,
    ) -> TypeVar("pyspark.sql.DataFrame") | TypeVar(
        "pyspark.sql.streaming.StreamingQuery"
    ):
        """Reads a Kafka stream from a topic or multiple topics into a Dataframe.

        Warning: Engine Support
            **Spark only**

            Reading from data streams using Pandas/Python as engine is currently not supported.
            Python/Pandas has no notion of streaming.

        Parameters:
            topic: Name or pattern of the topic(s) to subscribe to.
            topic_pattern: Flag to indicate if `topic` string is a pattern.
                Defaults to `False`.
            message_format: The format of the messages to use for decoding.
                Can be `"avro"` or `"json"`. Defaults to `"avro"`.
            schema: Optional schema, to use for decoding, can be an Avro schema string for
                `"avro"` message format, or for JSON encoding a Spark StructType schema,
                or a DDL formatted string. Defaults to `None`.
            options: Additional options as key/value string pairs to be passed to Spark.
                Defaults to `{}`.
            include_metadata: Indicate whether to return additional metadata fields from
                messages in the stream. Otherwise, only the decoded value fields are
                returned. Defaults to `False`.

        Raises:
            `ValueError`: Malformed arguments.

        Returns:
            `StreamingDataframe`: A Spark streaming dataframe.
        """
        if message_format.lower() not in ["avro", "json", None]:
            raise ValueError("Can only read JSON and AVRO encoded records from Kafka.")
        if options is None:
            options = {}
        if topic_pattern is True:
            options["subscribePattern"] = topic
        else:
            options["subscribe"] = topic

        return engine.get_instance().read_stream(
            self,
            message_format.lower(),
            schema,
            options,
            include_metadata,
        )


class GcsConnector(StorageConnector):
    """This storage connector provides integration to Google Cloud Storage (GCS).

    Once you create a connector in FeatureStore, you can transact data from a GCS bucket into a spark dataframe
    by calling the `read` API.

    Authentication to GCP is handled by uploading the `JSON keyfile for service account` to the Hopsworks Project. For more information
    on service accounts and creating keyfile in GCP, read [Google Cloud documentation](https://cloud.google.com/docs/authentication/production#create_service_account
    'creating service account keyfile').

    The connector also supports the optional encryption method `Customer Supplied Encryption Key` by Google.
    The encryption details are stored as `Secrets` in the FeatureStore for keeping it secure.
    Read more about encryption on [Google Documentation](https://cloud.google.com/storage/docs/encryption#customer-supplied_encryption_keys).

    The storage connector uses the Google `gcs-connector-hadoop` behind the scenes. For more information, check out [Google Cloud Storage Connector for Spark and Hadoop](
    https://github.com/GoogleCloudDataproc/hadoop-connectors/tree/master/gcs#google-cloud-storage-connector-for-spark-and-hadoop 'google-cloud-storage-connector-for-spark-and-hadoop').
    """

    type = StorageConnector.GCS
    GS_FS_PREFIX = "gs://"  # Google Storage Filesystem prefix

    def __init__(
        self,
        id: int | None,
        name: str,
        featurestore_id: int,
        description: str | None = None,
        # members specific to type of connector
        key_path: str | None = None,
        bucket: str | None = None,
        algorithm: str | None = None,
        encryption_key: str | None = None,
        encryption_key_hash: str | None = None,
        **kwargs,
    ) -> None:
        super().__init__(id, name, description, featurestore_id)

        self._bucket = bucket
        self._key_path = key_path
        self._algorithm = algorithm
        self._encryption_key = encryption_key
        self._encryption_key_hash = encryption_key_hash

    @property
    def key_path(self) -> str | None:
        """JSON keyfile for service account."""
        return self._key_path

    @property
    def algorithm(self) -> str | None:
        """Encryption Algorithm."""
        return self._algorithm

    @property
    def encryption_key(self) -> str | None:
        """Encryption Key."""
        return self._encryption_key

    @property
    def encryption_key_hash(self) -> str | None:
        """Encryption Key Hash."""
        return self._encryption_key_hash

    @property
    def path(self) -> str | None:
        """The path of the connector along with gs file system prefixed."""
        return self.GS_FS_PREFIX + self._bucket

    @property
    def bucket(self) -> str | None:
        """GCS Bucket."""
        return self._bucket

    def _get_path(self, sub_path: str) -> str | None:
        if sub_path:
            return os.path.join(self.path, sub_path)
        return self.path

    def spark_options(self) -> dict[str, Any]:
        """Return prepared options to be passed to Spark, based on the additional arguments."""
        return {}

    def read(
        self,
        query: str | None = None,
        data_format: str | None = None,
        options: dict[str, Any] | None = None,
        path: str = "",
        dataframe_type: str = "default",
    ) -> (
        TypeVar("pyspark.sql.DataFrame")
        | TypeVar("pyspark.RDD")
        | pd.DataFrame
        | np.ndarray
        | pl.DataFrame
    ):
        """Reads GCS path into a dataframe using the storage connector.

        To read directly from the default bucket, you can omit the path argument:
        ```python
        conn.read(data_format='spark_formats')
        ```
        Or to read objects from default bucket provide the object path without gsUtil URI schema. For example,
        following will read from a path gs://bucket_on_connector/Path/object :
        ```python
        conn.read(data_format='spark_formats', paths='Path/object')
        ```
        Or to read with full gsUtil URI path,
        ```python
        conn.read(data_format='spark_formats',path='gs://BUCKET/DATA')
        ```
        Parameters:
            query: Not relevant for GCS connectors.
            data_format: Spark data format. Defaults to `None`.
            options: Spark options. Defaults to `None`.
            path: GCS path. Defaults to `None`.
            dataframe_type: str, optional. The type of the returned dataframe.
                Possible values are `"default"`, `"spark"`,`"pandas"`, `"polars"`, `"numpy"` or `"python"`.
                Defaults to "default", which maps to Spark dataframe for the Spark Engine and Pandas dataframe for the Python engine.

        Raises:
            `ValueError`: Malformed arguments.

        Returns:
            `Dataframe`: A Spark dataframe.
        """
        # validate engine supports connector type
        if not engine.get_instance().is_connector_type_supported(self.type):
            raise NotImplementedError(
                "GCS connector not yet supported for engine: " + engine.get_type()
            )

        # validate path begins with gs://
        if not path.startswith(self.GS_FS_PREFIX):
            path = self._get_path(path)
            print(
                f"Prepending default bucket specified on connector, final path: {path}"
            )

        return engine.get_instance().read(
            self, data_format, options or {}, path, dataframe_type
        )

    def prepare_spark(self, path: str | None = None) -> str | None:
        """Prepare Spark to use this Storage Connector.

        ```python
        conn.prepare_spark()
        spark.read.format("json").load("gs://bucket/path")
        # or
        spark.read.format("json").load(conn.prepare_spark("gs://bucket/path"))
        ```

        Parameters:
            path: Path to prepare for reading from Google cloud storage. Defaults to `None`.
        """
        return engine.get_instance().setup_storage_connector(self, path)


class BigQueryConnector(StorageConnector):
    """The BigQuery storage connector provides integration to Google Cloud BigQuery.

    You can use it to run bigquery on your GCP cluster and load results into spark dataframe by calling the `read` API.

    Authentication to GCP is handled by uploading the `JSON keyfile for service account` to the Hopsworks Project. For more information
    on service accounts and creating keyfile in GCP, read [Google Cloud documentation](https://cloud.google.com/docs/authentication/production#create_service_account
    'creating service account keyfile').

    The storage connector uses the Google `spark-bigquery-connector` behind the scenes.
    To read more about the spark connector, like the spark options or usage, check [Apache Spark SQL connector for Google BigQuery](https://github.com/GoogleCloudDataproc/spark-bigquery-connector#usage
    'github.com/GoogleCloudDataproc/spark-bigquery-connector').
    """

    type = StorageConnector.BIGQUERY
    BIGQUERY_FORMAT = "bigquery"
    BIGQ_CREDENTIALS = "credentials"
    BIGQ_PARENT_PROJECT = "parentProject"
    BIGQ_MATERIAL_DATASET = "materializationDataset"
    BIGQ_VIEWS_ENABLED = "viewsEnabled"
    BIGQ_PROJECT = "project"
    BIGQ_DATASET = "dataset"

    def __init__(
        self,
        id: int | None,
        name: str,
        featurestore_id: int,
        description: str | None = None,
        # members specific to type of connector
        key_path: str | None = None,
        parent_project: str | None = None,
        dataset: str | None = None,
        query_table: str | None = None,
        query_project: str | None = None,
        materialization_dataset: str | None = None,
        arguments: dict[str, Any] | None = None,
        **kwargs,
    ) -> None:
        super().__init__(id, name, description, featurestore_id)
        self._key_path = key_path
        self._parent_project = parent_project
        self._dataset = dataset
        self._query_table = query_table
        self._query_project = query_project
        self._materialization_dataset = materialization_dataset
        self._arguments = (
            {opt["name"]: opt["value"] for opt in arguments} if arguments else {}
        )

    @property
    def key_path(self) -> str | None:
        """JSON keyfile for service account."""
        return self._key_path

    @property
    def parent_project(self) -> str | None:
        """BigQuery parent project (Google Cloud Project ID of the table to bill for the export)."""
        return self._parent_project

    @property
    def dataset(self) -> str | None:
        """BigQuery dataset (The dataset containing the table)."""
        return self._dataset

    @property
    def query_table(self) -> str | None:
        """BigQuery table name."""
        return self._query_table

    @property
    def query_project(self) -> str | None:
        """BigQuery project (The Google Cloud Project ID of the table)."""
        return self._query_project

    @property
    def materialization_dataset(self) -> str | None:
        """BigQuery materialization dataset (The dataset where the materialized view is going to be created, used in case of query)."""
        return self._materialization_dataset

    @property
    def arguments(self) -> dict[str, Any]:
        """Additional spark options."""
        return self._arguments

    def connector_options(self) -> dict[str, Any]:
        """Return options to be passed to an external BigQuery connector library."""
        return {
            "key_path": self._key_path,
            "project_id": self._parent_project,
            "dataset_id": self._dataset,
        }

    def spark_options(self) -> dict[str, Any]:
        """Return spark options to be set for BigQuery spark connector."""
        properties = self._arguments
        properties[self.BIGQ_PARENT_PROJECT] = self._parent_project

        local_key_path = engine.get_instance().add_file(self._key_path)
        with open(local_key_path, "rb") as credentials_file:
            properties[self.BIGQ_CREDENTIALS] = str(
                base64.b64encode(credentials_file.read()), "utf-8"
            )

        if self._materialization_dataset:
            properties[self.BIGQ_MATERIAL_DATASET] = self._materialization_dataset
            properties[self.BIGQ_VIEWS_ENABLED] = "true"

        if self._query_project:
            properties[self.BIGQ_PROJECT] = self._query_project

        if self._dataset:
            properties[self.BIGQ_DATASET] = self._dataset

        return properties

    def read(
        self,
        query: str | None = None,
        data_format: str | None = None,
        options: dict[str, Any] | None = None,
        path: str | None = None,
        dataframe_type: str = "default",
    ) -> (
        TypeVar("pyspark.sql.DataFrame")
        | TypeVar("pyspark.RDD")
        | pd.DataFrame
        | np.ndarray
        | pl.DataFrame
    ):
        """Reads results from BigQuery into a spark dataframe using the storage connector.

          Reading from bigquery is done via either specifying the BigQuery table or BigQuery query.
          For example, to read from a BigQuery table, set the BigQuery project, dataset and table on storage connector
          and read directly from the corresponding path.
            ```python
            conn.read()
            ```
          OR, to read results from a BigQuery query, set `Materialization Dataset` on storage connector,
           and pass your SQL to `query` argument.
            ```python
            conn.read(query='SQL')
            ```
          Optionally, passing `query` argument will take priority at runtime if the table options were also set
          on the storage connector. This allows user to run from both a query or table with same connector, assuming
          all fields were set.
          Also, user can set the `path` argument to a bigquery table path to read at runtime,
           if table options were not set initially while creating the connector.
            ```python
            conn.read(path='project.dataset.table')
            ```

        Parameters:
            query: BigQuery query. Defaults to `None`.
            data_format: Spark data format. Defaults to `None`.
            options: Spark options. Defaults to `None`.
            path: BigQuery table path. Defaults to `None`.
            dataframe_type: str, optional. The type of the returned dataframe.
                Possible values are `"default"`, `"spark"`,`"pandas"`, `"polars"`, `"numpy"` or `"python"`.
                Defaults to "default", which maps to Spark dataframe for the Spark Engine and Pandas dataframe for the Python engine.

        Raises:
            `ValueError`: Malformed arguments.

        Returns:
            `Dataframe`: A Spark dataframe.
        """
        # validate engine supports connector type
        if not engine.get_instance().is_connector_type_supported(self.type):
            raise NotImplementedError(
                "BigQuery connector not yet supported for engine: " + engine.get_type()
            )
        # merge user spark options on top of default spark options
        options = (
            {**self.spark_options(), **options}
            if options is not None
            else self.spark_options()
        )
        if query:
            if not {self.BIGQ_MATERIAL_DATASET, self.BIGQ_VIEWS_ENABLED}.issubset(
                options.keys()
            ):
                raise ValueError(
                    "BigQuery materialization views should be enabled for SQL query. "
                    "Set spark options viewsEnabled=True and "
                    + self.BIGQ_MATERIAL_DATASET
                    + "=<temporaryDatasetName> to options argument or instead use BigQuery Query type connector from UI."
                )
            path = query
        elif self._query_table:
            path = self._query_table
        elif path:
            pass
        else:
            raise ValueError(
                "Either query should be provided "
                "or Query Project,Dataset and Table should be set"
            )

        return engine.get_instance().read(
            self, self.BIGQUERY_FORMAT, options, path, dataframe_type
        )


class RdsConnector(StorageConnector):
    type = StorageConnector.RDS
    JDBC_FORMAT = "jdbc"

    def __init__(
        self,
        id: int | None,
        name: str,
        featurestore_id: int,
        description: str | None = None,
        # members specific to type of connector
        host: str | None = None,
        port: int | None = None,
        database: str | None = None,
        user: str | None = None,
        password: str | None = None,
        arguments: dict[str, Any] | None = None,
        **kwargs,
    ) -> None:
        super().__init__(id, name, description, featurestore_id)
        self._host = host
        self._port = port
        self._database = database
        self._user = user
        self._password = password
        self._arguments = (
            {opt["name"]: opt["value"] for opt in arguments} if arguments else {}
        )

    @property
    def host(self) -> str | None:
        return self._host

    @property
    def port(self) -> int | None:
        return self._port

    @property
    def database(self) -> str | None:
        return self._database

    @property
    def user(self) -> str | None:
        return self._user

    @property
    def password(self) -> str | None:
        return self._password

    @property
    def arguments(self) -> dict[str, Any]:
        """Additional options."""
        return self._arguments

    def spark_options(self) -> dict[str, Any]:
        """Return prepared options to be passed to Spark, based on the additional arguments."""
        return {
            "user": self.user,
            "password": self.password,
            "driver": "org.postgresql.Driver",
        }

    def connector_options(self) -> dict[str, Any]:
        """Return options to be passed to an external RDS connector library."""
        props = {
            "host": self.host,
            "port": self.port,
            "database": self.database,
        }
        if self.user:
            props["user"] = self.user
        if self.password:
            props["password"] = self.password
        return props

    def read(
        self,
        query: str,
        data_format: str | None = None,
        options: dict[str, Any] | None = None,
        path: str | None = None,
        dataframe_type: str = "default",
    ) -> (
        TypeVar("pyspark.sql.DataFrame")
        | TypeVar("pyspark.RDD")
        | pd.DataFrame
        | np.ndarray
        | pl.DataFrame
    ):
        """Reads a query into a dataframe using the storage connector.

        Parameters:
            query: A SQL query to be read.
            data_format: Not relevant for RDS based connectors.
            options: Any additional key/value options to be passed to the RDS connector.
            path: Not relevant for RDS based connectors.
            dataframe_type: str, optional. The type of the returned dataframe.
                Possible values are `"default"`, `"spark"`,`"pandas"`, `"polars"`, `"numpy"` or `"python"`.
                Defaults to "default", which maps to Spark dataframe for the Spark Engine and Pandas dataframe for the Python engine.

        Returns:
            `DataFrame`.
        """
        self.refetch()
        options = (
            {**self.spark_options(), **options}
            if options is not None
            else self.spark_options()
        )
        if query:
            options["query"] = query

        options["url"] = f"jdbc:postgresql://{self.host}:{self.port}/{self.database}"

        return engine.get_instance().read(
            self, self.JDBC_FORMAT, options, None, dataframe_type
        )<|MERGE_RESOLUTION|>--- conflicted
+++ resolved
@@ -25,12 +25,8 @@
 from typing import TYPE_CHECKING, Any, Literal, TypeVar
 
 import humps
-<<<<<<< HEAD
-=======
-import pandas as pd
 from cryptography.hazmat.backends import default_backend
 from cryptography.hazmat.primitives import serialization
->>>>>>> f69aa087
 from hopsworks_common import client
 from hsfs import engine
 from hsfs.core import data_source as ds
@@ -156,16 +152,12 @@
     def spark_options(self) -> None:
         pass
 
-<<<<<<< HEAD
     def prepare_spark(self, path: str | None = None) -> str | None:
-=======
-    def prepare_spark(self, path: Optional[str] = None) -> Optional[str]:
         """Prepare Spark to use this Storage Connector.
 
         # Arguments
             path: Path to prepare for reading from cloud storage. Defaults to `None`.
         """
->>>>>>> f69aa087
         return path
 
     def read(
@@ -488,15 +480,11 @@
         )
 
     @property
-<<<<<<< HEAD
     def arguments(self) -> dict[str, Any] | None:
-=======
-    def arguments(self) -> Optional[Dict[str, Any]]:
         """Additional spark options for the S3 connector, passed as a dictionary.
         These are set using the `Spark Options` field in the UI when creating the connector.
         Example: `{"fs.s3a.endpoint": "s3.eu-west-1.amazonaws.com", "fs.s3a.path.style.access": "true"}`
         """
->>>>>>> f69aa087
         return self._arguments
 
     def spark_options(self) -> dict[str, str]:
@@ -956,7 +944,6 @@
         featurestore_id: int | None,
         description: str | None = None,
         # members specific to type of connector
-<<<<<<< HEAD
         database: str | None = None,
         password: str | None = None,
         token: str | None = None,
@@ -968,21 +955,8 @@
         warehouse: str | None = None,
         application: Any | None = None,
         sf_options: dict[str, Any] | None = None,
-=======
-        database: Optional[str] = None,
-        password: Optional[str] = None,
-        token: Optional[str] = None,
-        role: Optional[Any] = None,
-        schema: Optional[str] = None,
-        table: Optional[str] = None,
-        url: Optional[str] = None,
-        user: Optional[Any] = None,
-        warehouse: Optional[str] = None,
-        application: Optional[Any] = None,
-        sf_options: Optional[Dict[str, Any]] = None,
         private_key: Optional[str] = None,
         passphrase: Optional[str] = None,
->>>>>>> f69aa087
         **kwargs,
     ) -> None:
         super().__init__(id, name, description, featurestore_id)
@@ -1065,10 +1039,6 @@
         """Additional options for the Snowflake storage connector."""
         return self._options
 
-<<<<<<< HEAD
-    def snowflake_connector_options(self) -> dict[str, Any] | None:
-        """Alias for `connector_options`."""
-=======
     @property
     def private_key(self) -> Optional[str]:
         """Path to the private key file for key pair authentication."""
@@ -1079,9 +1049,8 @@
         """Passphrase for the private key file."""
         return self._passphrase
 
-    def snowflake_connector_options(self) -> Optional[Dict[str, Any]]:
-        """Alias for `connector_options`"""
->>>>>>> f69aa087
+    def snowflake_connector_options(self) -> dict[str, Any] | None:
+        """Alias for `connector_options`."""
         return self.connector_options()
 
     def connector_options(self) -> dict[str, Any] | None:
