--- conflicted
+++ resolved
@@ -26,23 +26,16 @@
 import humps
 import pandas as pd
 from hopsworks_common import client
-<<<<<<< HEAD
-from hopsworks_common.core.constants import HAS_NUMPY
-=======
-from hopsworks_common.core.constants import HAS_POLARS
->>>>>>> f5361e41
+from hopsworks_common.core.constants import HAS_NUMPY, HAS_POLARS
 from hsfs import engine
 from hsfs.core import storage_connector_api
 
 
-<<<<<<< HEAD
 if HAS_NUMPY:
     import numpy as np
 
-=======
 if HAS_POLARS:
     import polars as pl
->>>>>>> f5361e41
 
 _logger = logging.getLogger(__name__)
 
