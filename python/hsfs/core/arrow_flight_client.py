--- conflicted
+++ resolved
@@ -208,25 +208,17 @@
         except Exception as e:
             # if feature flag cannot be retrieved, assume it is disabled
             _logger.debug(
-                "Unable to fetch Hopsworks Feature Query Service flag, disabling HFQS client."
+                "Unable to fetch Hopsworks Feature Query Service (HQFS) flag, disabling HFQS client."
             )
             _logger.exception(e)
             self._enabled_on_cluster = False
 
     def _retrieve_host_url(self) -> Optional[str]:
         _logger.debug("Retrieving host URL.")
-<<<<<<< HEAD
-        if isinstance(self._client, client.external.Client):
+        if client._is_external():
             external_domain = self._variable_api.get_loadbalancer_external_domain(
                 "feature_query"
             )
-=======
-        if client._is_external():
-            external_domain = self._variable_api.get_loadbalancer_external_domain()
-            if external_domain == "":
-                _logger.debug("loadbalancer_external_domain not set on cluster")
-                return None
->>>>>>> 51b6af18
             host_url = f"grpc+tls://{external_domain}:5005"
         else:
             service_discovery_domain = self._variable_api.get_service_discovery_domain()
