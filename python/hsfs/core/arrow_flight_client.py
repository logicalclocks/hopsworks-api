--- conflicted
+++ resolved
@@ -23,16 +23,12 @@
 from functools import wraps
 from typing import Any, Dict, Optional, Union
 
-<<<<<<< HEAD
 from hopsworks_common.core.constants import HAS_PYARROW, pyarrow_not_installed_message
 
 
 if not HAS_PYARROW:
     raise ModuleNotFoundError(pyarrow_not_installed_message)
 
-import polars as pl
-=======
->>>>>>> c2184311
 import pyarrow
 import pyarrow._flight
 import pyarrow.flight
