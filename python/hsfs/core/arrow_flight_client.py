#
#   Copyright 2023 Hopsworks AB
#
#   Licensed under the Apache License, Version 2.0 (the "License");
#   you may not use this file except in compliance with the License.
#   You may obtain a copy of the License at
#
#       http://www.apache.org/licenses/LICENSE-2.0
#
#   Unless required by applicable law or agreed to in writing, software
#   distributed under the License is distributed on an "AS IS" BASIS,
#   WITHOUT WARRANTIES OR CONDITIONS OF ANY KIND, either express or implied.
#   See the License for the specific language governing permissions and
#   limitations under the License.
#
from __future__ import annotations

import base64
import json
import logging
import warnings
from functools import wraps
from typing import TYPE_CHECKING, Any

from hopsworks_common.core.constants import HAS_PYARROW, pyarrow_not_installed_message
from retrying import retry


if not HAS_PYARROW:
    raise ModuleNotFoundError(pyarrow_not_installed_message)

import pyarrow
import pyarrow._flight
import pyarrow.flight
from hopsworks_common import client
from hopsworks_common.client.exceptions import FeatureStoreException
from hopsworks_common.core.constants import HAS_POLARS, polars_not_installed_message
from hsfs import feature_group
from hsfs.core.variable_api import VariableApi
from hsfs.storage_connector import StorageConnector
from pyarrow.flight import FlightServerError


if TYPE_CHECKING:
    from hsfs.constructor import query
    from hsfs.constructor.fs_query import FsQuery


if TYPE_CHECKING:
    from hsfs.constructor import query


if HAS_POLARS:
    import polars as pl

_logger = logging.getLogger(__name__)

_arrow_flight_instance = None


def get_instance() -> ArrowFlightClient:
    global _arrow_flight_instance
    if not _arrow_flight_instance:
        _arrow_flight_instance = ArrowFlightClient()
    return _arrow_flight_instance


def close() -> None:
    global _arrow_flight_instance
    _arrow_flight_instance = None


def _disable_feature_query_service_client():
    global _arrow_flight_instance
    _logger.debug("Disabling Hopsworks Query Service Client.")
    if _arrow_flight_instance is None:
        _arrow_flight_instance.ArrowFlightClient(disabled_for_session=True)
    else:
        _arrow_flight_instance._disable_for_session(on_purpose=True)


def _should_retry(exception):
    return isinstance(exception, pyarrow._flight.FlightUnavailableError)


def _is_feature_query_service_queue_full_error(exception):
    return isinstance(
        exception, pyarrow._flight.FlightServerError
    ) and "no free slot available for" in str(exception)


def _is_no_commits_found_error(exception):
    return isinstance(
        exception, pyarrow._flight.FlightServerError
    ) and "No commits found" in str(exception)


def _is_no_metadata_found_error(exception):
    return isinstance(exception, pyarrow._flight.FlightServerError) and any(
        msg in str(exception)
        for msg in ["No hudi properties found", "No delta logs found"]
    )


def _is_no_data_found_error(exception):
    # Error message: 'No data found for featuregroup fg_read_uvbhz.fg_polars_online_true_1. Detail: Failed....
    return isinstance(
        exception, pyarrow._flight.FlightServerError
    ) and "No data found" in str(exception)


def _should_retry_healthcheck(exception):
    return isinstance(
        exception,
        (pyarrow._flight.FlightUnavailableError, pyarrow._flight.FlightTimedOutError),
    )


def _should_retry_certificate_registration(exception):
    return _should_retry_healthcheck(
        exception
    ) or _is_feature_query_service_queue_full_error(exception)


# Avoid unnecessary client init
def is_data_format_supported(data_format: str, read_options: dict[str, Any] | None):
    if (
        data_format not in ArrowFlightClient.SUPPORTED_FORMATS
        or read_options
        and read_options.get("use_spark", False)
    ):
        return False
    return get_instance()._should_be_used()


def _is_query_supported_rec(query: query.Query):
    hudi_no_time_travel = (
        isinstance(query._left_feature_group, feature_group.FeatureGroup)
        and query._left_feature_group.time_travel_format in ["HUDI", "DELTA"]
        and (
            query._left_feature_group_start_time is None
            or query._left_feature_group_start_time == 0
        )
        and query._left_feature_group_end_time is None
    )
    supported_connector = (
        isinstance(query._left_feature_group, feature_group.ExternalFeatureGroup)
        and query._left_feature_group.data_source.storage_connector.type
        in ArrowFlightClient.SUPPORTED_EXTERNAL_CONNECTORS
    )
    delta_data_sources = (
        isinstance(query._left_feature_group, feature_group.FeatureGroup)
        and query._left_feature_group.time_travel_format == "DELTA"
        and query._left_feature_group.data_source.storage_connector
        and (
            query._left_feature_group.data_source.storage_connector.type == StorageConnector.S3
            or query._left_feature_group.data_source.storage_connector.type == StorageConnector.GCS
        )
    )

    supported = hudi_no_time_travel or supported_connector or delta_data_sources
    for j in query._joins:
        supported &= _is_query_supported_rec(j._query)
    return supported


def is_query_supported(query: query.Query, read_options: dict[str, Any] | None):
    if (
        read_options
        and read_options.get("use_spark", False)
        or not _is_query_supported_rec(query)
    ):
        return False
    return get_instance()._should_be_used()


class ArrowFlightClient:
    SUPPORTED_FORMATS = ["parquet"]
    SUPPORTED_EXTERNAL_CONNECTORS = [
        StorageConnector.SNOWFLAKE,
        StorageConnector.BIGQUERY,
        StorageConnector.REDSHIFT,
        StorageConnector.RDS,
        StorageConnector.GCS,
    ]
    READ_ERROR = "Could not read data using Hopsworks Query Service."
    WRITE_ERROR = 'Could not write data using Hopsworks Query Service. If the issue persists, use write_options={"use_spark": True} instead.'
    DEFAULTING_TO_DIFFERENT_SERVICE_WARNING = (
        "Defaulting to Spark execution for this call."
    )
    CLIENT_WILL_STAY_ACTIVE_WARNING = 'The client will remain active for future calls. If the issue persists write_options={"use_spark": True}.'
    DEFAULT_TIMEOUT_SECONDS = 900
    DEFAULT_HEALTHCHECK_TIMEOUT_SECONDS = 5
    DEFAULT_GRPC_MIN_RECONNECT_BACKOFF_MS = 2000

    def __init__(self, disabled_for_session: bool = False):
        _logger.debug("Initializing Hopsworks Query Service Client.")
        self._timeout: float = ArrowFlightClient.DEFAULT_TIMEOUT_SECONDS
        self._health_check_timeout: float = (
            ArrowFlightClient.DEFAULT_HEALTHCHECK_TIMEOUT_SECONDS
        )

        self._enabled_on_cluster: bool = False
        self._host_url: str | None = None
        self._connection: pyarrow.flight.FlightClient | None = None
        if disabled_for_session:
            self._disable_for_session(on_purpose=True)
            return
        self._disabled_for_session: bool = False

        self._client = client.get_instance()
        self._variable_api: VariableApi = VariableApi()
        self._service_discovery_domain = (
            self._variable_api.get_service_discovery_domain()
        )

        self._certificates_json: str | None = None

        try:
            self._check_cluster_service_enabled()
            self._host_url = self._retrieve_host_url()

            if self._enabled_on_cluster:
                _logger.debug("Hopsworks Query Service is enabled on the cluster.")
                self._initialize_flight_client()
            else:
                _logger.debug(
                    "Hopsworks Query Service Client is not enabled on the cluster or a cluster variable is misconfigured."
                )
                self._disable_for_session()
                return
        except Exception as e:
            _logger.debug("Failed to connect to Hopsworks Query Service")
            _logger.exception(e)
            self._disable_for_session(str(e))
            return

        try:
            self._health_check()
            if "get-version" in [
                action.type for action in self._connection.list_actions()
            ]:
                self._server_version = self._get_server_version()
            else:
                self._server_version = None
            if self._server_version is None:
                self._register_certificates()
        except Exception as e:
            _logger.debug("Failed to connect to Hopsworks Query Service.")
            _logger.exception(e)
            warnings.warn(
                f"Failed to connect to Hopsworks Query Service, got {str(e)}."
                + ArrowFlightClient.DEFAULTING_TO_DIFFERENT_SERVICE_WARNING
                + ArrowFlightClient.CLIENT_WILL_STAY_ACTIVE_WARNING,
                stacklevel=1,
            )
            return

    def _check_cluster_service_enabled(self) -> None:
        try:
            _logger.debug(
                "Connecting to Hopsworks Cluster to check if Hopsworks Query Service is enabled."
            )
            self._enabled_on_cluster = self._variable_api.get_flyingduck_enabled()
        except Exception as e:
            # if feature flag cannot be retrieved, assume it is disabled
            _logger.debug(
                "Unable to fetch Hopsworks Query Service flag, disabling its client."
            )
            _logger.exception(e)
            self._enabled_on_cluster = False

    def _retrieve_host_url(self) -> str | None:
        _logger.debug("Retrieving host URL.")
        if client._is_external():
            external_domain = self._variable_api.get_loadbalancer_external_domain(
                "feature_query"
            )
            host_url = f"grpc+tls://{external_domain}:5005"
        else:
            if self._service_discovery_domain == "":
                raise FeatureStoreException(
                    "Client could not get Hopsworks Query Service hostname from service_discovery_domain. "
                    "The variable is either not set or empty in Hopsworks cluster configuration."
                )
            host_url = (
                f"grpc+tls://flyingduck.service.{self._service_discovery_domain}:5005"
            )
        _logger.debug(f"Connecting to Hopsworks Query Service on host {host_url}")
        return host_url

    def _disable_for_session(
        self, message: str | None = None, on_purpose: bool = False
    ) -> None:
        self._disabled_for_session = True
        if on_purpose:
            warnings.warn(
                "Hopsworks Query Service will be disabled for this session.",
                stacklevel=1,
            )
        if self._enabled_on_cluster:
            warnings.warn(
                "Hospworks Query Service is disabled on cluster. Contact your administrator to enable it.",
                stacklevel=1,
            )
        else:
            warnings.warn(
                f"Client initialisation failed: {message}. Hopsworks Query Service will be disabled for this session."
                "If you believe this is a transient error, you can call `(hopsworks.)hsfs.reset_offline_query_service_client()`"
                " to re-enable it.",
                stacklevel=1,
            )

    def _initialize_flight_client(self):
        (tls_root_certs, cert_chain, private_key) = self._extract_certs()
        self._connection = pyarrow.flight.FlightClient(
            location=self.host_url,
            tls_root_certs=tls_root_certs,
            cert_chain=cert_chain,
            private_key=private_key,
            override_hostname=f"flyingduck.service.{self._service_discovery_domain}",
            generic_options=[
                (
                    # https://arrow.apache.org/docs/cpp/flight.html#excessive-traffic
                    "GRPC_ARG_MIN_RECONNECT_BACKOFF_MS",
                    ArrowFlightClient.DEFAULT_GRPC_MIN_RECONNECT_BACKOFF_MS,
                )
            ],
        )

    @retry(
        wait_exponential_multiplier=1000,
        stop_max_attempt_number=5,
        retry_on_exception=_should_retry_healthcheck,
    )
    def _health_check(self):
        _logger.debug("Performing healthcheck of Hopsworks Query Service.")
        action = pyarrow.flight.Action("healthcheck", b"")
        options = pyarrow.flight.FlightCallOptions(timeout=self.health_check_timeout)
        list(self._connection.do_action(action, options=options))
        _logger.debug("Healthcheck succeeded.")

    @retry(
        wait_exponential_multiplier=1000,
        stop_max_attempt_number=3,
        retry_on_exception=_should_retry,
    )
    def _get_server_version(self):
        _logger.debug("Acquiring the server version of Hopsworks Query Service.")
        action = pyarrow.flight.Action("get-version", b"")
        options = pyarrow.flight.FlightCallOptions(timeout=self.health_check_timeout)
        for res in self._connection.do_action(action, options=options):
            version = res.body.to_pybytes()
            _logger.debug(f"The HQS server is of version {version}.")
            return version
        return None

    def _should_be_used(self):
        if not self._enabled_on_cluster:
            _logger.debug(
                "Hopsworks Query Service not used as it is disabled on the cluster."
            )
            return False

        if self._disabled_for_session:
            _logger.debug(
                "Hopsworks Query Service client failed to initialise and is disabled for the session."
            )
            return False

        _logger.debug("Using Hopsworks Query Service.")
        return True

    def _extract_certs(self):
        _logger.debug("Extracting client certificates.")
        with open(self._client._get_ca_chain_path(), "rb") as f:
            tls_root_certs = f.read()
        with open(self._client._get_client_cert_path()) as f:
            cert_chain = f.read()
        with open(self._client._get_client_key_path()) as f:
            private_key = f.read()
        return tls_root_certs, cert_chain, private_key

    def _encode_certs(self, path):
        _logger.debug(f"Encoding certificates from path: {path}")
        with open(path, "rb") as f:
            content = f.read()
            return base64.b64encode(content).decode("utf-8")

    def _certificates(self):
        kstore = self._encode_certs(self._client._get_jks_key_store_path())
        tstore = self._encode_certs(self._client._get_jks_trust_store_path())
        cert_key = self._client._cert_key
        return {"kstore": kstore, "tstore": tstore, "cert_key": cert_key}

    def _make_certificates_json(self):
        if self._certificates_json is None:
            self._certificates_json = json.dumps(self._certificates()).encode("utf-8")
        return self._certificates_json

    def _certificates_headers(self):
        if self._server_version is None:
            return []
        return [(b"x-certificates-json", self._make_certificates_json())]

    @retry(
        wait_exponential_multiplier=1000,
        stop_max_attempt_number=3,
        retry_on_exception=_should_retry_certificate_registration,
    )
    def _register_certificates(self):
        certificates_json = self._make_certificates_json()
        certificates_json_buf = pyarrow.py_buffer(certificates_json)
        action = pyarrow.flight.Action(
            "register-client-certificates", certificates_json_buf
        )
        # Registering certificates queue time occasionally spike.
        options = pyarrow.flight.FlightCallOptions(timeout=self.health_check_timeout)
        _logger.debug("Registering client certificates with Hopsworks Query Service.")
        self._connection.do_action(action, options=options)
        _logger.debug("Client certificates registered.")

    def _handle_afs_exception(user_message="None"):
        def decorator(func):
            @wraps(func)
            def afs_error_handler_wrapper(instance, *args, **kw):
                try:
                    return func(instance, *args, **kw)
                except Exception as e:
                    message = str(e)
                    _logger.debug("Caught exception in %s: %s", func.__name__, message)
                    _logger.exception(e)
                    if instance._server_version is None and (
                        isinstance(e, FlightServerError)
                        and "Please register client certificates first." in message
                    ):
                        instance._register_certificates()
                        return func(instance, *args, **kw)
                    if _is_feature_query_service_queue_full_error(e):
                        raise FeatureStoreException(
                            "Hopsworks Query Service is busy right now. Please try again later."
                        ) from e
                    if (
                        _is_no_commits_found_error(e)
                        or _is_no_metadata_found_error(e)
                        or _is_no_data_found_error(e)
                    ):
                        raise FeatureStoreException(str(e).split("Details:")[0]) from e
                    raise FeatureStoreException(user_message) from e

            return afs_error_handler_wrapper

        return decorator

    @retry(
        wait_exponential_multiplier=1000,
        stop_max_attempt_number=3,
        retry_on_exception=_should_retry,
    )
    def get_flight_info(self, descriptor):
        # The timeout needs not be as long as timeout for do_get or do_action
        _logger.debug("Getting flight info for descriptor: %s", str(descriptor))
        options = pyarrow.flight.FlightCallOptions(timeout=self.health_check_timeout)
        return self._connection.get_flight_info(
            descriptor,
            options=options,
        )

    @retry(
        wait_exponential_multiplier=1000,
        stop_max_attempt_number=3,
        retry_on_exception=_should_retry,
    )
    def _get_dataset(
        self, descriptor, timeout=None, headers=None, dataframe_type="pandas"
    ):
        if timeout is None:
            timeout = self.timeout
        info = self.get_flight_info(descriptor)
        _logger.debug("Retrieved flight info: %s. Fetching dataset.", str(info))

        if headers is None:
            headers = self._certificates_headers()

        options = pyarrow.flight.FlightCallOptions(timeout=timeout, headers=headers)

        reader = self._connection.do_get(info.endpoints[0].ticket, options)
        _logger.debug("Dataset fetched. Converting to dataframe %s.", dataframe_type)
        if dataframe_type.lower() == "polars":
            if not HAS_POLARS:
                raise ModuleNotFoundError(polars_not_installed_message)
            return pl.from_arrow(reader.read_all())
        return reader.read_pandas()

    # retry is handled in get_dataset
    @_handle_afs_exception(user_message=READ_ERROR)
    def read_query(self, query_object: FsQuery, arrow_flight_config, dataframe_type):
        query_encoded = query_object.hqs_payload.encode("ascii")
        descriptor = pyarrow.flight.FlightDescriptor.for_command(query_encoded)
        return self._get_dataset(
            descriptor,
            (
                arrow_flight_config.get("timeout", self.timeout)
                if arrow_flight_config
                else self.timeout
            ),
            headers=[
                (
                    b"hopsworks-signature",
                    query_object.hqs_payload_signature.encode("ascii"),
                )
            ]
            if query_object.hqs_payload_signature
            else None,
            dataframe_type=dataframe_type,
        )

    # retry is handled in get_dataset
    @_handle_afs_exception(user_message=READ_ERROR)
    def read_path(self, path, arrow_flight_config, dataframe_type):
        descriptor = pyarrow.flight.FlightDescriptor.for_path(path)
        return self._get_dataset(
            descriptor,
            timeout=arrow_flight_config.get("timeout", self.timeout)
            if arrow_flight_config
            else self.timeout,
            dataframe_type=dataframe_type,
        )

    @_handle_afs_exception(user_message=WRITE_ERROR)
    @retry(
        wait_exponential_multiplier=1000,
        stop_max_attempt_number=3,
        # this retry only on FlightUnavailableError, which is only raised as long as
        # do_action call did not trigger any write on the server
        # Technically same as _should_retry, used for read operations but to avoid future mistakes
        # it is better to have separate retry_on_exception function with explicit limitations
        retry_on_exception=lambda e: isinstance(
            e, pyarrow._flight.FlightUnavailableError
        ),
    )
    def create_training_dataset(
        self, feature_view_obj, training_dataset_obj, query_obj, arrow_flight_config
    ):
        training_dataset = {}
        training_dataset["project_name"] = self._client._project_name
        training_dataset["fv_name"] = feature_view_obj.name
        training_dataset["fv_version"] = feature_view_obj.version
        training_dataset["tds_version"] = training_dataset_obj.version
        training_dataset["query"] = json.loads(query_obj.hqs_payload)
        _logger.debug(f"Creating training dataset: {training_dataset}")
        try:
            training_dataset_encoded = json.dumps(training_dataset).encode("ascii")
            training_dataset_buf = pyarrow.py_buffer(training_dataset_encoded)
            action = pyarrow.flight.Action(
                "create-training-dataset", training_dataset_buf
            )
            timeout = (
                arrow_flight_config.get("timeout", self.timeout)
                if arrow_flight_config
                else self.timeout
            )
            options = pyarrow.flight.FlightCallOptions(
                timeout=timeout, headers=self._certificates_headers()
            )
            for result in self._connection.do_action(action, options):
                return result.body.to_pybytes()
        except pyarrow.lib.ArrowIOError as e:
            _logger.debug("Caught ArrowIOError in create_training_dataset: %s", str(e))
            _logger.exception(e)
            print("Error calling action:", e)

<<<<<<< HEAD
    def create_query_object(self, query, query_str, on_demand_fg_aliases=None):
        if on_demand_fg_aliases is None:
            on_demand_fg_aliases = []
        features = {}
        connectors = {}
        for fg in query.featuregroups:
            fg_name = _serialize_featuregroup_name(fg)
            fg_connector = _serialize_featuregroup_connector(
                fg, query, on_demand_fg_aliases
            )
            features[fg_name] = [
                {"name": feat.name, "type": feat.type} for feat in fg.features
            ]
            connectors[fg_name] = fg_connector
        filters = _serialize_filter_expression(query.filters, query)

        return {
            "query_string": _translate_to_duckdb(query, query_str),
            "features": features,
            "filters": filters,
            "connectors": connectors,
        }

=======
>>>>>>> 2adc70a5
    def is_enabled(self):
        return not (self._disabled_for_session or not self._enabled_on_cluster)

    @property
    def timeout(self) -> int | float:
        """Timeout in seconds for Hopsworks Query Service do_get or do_action operations, not including the healthcheck."""
        return self._timeout

    @timeout.setter
    def timeout(self, value: float) -> None:
        self._timeout = value

    @property
    def health_check_timeout(self) -> int | float:
        """Timeout in seconds for the healthcheck operation."""
        return self._health_check_timeout

    @health_check_timeout.setter
    def health_check_timeout(self, value: float) -> None:
        self._health_check_timeout = value

    @property
    def host_url(self) -> str | None:
        """URL of Hopsworks Query Service."""
        return self._host_url

    @host_url.setter
    def host_url(self, value: str) -> None:
        self._host_url = value

    @property
    def disabled_for_session(self) -> bool:
        """Whether the client is disabled for the current session."""
        return self._disabled_for_session

    @property
    def enabled_on_cluster(self) -> bool:
        """Whether the client is enabled on the cluster."""
        return self._enabled_on_cluster


<<<<<<< HEAD
def _serialize_featuregroup_connector(fg, query, on_demand_fg_aliases):
    # Add feature_group_id to build cache key in flyingduck
    connector = {"feature_group_id": fg.id}
    if isinstance(fg, feature_group.ExternalFeatureGroup):
        connector["time_travel_type"] = None
        connector["type"] = fg.data_source.storage_connector.type
        connector["options"] = _get_connector_options(fg)
        connector["query"] = fg.data_source.query
        for on_demand_fg_alias in on_demand_fg_aliases:
            # backend attaches dynamic query to on_demand_fg_alias.on_demand_feature_group.query if any
            if on_demand_fg_alias.on_demand_feature_group.name == fg.name:
                connector["query"] = (
                    on_demand_fg_alias.on_demand_feature_group.data_source.query
                    if fg.data_source.query is None
                    else fg.data_source.query
                )
                connector["alias"] = on_demand_fg_alias.alias
                break
        connector["query"] = (
            connector["query"][:-1]
            if connector["query"].endswith(";")
            else connector["query"]
        )
        if query._left_feature_group == fg:
            connector["filters"] = _serialize_filter_expression(
                query._filter, query, True
            )
        else:
            for join_obj in query._joins:
                if join_obj._query._left_feature_group == fg:
                    connector["filters"] = _serialize_filter_expression(
                        join_obj._query._filter, join_obj._query, True
                    )
    elif fg.time_travel_format == "DELTA":
        connector["time_travel_type"] = "delta"
        if fg.storage_connector:
            connector["type"] = fg.storage_connector.type
            connector["options"] = _get_connector_options(fg)
        else:
            connector["type"] = ""
            connector["options"] = {}
        connector["query"] = ""
        if query._left_feature_group == fg:
            connector["filters"] = _serialize_filter_expression(
                query._filter, query, True
            )
        else:
            for join_obj in query._joins:
                if join_obj._query._left_feature_group == fg:
                    connector["filters"] = _serialize_filter_expression(
                        join_obj._query._filter, join_obj._query, True
                    )
    else:
        connector["time_travel_type"] = "hudi"
    return connector


def _get_connector_options(fg):
    # same as in the backend (maybe move to common?)
    option_map = {}

    datasource = fg.data_source
    connector = fg.data_source.storage_connector
    connector_type = connector.type

    if connector_type == StorageConnector.SNOWFLAKE:
        option_map = {
            "user": connector.user,
            "account": connector.account,
            "database": datasource.database,
            "schema": datasource.group,
        }
        if connector.password:
            option_map["password"] = connector.password
        elif connector.token:
            option_map["authenticator"] = "oauth"
            option_map["token"] = connector.token
        else:
            option_map["snowflake_private_key"] = connector.private_key
            option_map["passphrase"] = connector.passphrase

        if connector.warehouse:
            option_map["warehouse"] = connector.warehouse
        if connector.application:
            option_map["application"] = connector.application
    elif connector_type == StorageConnector.BIGQUERY:
        option_map = {
            "key_path": connector.key_path,
            "project_id": datasource.database,
            "dataset_id": datasource.group,
            "parent_project": connector.parent_project,
        }
    elif connector_type == StorageConnector.REDSHIFT:
        option_map = {
            "host": connector.cluster_identifier + "." + connector.database_endpoint,
            "port": connector.database_port,
            "database": datasource.database,
        }
        if connector.database_user_name:
            option_map["user"] = connector.database_user_name
        if connector.database_password:
            option_map["password"] = connector.database_password
        if connector.iam_role:
            option_map["iam_role"] = connector.iam_role
            option_map["iam"] = "True"
    elif connector_type == StorageConnector.RDS:
        option_map = {
            "host": connector.host,
            "port": connector.port,
            "database": datasource.database,
        }
        if connector.user:
            option_map["user"] = connector.user
        if connector.password:
            option_map["password"] = connector.password
    elif connector_type == StorageConnector.S3:
        option_map = {
            "access_key": connector.access_key,
            "secret_key": connector.secret_key,
            "session_token": connector.session_token,
            "region": connector.region,
        }
        if connector.arguments.get("fs.s3a.endpoint"):
            option_map["endpoint"] = connector.arguments.get("fs.s3a.endpoint")
        option_map["path"] = fg.location
    elif connector_type == StorageConnector.GCS:
        option_map = {
            "key_path": connector.key_path,
            "path": fg.location,
        }
    else:
        raise FeatureStoreException(
            f"Arrow Flight doesn't support connector of type: {connector_type}"
        )

    return option_map


def _serialize_featuregroup_name(fg):
    return f"{fg._get_project_name()}.{fg.name}_{fg.version}"


def _serialize_filter_expression(filters, query, short_name=False):
    if filters is None:
        return None
    return _serialize_logic(filters, query, short_name)


def _serialize_logic(logic, query, short_name):
    return {
        "type": "logic",
        "logic_type": logic._type,
        "left_filter": _serialize_filter_or_logic(
            logic._left_f, logic._left_l, query, short_name
        ),
        "right_filter": _serialize_filter_or_logic(
            logic._right_f, logic._right_l, query, short_name
        ),
    }


def _serialize_filter_or_logic(filter, logic, query, short_name):
    if filter:
        return _serialize_filter(filter, query, short_name)
    if logic:
        return _serialize_logic(logic, query, short_name)
    return None


def _serialize_filter(filter, query, short_name):
    if isinstance(filter._value, datetime.datetime):
        filter_value = filter._value.strftime("%Y-%m-%d %H:%M:%S")
    else:
        filter_value = filter._value

    return {
        "type": "filter",
        "condition": filter._condition,
        "value": filter_value,
        "feature": _serialize_feature_name(filter._feature, query, short_name),
    }


def _serialize_feature_name(feature, query, short_name):
    if short_name:
        return feature.name
    fg = query._get_featuregroup_by_feature(feature)
    fg_name = _serialize_featuregroup_name(fg)
    return f"{fg_name}.{feature.name}"


def _translate_to_duckdb(query, query_str):
    translated = query_str
    for fg in query.featuregroups:
        translated = translated.replace(
            f"`{fg.feature_store_name}`.`",
            f"`{fg._get_project_name()}.",
        )
    return translated.replace("`", '"')


=======
>>>>>>> 2adc70a5
def supports(featuregroups):
    if len(featuregroups) > sum(
        1
        for fg in featuregroups
        if isinstance(
            fg,
            (feature_group.FeatureGroup, feature_group.ExternalFeatureGroup),
        )
    ):
        # Contains unsupported feature group types such as a spine group
        return False

    for fg in filter(
        lambda fg: isinstance(fg, feature_group.ExternalFeatureGroup), featuregroups
    ):
        if (
            fg.data_source.storage_connector.type
            not in ArrowFlightClient.SUPPORTED_EXTERNAL_CONNECTORS
        ):
            return False
    return True<|MERGE_RESOLUTION|>--- conflicted
+++ resolved
@@ -44,10 +44,6 @@
 if TYPE_CHECKING:
     from hsfs.constructor import query
     from hsfs.constructor.fs_query import FsQuery
-
-
-if TYPE_CHECKING:
-    from hsfs.constructor import query
 
 
 if HAS_POLARS:
@@ -570,32 +566,6 @@
             _logger.exception(e)
             print("Error calling action:", e)
 
-<<<<<<< HEAD
-    def create_query_object(self, query, query_str, on_demand_fg_aliases=None):
-        if on_demand_fg_aliases is None:
-            on_demand_fg_aliases = []
-        features = {}
-        connectors = {}
-        for fg in query.featuregroups:
-            fg_name = _serialize_featuregroup_name(fg)
-            fg_connector = _serialize_featuregroup_connector(
-                fg, query, on_demand_fg_aliases
-            )
-            features[fg_name] = [
-                {"name": feat.name, "type": feat.type} for feat in fg.features
-            ]
-            connectors[fg_name] = fg_connector
-        filters = _serialize_filter_expression(query.filters, query)
-
-        return {
-            "query_string": _translate_to_duckdb(query, query_str),
-            "features": features,
-            "filters": filters,
-            "connectors": connectors,
-        }
-
-=======
->>>>>>> 2adc70a5
     def is_enabled(self):
         return not (self._disabled_for_session or not self._enabled_on_cluster)
 
@@ -637,210 +607,6 @@
         return self._enabled_on_cluster
 
 
-<<<<<<< HEAD
-def _serialize_featuregroup_connector(fg, query, on_demand_fg_aliases):
-    # Add feature_group_id to build cache key in flyingduck
-    connector = {"feature_group_id": fg.id}
-    if isinstance(fg, feature_group.ExternalFeatureGroup):
-        connector["time_travel_type"] = None
-        connector["type"] = fg.data_source.storage_connector.type
-        connector["options"] = _get_connector_options(fg)
-        connector["query"] = fg.data_source.query
-        for on_demand_fg_alias in on_demand_fg_aliases:
-            # backend attaches dynamic query to on_demand_fg_alias.on_demand_feature_group.query if any
-            if on_demand_fg_alias.on_demand_feature_group.name == fg.name:
-                connector["query"] = (
-                    on_demand_fg_alias.on_demand_feature_group.data_source.query
-                    if fg.data_source.query is None
-                    else fg.data_source.query
-                )
-                connector["alias"] = on_demand_fg_alias.alias
-                break
-        connector["query"] = (
-            connector["query"][:-1]
-            if connector["query"].endswith(";")
-            else connector["query"]
-        )
-        if query._left_feature_group == fg:
-            connector["filters"] = _serialize_filter_expression(
-                query._filter, query, True
-            )
-        else:
-            for join_obj in query._joins:
-                if join_obj._query._left_feature_group == fg:
-                    connector["filters"] = _serialize_filter_expression(
-                        join_obj._query._filter, join_obj._query, True
-                    )
-    elif fg.time_travel_format == "DELTA":
-        connector["time_travel_type"] = "delta"
-        if fg.storage_connector:
-            connector["type"] = fg.storage_connector.type
-            connector["options"] = _get_connector_options(fg)
-        else:
-            connector["type"] = ""
-            connector["options"] = {}
-        connector["query"] = ""
-        if query._left_feature_group == fg:
-            connector["filters"] = _serialize_filter_expression(
-                query._filter, query, True
-            )
-        else:
-            for join_obj in query._joins:
-                if join_obj._query._left_feature_group == fg:
-                    connector["filters"] = _serialize_filter_expression(
-                        join_obj._query._filter, join_obj._query, True
-                    )
-    else:
-        connector["time_travel_type"] = "hudi"
-    return connector
-
-
-def _get_connector_options(fg):
-    # same as in the backend (maybe move to common?)
-    option_map = {}
-
-    datasource = fg.data_source
-    connector = fg.data_source.storage_connector
-    connector_type = connector.type
-
-    if connector_type == StorageConnector.SNOWFLAKE:
-        option_map = {
-            "user": connector.user,
-            "account": connector.account,
-            "database": datasource.database,
-            "schema": datasource.group,
-        }
-        if connector.password:
-            option_map["password"] = connector.password
-        elif connector.token:
-            option_map["authenticator"] = "oauth"
-            option_map["token"] = connector.token
-        else:
-            option_map["snowflake_private_key"] = connector.private_key
-            option_map["passphrase"] = connector.passphrase
-
-        if connector.warehouse:
-            option_map["warehouse"] = connector.warehouse
-        if connector.application:
-            option_map["application"] = connector.application
-    elif connector_type == StorageConnector.BIGQUERY:
-        option_map = {
-            "key_path": connector.key_path,
-            "project_id": datasource.database,
-            "dataset_id": datasource.group,
-            "parent_project": connector.parent_project,
-        }
-    elif connector_type == StorageConnector.REDSHIFT:
-        option_map = {
-            "host": connector.cluster_identifier + "." + connector.database_endpoint,
-            "port": connector.database_port,
-            "database": datasource.database,
-        }
-        if connector.database_user_name:
-            option_map["user"] = connector.database_user_name
-        if connector.database_password:
-            option_map["password"] = connector.database_password
-        if connector.iam_role:
-            option_map["iam_role"] = connector.iam_role
-            option_map["iam"] = "True"
-    elif connector_type == StorageConnector.RDS:
-        option_map = {
-            "host": connector.host,
-            "port": connector.port,
-            "database": datasource.database,
-        }
-        if connector.user:
-            option_map["user"] = connector.user
-        if connector.password:
-            option_map["password"] = connector.password
-    elif connector_type == StorageConnector.S3:
-        option_map = {
-            "access_key": connector.access_key,
-            "secret_key": connector.secret_key,
-            "session_token": connector.session_token,
-            "region": connector.region,
-        }
-        if connector.arguments.get("fs.s3a.endpoint"):
-            option_map["endpoint"] = connector.arguments.get("fs.s3a.endpoint")
-        option_map["path"] = fg.location
-    elif connector_type == StorageConnector.GCS:
-        option_map = {
-            "key_path": connector.key_path,
-            "path": fg.location,
-        }
-    else:
-        raise FeatureStoreException(
-            f"Arrow Flight doesn't support connector of type: {connector_type}"
-        )
-
-    return option_map
-
-
-def _serialize_featuregroup_name(fg):
-    return f"{fg._get_project_name()}.{fg.name}_{fg.version}"
-
-
-def _serialize_filter_expression(filters, query, short_name=False):
-    if filters is None:
-        return None
-    return _serialize_logic(filters, query, short_name)
-
-
-def _serialize_logic(logic, query, short_name):
-    return {
-        "type": "logic",
-        "logic_type": logic._type,
-        "left_filter": _serialize_filter_or_logic(
-            logic._left_f, logic._left_l, query, short_name
-        ),
-        "right_filter": _serialize_filter_or_logic(
-            logic._right_f, logic._right_l, query, short_name
-        ),
-    }
-
-
-def _serialize_filter_or_logic(filter, logic, query, short_name):
-    if filter:
-        return _serialize_filter(filter, query, short_name)
-    if logic:
-        return _serialize_logic(logic, query, short_name)
-    return None
-
-
-def _serialize_filter(filter, query, short_name):
-    if isinstance(filter._value, datetime.datetime):
-        filter_value = filter._value.strftime("%Y-%m-%d %H:%M:%S")
-    else:
-        filter_value = filter._value
-
-    return {
-        "type": "filter",
-        "condition": filter._condition,
-        "value": filter_value,
-        "feature": _serialize_feature_name(filter._feature, query, short_name),
-    }
-
-
-def _serialize_feature_name(feature, query, short_name):
-    if short_name:
-        return feature.name
-    fg = query._get_featuregroup_by_feature(feature)
-    fg_name = _serialize_featuregroup_name(fg)
-    return f"{fg_name}.{feature.name}"
-
-
-def _translate_to_duckdb(query, query_str):
-    translated = query_str
-    for fg in query.featuregroups:
-        translated = translated.replace(
-            f"`{fg.feature_store_name}`.`",
-            f"`{fg._get_project_name()}.",
-        )
-    return translated.replace("`", '"')
-
-
-=======
->>>>>>> 2adc70a5
 def supports(featuregroups):
     if len(featuregroups) > sum(
         1
