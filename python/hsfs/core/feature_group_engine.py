--- conflicted
+++ resolved
@@ -323,16 +323,7 @@
         )
 
         # write empty dataframe to update parquet schema
-<<<<<<< HEAD
         engine.get_instance().update_table_schema(feature_group)
-=======
-        if feature_group.time_travel_format == "DELTA":
-            engine.get_instance().add_cols_to_delta_table(feature_group, new_features)
-        else:
-            engine.get_instance().save_empty_dataframe(
-                feature_group, new_features=new_features
-            )
->>>>>>> f2b9d55e
 
     def update_description(self, feature_group, description):
         """Updates the description of a feature group."""
