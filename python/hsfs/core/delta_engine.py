--- conflicted
+++ resolved
@@ -363,14 +363,10 @@
         _logger.debug("Converting DataFrame to basic PyArrow Table")
         table = pa.Table.from_pandas(df_copy, preserve_index=False)
 
-<<<<<<< HEAD
-        # Cast timestamp columns to the specified precision
-        _logger.debug(
-            f"Casting timestamp columns if needed to precision '{timestamp_precision}'"
-        )
-=======
         # Cast timestamp columns to the specified precision and float16 to float32
->>>>>>> 98b26bfa
+        _logger.debug(
+            f"Casting timestamp and float16 columns if needed"
+        )
         new_cols = []
         for i, field in enumerate(table.schema):
             col = table.column(i)
