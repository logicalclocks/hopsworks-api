--- conflicted
+++ resolved
@@ -28,17 +28,13 @@
 import pandas as pd
 from hopsworks_common import client
 from hopsworks_common.core.constants import (
-<<<<<<< HEAD
     HAS_AVRO,
     HAS_FAST_AVRO,
     HAS_NUMPY,
+    HAS_POLARS,
     avro_not_installed_message,
     numpy_not_installed_message,
-=======
-    HAS_FAST_AVRO,
-    HAS_POLARS,
     polars_not_installed_message,
->>>>>>> f5361e41
 )
 from hsfs import (
     feature_view,
@@ -59,7 +55,6 @@
 )
 
 
-<<<<<<< HEAD
 if HAS_NUMPY:
     import numpy as np
 
@@ -68,15 +63,8 @@
 elif HAS_AVRO:
     from avro.io import BinaryDecoder
 
-=======
-if HAS_FAST_AVRO:
-    from fastavro import schemaless_reader
-else:
-    from avro.io import BinaryDecoder
-
 if HAS_POLARS:
     import polars as pl
->>>>>>> f5361e41
 
 _logger = logging.getLogger(__name__)
 
