#
#   Copyright 2020 Logical Clocks AB
#
#   Licensed under the Apache License, Version 2.0 (the "License");
#   you may not use this file except in compliance with the License.
#   You may obtain a copy of the License at
#
#       http://www.apache.org/licenses/LICENSE-2.0
#
#   Unless required by applicable law or agreed to in writing, software
#   distributed under the License is distributed on an "AS IS" BASIS,
#   WITHOUT WARRANTIES OR CONDITIONS OF ANY KIND, either express or implied.
#   See the License for the specific language governing permissions and
#   limitations under the License.
#
from __future__ import annotations

import json
from datetime import datetime
from typing import TYPE_CHECKING, Any

import hsfs
import humps
from hsfs import util
from hsfs.constructor import filter
from hsfs.decorators import typechecked


if TYPE_CHECKING:
    from hsfs.feature_group import FeatureGroup


@typechecked
class Feature:
    """Metadata object representing a feature in a feature group in the Feature Store.

    See Training Dataset Feature for the
    feature representation of training dataset schemas.
    """

    COMPLEX_TYPES = ["MAP", "ARRAY", "STRUCT", "UNIONTYPE"]

    def __init__(
        self,
        name: str,
        type: str | None = None,
        description: str | None = None,
        primary: bool = False,
        foreign: bool = False,
        partition: bool = False,
        hudi_precombine_key: bool = False,
        online_type: str | None = None,
        default_value: str | None = None,
        feature_group_id: int | None = None,
        feature_group: hsfs.feature_group.FeatureGroup
        | hsfs.feature_group.ExternalFeatureGroup
        | hsfs.feature_group.SpineGroup
        | None = None,
        on_demand: bool = False,
        use_fully_qualified_name=False,
        **kwargs,
    ) -> None:
        self._name = util.autofix_feature_name(name, warn=True)
        self._type = type
        self._description = description
        self._primary = primary
        self._foreign = foreign
        self._partition = partition
        self._hudi_precombine_key = hudi_precombine_key
        self._online_type = online_type
        self._default_value = default_value
        self._use_fully_qualified_name = use_fully_qualified_name
        if feature_group is not None:
            self._feature_group_id = feature_group.id
        else:
            self._feature_group_id = feature_group_id
        self._on_demand = on_demand

    def to_dict(self) -> dict[str, Any]:
        """Get structured info about specific Feature in python dictionary format.

        Example:
            ```python
            # connect to the Feature Store
            fs = ...

            # get the Feature Group instance
            fg = fs.get_or_create_feature_group(...)

            selected_feature = fg.get_feature("min_temp")
            selected_feature.to_dict()
            ```
        """
        return {
            "name": self._name,
            "type": self._type,
            "description": self._description,
            "partition": self._partition,
            "hudiPrecombineKey": self._hudi_precombine_key,
            "primary": self._primary,
            "foreign": self._foreign,
            "onlineType": self._online_type,
            "defaultValue": self._default_value,
            "featureGroupId": self._feature_group_id,
            "onDemand": self.on_demand,
            "useFullyQualifiedName": self._use_fully_qualified_name,
        }

    def _get_fully_qualified_feature_name(
        self, feature_group: FeatureGroup = None, prefix: str = None
    ) -> str:
        """Returns the name of the feature when used to generated dataframes for training/batch data.

        - If the feature is configured to use a fully qualified name, it returns that name.
        - Otherwise, if a prefix is provided, it returns the feature name prefixed accordingly.
        - If neither condition applies, it returns the feature's original name.

        Parameters:
            feature_group (FeatureGroup, optional): The feature group context in which the name is being used.
            prefix (str, optional): A prefix to prepend to the feature name if applicable.

        Returns:
            str: The fully qualified feature name.
        """
        if self.use_fully_qualified_name:
            return util.generate_fully_qualified_feature_name(
                feature_group=feature_group, feature_name=self._name
            )
        if prefix:
            return prefix + self._name
        return self._name

    @property
    def use_fully_qualified_name(self) -> bool:
        """Use fully qualified name for the feature when generating dataframes for training/batch data."""
        return self._use_fully_qualified_name

    @use_fully_qualified_name.setter
    def use_fully_qualified_name(self, use_fully_qualified_name: bool) -> None:
        self._use_fully_qualified_name = use_fully_qualified_name

    def json(self) -> str:
        return json.dumps(self, cls=util.Encoder)

    @classmethod
    def from_response_json(cls, json_dict: dict[str, Any]) -> Feature:
        if json_dict is None:
            return None

        json_decamelized = humps.decamelize(json_dict)
        return cls(**json_decamelized)

    def is_complex(self) -> bool:
        """Returns true if the feature has a complex type.

        Example:
            ```python
            # connect to the Feature Store
            fs = ...

            # get the Feature Group instance
            fg = fs.get_or_create_feature_group(...)

            selected_feature = fg.get_feature("min_temp")
            selected_feature.is_complex()
            ```
        """
        return any(map(self._type.upper().startswith, self.COMPLEX_TYPES))

    @property
    def name(self) -> str:
        """Name of the feature."""
        return self._name

    @name.setter
    def name(self, name: str) -> None:
        self._name = name

    @property
    def description(self) -> str | None:
        """Description of the feature."""
        return self._description

    @description.setter
    def description(self, description: str | None) -> None:
        self._description = description

    @property
    def type(self) -> str | None:
        """Data type of the feature in the offline feature store.

        Warning: Not a Python type
            This type property is not to be confused with Python types.
            The type property represents the actual data type of the feature in
            the feature store.
        """
        return self._type

    @type.setter
    def type(self, type: str | None) -> None:
        self._type = type

    @property
    def online_type(self) -> str | None:
        """Data type of the feature in the online feature store."""
        return self._online_type

    @online_type.setter
    def online_type(self, online_type: str | None) -> None:
        self._online_type = online_type

    @property
    def primary(self) -> bool:
        """Whether the feature is part of the primary key of the feature group."""
        return self._primary

    @primary.setter
    def primary(self, primary: bool) -> None:
        self._primary = primary

    @property
    def foreign(self) -> bool:
        """Whether the feature is part of the foreign key of the feature group."""
        return self._foreign

    @foreign.setter
    def foreign(self, foreign: bool) -> None:
        self._foreign = foreign

    @property
    def partition(self) -> bool:
        """Whether the feature is part of the partition key of the feature group."""
        return self._partition

    @partition.setter
    def partition(self, partition: bool) -> None:
        self._partition = partition

    @property
    def hudi_precombine_key(self) -> bool:
        """Whether the feature is part of the hudi precombine key of the feature group."""
        return self._hudi_precombine_key

    @hudi_precombine_key.setter
    def hudi_precombine_key(self, hudi_precombine_key: bool) -> None:
        self._hudi_precombine_key = hudi_precombine_key

    @property
    def default_value(self) -> str | None:
        """Default value of the feature as string, if the feature was appended to the feature group."""
        return self._default_value

    @default_value.setter
    def default_value(self, default_value: str | None) -> None:
        self._default_value = default_value

    @property
<<<<<<< HEAD
    def feature_group_id(self) -> int | None:
=======
    def feature_group_id(self) -> Optional[int]:
        """ID of the feature group to which this feature belongs."""
>>>>>>> f69aa087
        return self._feature_group_id

    @property
    def on_demand(self) -> bool:
        """Whether the feature is a on-demand feature computed using on-demand transformation functions."""
        return self._on_demand

    @on_demand.setter
    def on_demand(self, on_demand) -> None:
        self._on_demand = on_demand

    def _get_filter_value(self, value: Any) -> Any:
        if self.type == "timestamp":
            return datetime.fromtimestamp(
                util.convert_event_time_to_timestamp(value) / 1000
            ).strftime("%Y-%m-%d %H:%M:%S")
        return value

    def __lt__(self, other) -> filter.Filter:
        return filter.Filter(self, filter.Filter.LT, self._get_filter_value(other))

    def __le__(self, other) -> filter.Filter:
        return filter.Filter(self, filter.Filter.LE, self._get_filter_value(other))

    def __eq__(self, other) -> filter.Filter:
        return filter.Filter(self, filter.Filter.EQ, self._get_filter_value(other))

    def __ne__(self, other) -> filter.Filter:
        return filter.Filter(self, filter.Filter.NE, self._get_filter_value(other))

    def __ge__(self, other) -> filter.Filter:
        return filter.Filter(self, filter.Filter.GE, self._get_filter_value(other))

    def __gt__(self, other) -> filter.Filter:
        return filter.Filter(self, filter.Filter.GT, self._get_filter_value(other))

    def contains(self, other: str | list[Any]) -> filter.Filter:
        """Construct a filter similar to SQL's `IN` operator.

        Warning: Deprecated
            `contains` method is deprecated.
            Use [`Feature.isin`][hsfs.feature.Feature.isin] instead.

        Parameters:
            other: A single feature value or a list of feature values.

        Returns:
            A filter that leaves only the feature values also contained in `other`.
        """
        return self.isin(other)

<<<<<<< HEAD
    def isin(self, other: str | list[Any]) -> filter.Filter:
        return filter.Filter(self, filter.Filter.IN, json.dumps(other))

    def like(self, other: Any) -> filter.Filter:
=======
    def isin(self, other: Union[str, List[Any]]) -> "filter.Filter":
        """Returns `IN` filter for the feature; replicating the behavior of SQL `IN` clause."""
        return filter.Filter(self, filter.Filter.IN, json.dumps(other))

    def like(self, other: Any) -> "filter.Filter":
        """Returns `LIKE` filter for the feature; replicating the behavior of SQL `LIKE` clause."""
>>>>>>> f69aa087
        return filter.Filter(self, filter.Filter.LK, other)

    def __str__(self) -> str:
        return self.json()

    def __repr__(self) -> str:
        return f"Feature({self._name!r}, {self._type!r}, {self._description!r}, {self._primary}, {self._foreign}, {self._partition}, {self._online_type!r}, {self._default_value!r}, {self._feature_group_id!r})"

    def __hash__(self) -> int:
        return hash(f"{self.feature_group_id}_{self.name}")<|MERGE_RESOLUTION|>--- conflicted
+++ resolved
@@ -255,12 +255,8 @@
         self._default_value = default_value
 
     @property
-<<<<<<< HEAD
     def feature_group_id(self) -> int | None:
-=======
-    def feature_group_id(self) -> Optional[int]:
         """ID of the feature group to which this feature belongs."""
->>>>>>> f69aa087
         return self._feature_group_id
 
     @property
@@ -312,19 +308,12 @@
         """
         return self.isin(other)
 
-<<<<<<< HEAD
     def isin(self, other: str | list[Any]) -> filter.Filter:
-        return filter.Filter(self, filter.Filter.IN, json.dumps(other))
-
-    def like(self, other: Any) -> filter.Filter:
-=======
-    def isin(self, other: Union[str, List[Any]]) -> "filter.Filter":
         """Returns `IN` filter for the feature; replicating the behavior of SQL `IN` clause."""
         return filter.Filter(self, filter.Filter.IN, json.dumps(other))
 
-    def like(self, other: Any) -> "filter.Filter":
+    def like(self, other: Any) -> filter.Filter:
         """Returns `LIKE` filter for the feature; replicating the behavior of SQL `LIKE` clause."""
->>>>>>> f69aa087
         return filter.Filter(self, filter.Filter.LK, other)
 
     def __str__(self) -> str:
