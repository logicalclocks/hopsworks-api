#
#   Copyright 2020 Logical Clocks AB
#
#   Licensed under the Apache License, Version 2.0 (the "License");
#   you may not use this file except in compliance with the License.
#   You may obtain a copy of the License at
#
#       http://www.apache.org/licenses/LICENSE-2.0
#
#   Unless required by applicable law or agreed to in writing, software
#   distributed under the License is distributed on an "AS IS" BASIS,
#   WITHOUT WARRANTIES OR CONDITIONS OF ANY KIND, either express or implied.
#   See the License for the specific language governing permissions and
#   limitations under the License.
#
from __future__ import annotations

import copy
import json
import logging
import time
import warnings
from datetime import date, datetime, timedelta
from typing import (
    TYPE_CHECKING,
    Any,
    Literal,
    TypeVar,
)

import avro.schema
import hsfs.expectation_suite
import humps
from hopsworks_common.client.exceptions import FeatureStoreException, RestAPIError
from hopsworks_common.core import alerts_api
from hopsworks_common.core.constants import (
    HAS_DELTALAKE_PYTHON,
    HAS_DELTALAKE_SPARK,
    HAS_NUMPY,
    HAS_POLARS,
)
from hsfs import (
    engine,
    feature,
    feature_group_writer,
    tag,
    user,
    util,
)
from hsfs import (
    feature_store as feature_store_mod,
)
from hsfs import (
    storage_connector as sc,
)
from hsfs.constructor import filter, query
from hsfs.core import data_source as ds
from hsfs.core import (
    deltastreamer_jobconf,
    expectation_suite_engine,
    explicit_provenance,
    external_feature_group_engine,
    feature_group_engine,
    feature_monitoring_config_engine,
    feature_monitoring_result_engine,
    feature_store_api,
    great_expectation_engine,
    job_api,
    online_ingestion,
    online_ingestion_api,
    spine_group_engine,
    statistics_engine,
    validation_report_engine,
    validation_result_engine,
)
from hsfs.core import feature_monitoring_config as fmc
from hsfs.core import feature_monitoring_result as fmr
from hsfs.core.constants import (
    HAS_CONFLUENT_KAFKA,
    HAS_GREAT_EXPECTATIONS,
)
from hsfs.core.variable_api import VariableApi
from hsfs.core.vector_db_client import VectorDbClient

# if great_expectations is not installed, we will default to using native Hopsworks class as return values
from hsfs.decorators import typechecked, uses_great_expectations
from hsfs.embedding import EmbeddingIndex
from hsfs.online_config import OnlineConfig
from hsfs.statistics_config import StatisticsConfig
from hsfs.transformation_function import TransformationFunction, TransformationType
from hsfs.validation_report import ValidationReport


if TYPE_CHECKING:
    if HAS_CONFLUENT_KAFKA:
        import confluent_kafka
    if HAS_NUMPY:
        import numpy as np
    if HAS_POLARS:
        import polars as pl
    import pandas as pd
    from hopsworks_common.alert import FeatureGroupAlert
    from hsfs.constructor.filter import Filter, Logic
    from hsfs.core.job import Job
    from hsfs.ge_validation_result import ValidationResult
    from hsfs.hopsworks_udf import HopsworksUdf
    from hsfs.statistics import Statistics


if HAS_GREAT_EXPECTATIONS:
    import great_expectations

_logger = logging.getLogger(__name__)


@typechecked
class FeatureGroupBase:
    NOT_FOUND_ERROR_CODE = 270009

    def __init__(
        self,
        name: str | None,
        version: int | None,
        featurestore_id: int | None,
        location: str | None,
        event_time: str | int | date | datetime | None = None,
        online_enabled: bool = False,
        id: int | None = None,
        embedding_index: EmbeddingIndex | None = None,
        expectation_suite: hsfs.expectation_suite.ExpectationSuite
        | great_expectations.core.ExpectationSuite
        | dict[str, Any]
        | None = None,
        online_topic_name: str | None = None,
        topic_name: str | None = None,
        notification_topic_name: str | None = None,
        deprecated: bool = False,
        online_config: OnlineConfig | dict[str, Any] | None = None,
        data_source: ds.DataSource | dict[str, Any] | None = None,
        storage_connector: sc.StorageConnector | dict[str, Any] = None,
        ttl: float | timedelta | None = None,
        ttl_enabled: bool | None = None,
        online_disk: bool | None = None,
        **kwargs,
    ) -> None:
        """Initialize a feature group object.

        Parameters:
            name: Name of the feature group to create.
            version: Version number of the feature group.
            featurestore_id: ID of the feature store to create the feature group in.
            location: Location to store the feature group data.
            event_time: Event time column for the feature group.
            online_enabled: Whether to enable online serving for this feature group.
            id: ID of the feature group.
            embedding_index: Embedding index configuration for vector similarity search.
            expectation_suite: Great Expectations suite for data validation.
            online_topic_name: Name of the Kafka topic for online serving.
            topic_name: Name of the Kafka topic for streaming.
            notification_topic_name: Name of the Kafka topic for notifications.
            deprecated: Whether this feature group is deprecated.
            online_config: Configuration for online serving.
            data_source: Data source configuration.
            storage_connector: Storage connector configuration.
            ttl: Time-to-live (TTL) configuration for this feature group.
            ttl_enabled:
                Whether to enable time-to-live (TTL) for this feature group.
                Defaults to True if `ttl` is set.
            online_disk:
                Whether to enable online disk storage for this feature group.
                Overrides `online_config.table_space`.
                Defaults to using cluster wide configuration `featurestore_online_tablespace` to identify tablespace for disk storage.
        """
        self._version = version
        self._name = name
        self.event_time = event_time
        self._online_enabled = online_enabled or embedding_index is not None
        self._location = location
        self._id = id
        self._subject = None
        self._online_topic_name = online_topic_name
        self._topic_name = topic_name
        self._notification_topic_name = notification_topic_name
        self._deprecated = deprecated
        self._feature_store_id = featurestore_id
        self._feature_store = None
        self._variable_api: VariableApi = VariableApi()
        self._alert_api = alerts_api.AlertsApi()
        self.ttl = ttl
        self._ttl_enabled = ttl_enabled if ttl_enabled is not None else ttl is not None

        if storage_connector is not None and isinstance(storage_connector, dict):
            self._storage_connector = sc.StorageConnector.from_response_json(
                storage_connector
            )
        else:
            self._storage_connector: sc.StorageConnector = storage_connector
        self._online_config = (
            OnlineConfig.from_response_json(online_config)
            if isinstance(online_config, dict)
            else online_config
        )
        if online_disk is not None:
            if self._online_config is None:
                # Make sure online config is initialized
                self._online_config = OnlineConfig()

            if online_disk:
                self._online_config.table_space = (
                    self._variable_api.get_featurestore_online_tablespace()
                )
            else:
                # An empty string is interpreted as don't set table space, while None uses the cluster default
                self._online_config.table_space = ""

        if data_source:
            self.data_source = (
                ds.DataSource.from_response_json(data_source)
                if isinstance(data_source, dict)
                else data_source
            )
        else:
            self.data_source = ds.DataSource()

        self._multi_part_insert: bool = False
        self._embedding_index = embedding_index
        # use setter for correct conversion
        self.expectation_suite = expectation_suite

        self._feature_group_engine: feature_group_engine.FeatureGroupEngine | None = (
            None
        )
        self._statistics_engine: statistics_engine.StatisticsEngine = (
            statistics_engine.StatisticsEngine(featurestore_id, self.ENTITY_TYPE)
        )
        self._great_expectation_engine: great_expectation_engine.GreatExpectationEngine = great_expectation_engine.GreatExpectationEngine(
            featurestore_id
        )
        if self._id is not None:
            if expectation_suite:
                self._expectation_suite._init_expectation_engine(
                    feature_store_id=featurestore_id, feature_group_id=self._id
                )
            self._expectation_suite_engine: (
                expectation_suite_engine.ExpectationSuiteEngine | None
            ) = expectation_suite_engine.ExpectationSuiteEngine(
                feature_store_id=featurestore_id, feature_group_id=self._id
            )
            self._validation_report_engine: (
                validation_report_engine.ValidationReportEngine | None
            ) = validation_report_engine.ValidationReportEngine(
                featurestore_id, self._id
            )
            self._validation_result_engine: (
                validation_result_engine.ValidationResultEngine | None
            ) = validation_result_engine.ValidationResultEngine(
                featurestore_id, self._id
            )
            self._feature_monitoring_config_engine: (
                feature_monitoring_config_engine.FeatureMonitoringConfigEngine | None
            ) = feature_monitoring_config_engine.FeatureMonitoringConfigEngine(
                feature_store_id=featurestore_id,
                feature_group_id=self._id,
            )
            self._feature_monitoring_result_engine: feature_monitoring_result_engine.FeatureMonitoringResultEngine = feature_monitoring_result_engine.FeatureMonitoringResultEngine(
                feature_store_id=self._feature_store_id,
                feature_group_id=self._id,
            )

        self.check_deprecated()

    def check_deprecated(self) -> None:
        """Print a warning if this feature group is deprecated."""
        if self.deprecated:
            warnings.warn(
                f"Feature Group `{self._name}`, version `{self._version}` is deprecated",
                stacklevel=1,
            )

    def delete(self) -> None:
        """Drop the entire feature group along with its feature data.

        Example:
            ```python
            # connect to the Feature Store
            fs = ...

            # get the Feature Group instance
            fg = fs.get_or_create_feature_group(
                    name='bitcoin_price',
                    version=1
                    )

            # delete the feature group
            fg.delete()
            ```

        Danger: Potentially dangerous operation
            This operation drops all metadata associated with **this version** of the feature group **and** all the feature data in offline and online storage associated with it.

        Raises:
            hopsworks.client.exceptions.RestAPIError: If the backend encounters an error when handling the request.
        """
        warnings.warn(
            f"All jobs associated to feature group `{self._name}`, version `{self._version}` will be removed.",
            util.JobWarning,
            stacklevel=1,
        )
        self._feature_group_engine.delete(self)

    def select_all(
        self,
        include_primary_key: bool = True,
        include_foreign_key: bool = True,
        include_partition_key: bool = True,
        include_event_time: bool = True,
    ) -> query.Query:
        """Select all features along with primary key and event time from the feature group and return a query object.

        The query can be used to construct joins of feature groups or create a feature view.

        Example:
            ```python
            # connect to the Feature Store
            fs = ...

            # get the Feature Group instances
            fg1 = fs.get_or_create_feature_group(...)
            fg2 = fs.get_or_create_feature_group(...)

            # construct the query
            query = fg1.select_all().join(fg2.select_all())

            # show first 5 rows
            query.show(5)

            # select all features exclude primary key and event time
            from hsfs.feature import Feature
            fg = fs.create_feature_group(
                    "fg",
                    features=[
                            Feature("id", type="string"),
                            Feature("ts", type="bigint"),
                            Feature("f1", type="date"),
                            Feature("f2", type="double")
                            ],
                    primary_key=["id"],
                    event_time="ts")

            query = fg.select_all()
            query.features
            # [Feature('id', ...), Feature('ts', ...), Feature('f1', ...), Feature('f2', ...)]

            query = fg.select_all(include_primary_key=False, include_event_time=False)
            query.features
            # [Feature('f1', ...), Feature('f2', ...)]
            ```

        Parameters:
            include_primary_key: If `True`, include primary key of the feature group to the feature list.
            include_foreign_key: If `True`, include foreign key of the feature group to the feature list.
            include_partition_key: If `True`, include partition key of the feature group to the feature list.
            include_event_time: If `True`, include event time of the feature group to the feature list.

        Returns:
            A query object with all features of the feature group.
        """
        removed_keys = []

        if not include_event_time:
            removed_keys += [self.event_time]
        if not include_primary_key:
            removed_keys += self.primary_key
        if not include_foreign_key:
            removed_keys += self.foreign_key
        if not include_partition_key:
            removed_keys += self.partition_key

        if removed_keys:
            return self.select_except(removed_keys)
        return query.Query(
            left_feature_group=self,
            left_features=self._features,
            feature_store_name=self._feature_store_name,
            feature_store_id=self._feature_store_id,
        )

    def select_features(self) -> query.Query:
        """Select all the features in the feature group and return a query object.

        Queries define the schema of Feature View objects which can be used to create Training Datasets, read from the Online Feature Store, and more.
        They can also be composed to create more complex queries using the `join` method.

        Info:
            This method does not select the primary key and event time of the feature group.
            Use `select_all` to include them.
            Note that primary keys do not need to be included in the query to allow joining on them.

        Example:
            ```python
            # connect to the Feature Store
            fs = hopsworks.login().get_feature_store()

            # Some dataframe to create the feature group with
            # both an event time and a primary key column
            my_df.head()
            +------------+------------+------------+------------+
            |    id      | feature_1  |    ...     |    ts      |
            +------------+------------+------------+------------+
            |     8      |     8      |            |    15      |
            |     3      |     3      |    ...     |    6       |
            |     1      |     1      |            |    18      |
            +------------+------------+------------+------------+

            # Create the Feature Group instances
            fg1 = fs.create_feature_group(
                    name = "fg1",
                    version=1,
                    primary_key=["id"],
                    event_time="ts",
                )

            # Insert data to the feature group.
            fg1.insert(my_df)

            # select all features from `fg1` excluding primary key and event time
            query = fg1.select_features()

            # show first 3 rows
            query.show(3)

            # Output, no id or ts columns
            +------------+------------+------------+
            | feature_1  | feature_2  | feature_3  |
            +------------+------------+------------+
            |     8      |     7      |    15      |
            |     3      |     1      |     6      |
            |     1      |     2      |    18      |
            +------------+------------+------------+
            ```

        Example:
            ```python
            # connect to the Feature Store
            fs = hopsworks.login().get_feature_store()

            # Get the Feature Group from the previous example
            fg1 = fs.get_feature_group("fg1", 1)

            # Some dataframe to create another feature group
            # with a primary key column
            +------------+------------+------------+
            |    id_2    | feature_6  | feature_7  |
            +------------+------------+------------+
            |     8      |     11     |            |
            |     3      |     4      |    ...     |
            |     1      |     9      |            |
            +------------+------------+------------+

            # join the two feature groups on their indexes, `id` and `id_2`
            # but does not include them in the query
            query = fg1.select_features().join(fg2.select_features(), left_on="id", right_on="id_2")

            # show first 5 rows
            query.show(3)

            # Output
            +------------+------------+------------+------------+------------+
            | feature_1  | feature_2  | feature_3  | feature_6  | feature_7  |
            +------------+------------+------------+------------+------------+
            |     8      |     7      |    15      |    11      |    15      |
            |     3      |     1      |     6      |     4      |     3      |
            |     1      |     2      |    18      |     9      |    20      |
            +------------+------------+------------+------------+------------+
            ```

        Returns:
            A query object with all features of the feature group.
        """
        select_features = self.primary_key + self.foreign_key + [self.event_time]
        if not isinstance(self, ExternalFeatureGroup):
            select_features = select_features + self.partition_key

        query = self.select_except(select_features)

        _logger.info(
            f"Using {[f.name for f in query.features]} from feature group `{self.name}` as features for the query."
            " To include primary key and event time use `select_all`."
        )

        return query

    def select(self, features: list[str | feature.Feature]) -> query.Query:
        """Select a subset of features of the feature group and return a query object.

        The query can be used to construct joins of feature groups or create a feature view with a subset of features of the feature group.

        Example:
            ```python
            # connect to the Feature Store
            fs = ...

            # get the Feature Group instance
            from hsfs.feature import Feature
            fg = fs.create_feature_group(
                    "fg",
                    features=[
                            Feature("id", type="string"),
                            Feature("ts", type="bigint"),
                            Feature("f1", type="date"),
                            Feature("f2", type="double")
                            ],
                    primary_key=["id"],
                    event_time="ts")

            # construct query
            query = fg.select(["id", "f1"])
            query.features
            # [Feature('id', ...), Feature('f1', ...)]
            ```

        Parameters:
            features: A list of `Feature` objects or feature names as strings to be selected.

        Returns:
            A query object with the selected features of the feature group.
        """
        return query.Query(
            left_feature_group=self,
            left_features=features,
            feature_store_name=self._feature_store_name,
            feature_store_id=self._feature_store_id,
        )

    def select_except(
        self, features: list[str | feature.Feature] | None = None
    ) -> query.Query:
        """Select all features including primary key and event time feature of the feature group except provided `features` and return a query object.

        The query can be used to construct joins of feature groups or create a feature view with a subset of features of the feature group.

        Example:
            ```python
            # connect to the Feature Store
            fs = ...

            # get the Feature Group instance
            from hsfs.feature import Feature
            fg = fs.create_feature_group(
                    "fg",
                    features=[
                            Feature("id", type="string"),
                            Feature("ts", type="bigint"),
                            Feature("f1", type="date"),
                            Feature("f2", type="double")
                            ],
                    primary_key=["id"],
                    event_time="ts")

            # construct query
            query = fg.select_except(["ts", "f1"])
            query.features
            # [Feature('id', ...), Feature('f1', ...)]
            ```

        Parameters:
            features:
                A list of `Feature` objects or feature names as strings to be excluded from the selection.
                `None` or `[]` selects all features.

        Returns:
            A query object with the selected features of the feature group.
        """
        if features:
            except_features = [
                f.name if isinstance(f, feature.Feature) else f for f in features
            ]
            return query.Query(
                left_feature_group=self,
                left_features=[
                    f for f in self._features if f.name not in except_features
                ],
                feature_store_name=self._feature_store_name,
                feature_store_id=self._feature_store_id,
            )
        return self.select_all()

    def filter(self, f: filter.Filter | filter.Logic) -> query.Query:
        """Apply filter to the feature group.

        Selects all features and returns the resulting `Query` with the applied filter.

        Example:
            ```python
            from hsfs.feature import Feature

            # connect to the Feature Store
            fs = ...

            # get the Feature Group instance
            fg = fs.get_or_create_feature_group(...)

            fg.filter(Feature("weekly_sales") > 1000)
            ```

        If you are planning to join the filtered feature group later on with another feature group, make sure to select the filtered feature explicitly from the respective feature group:

        Example:
            ```python
            fg.filter(fg.feature1 == 1).show(10)
            ```

        Composite filters require parenthesis and symbols for logical operands (e.g. `&`, `|`, ...):

        Example:
            ```python
            fg.filter((fg.feature1 == 1) | (fg.feature2 >= 2))
            ```

        Parameters:
            f: Filter object.

        Returns:
            The query object with the applied filter.
        """
        return self.select_all().filter(f)

    def add_tag(self, name: str, value: Any) -> None:
        """Attach a tag to a feature group.

        A tag consists of a name-value pair.
        Tag names are unique identifiers across the whole cluster.
        The value of a tag can be any valid json -- primitives, arrays or json objects.

        Example:
            ```python
            # connect to the Feature Store
            fs = ...

            # get the Feature Group instance
            fg = fs.get_or_create_feature_group(...)

            fg.add_tag(name="example_tag", value="42")
            ```

        Parameters:
            name: Name of the tag to be added.
            value: Value of the tag to be added.

        Raises:
            hopsworks.client.exceptions.RestAPIError: If the backend encounters an error when handling the request.
        """
        self._feature_group_engine.add_tag(self, name, value)

    def delete_tag(self, name: str) -> None:
        """Delete a tag attached to a feature group.

        Example:
            ```python
            # connect to the Feature Store
            fs = ...

            # get the Feature Group instance
            fg = fs.get_or_create_feature_group(...)

            fg.delete_tag("example_tag")
            ```

        Parameters:
            name: Name of the tag to be removed.

        Raises:
            hopsworks.client.exceptions.RestAPIError: If the backend encounters an error when handling the request.
        """
        self._feature_group_engine.delete_tag(self, name)

    def get_tag(self, name: str) -> tag.Tag | None:
        """Get the tags of a feature group.

        Example:
            ```python
            # connect to the Feature Store
            fs = ...

            # get the Feature Group instance
            fg = fs.get_or_create_feature_group(...)

            fg_tag_value = fg.get_tag("example_tag")
            ```

        Parameters:
            name: Name of the tag to get.

        Returns:
            Tag value or `None` if it does not exist.

        Raises:
            hopsworks.client.exceptions.RestAPIError: If the backend encounters an error when handling the request.
        """
        return self._feature_group_engine.get_tag(self, name)

    def get_tags(self) -> dict[str, tag.Tag]:
        """Retrieves all tags attached to a feature group.

        Returns:
            The dictionary of tags.

        Raises:
            hopsworks.client.exceptions.RestAPIError: If the backend encounters an error when handling the request.
        """
        return self._feature_group_engine.get_tags(self)

    def get_parent_feature_groups(self) -> explicit_provenance.Links | None:
        """Get the parents of this feature group, based on explicit provenance.

        Parents are feature groups or external feature groups.
        These feature groups can be accessible, deleted or inaccessible.
        For deleted and inaccessible feature groups, only minimal information is returned.

        Returns:
            Object containing the section of provenance graph requested or `None` if it does not exist.

        Raises:
            hopsworks.client.exceptions.RestAPIError: If the backend encounters an error when handling the request.
        """
        return self._feature_group_engine.get_parent_feature_groups(self)

    def get_storage_connector_provenance(self) -> explicit_provenance.Links | None:
        """Get the parents of this feature group, based on explicit provenance.

        Parents are storage connectors.
        These storage connector can be accessible, deleted or inaccessible.
        For deleted and inaccessible storage connector, only minimal information is returned.

        Returns:
            The storage connector used to generate this feature group or `None` if it does not exist.

        Raises:
            hopsworks.client.exceptions.RestAPIError: If the backend encounters an error when handling the request.
        """
        return self._feature_group_engine.get_storage_connector_provenance(self)

    def get_storage_connector(self) -> sc.StorageConnector | None:
        """Get the storage connector using this feature group, based on explicit provenance.

        Only the accessible storage connector is returned.
        For more items use the base method, see [`get_storage_connector_provenance`][hsfs.feature_group.FeatureGroup.get_storage_connector_provenance].

        Returns:
            Storage connector or `None` if it does not exist.

        Raises:
            hopsworks.client.exceptions.RestAPIError: If the backend encounters an error when handling the request.
        """
        storage_connector_provenance = self.get_storage_connector_provenance()

        if storage_connector_provenance and (
            storage_connector_provenance.inaccessible
            or storage_connector_provenance.deleted
        ):
            _logger.info(
                "The parent storage connector is deleted or inaccessible. For more details access `get_storage_connector_provenance`"
            )

        if storage_connector_provenance and storage_connector_provenance.accessible:
            return storage_connector_provenance.accessible[0]
        return None

    def get_generated_feature_views(self) -> explicit_provenance.Links | None:
        """Get the generated feature view using this feature group, based on explicit provenance.

        These feature views can be accessible or inaccessible.
        Explicit provenance does not track deleted generated feature view links, so deleted will always be empty.
        For inaccessible feature views, only a minimal information is returned.

        Returns:
            Object containing the section of provenance graph requested or `None` if it does not exist.

        Raises:
            hopsworks.client.exceptions.RestAPIError: If the backend encounters an error when handling the request.
        """
        return self._feature_group_engine.get_generated_feature_views(self)

    def get_generated_feature_groups(self) -> explicit_provenance.Links | None:
        """Get the generated feature groups using this feature group, based on explicit provenance.

        These feature groups can be accessible or inaccessible.
        Explicit provenance does not track deleted generated feature group links, so deleted will always be empty.
        For inaccessible feature groups, only a minimal information is returned.

        Returns:
            Object containing the section of provenance graph requested or `None` if it does not exist.

        Raises:
            hopsworks.client.exceptions.RestAPIError: If the backend encounters an error when handling the request.
        """
        return self._feature_group_engine.get_generated_feature_groups(self)

    def get_feature(self, name: str) -> feature.Feature | None:
        """Retrieve a `Feature` object from the schema of the feature group.

        There are several ways to access features of a feature group:

        Example:
            ```python
            # connect to the Feature Store
            fs = ...

            # get the Feature Group instance
            fg = fs.get_or_create_feature_group(...)

            # get Feature instanse
            fg.feature1
            fg["feature1"]
            fg.get_feature("feature1")
            ```

        Note:
            Attribute access to features works only for non-reserved names.
            For example, features named `id` or `name` will not be accessible via `fg.name`, instead this will return the name of the feature group itself.
            Fall back on using the `get_feature` method.

        Parameters:
            name: The name of the feature to retrieve

        Returns:
            The feature object or `None` if it does not exist.
        """
        try:
            return self.__getitem__(name)
        except KeyError:
            return None

    def update_statistics_config(
        self,
    ) -> FeatureGroup | ExternalFeatureGroup | SpineGroup | FeatureGroupBase:
        """Update the statistics configuration of the feature group.

        Change the `statistics_config` object and persist the changes by calling this method.

        Example:
            ```python
            # connect to the Feature Store
            fs = ...

            # get the Feature Group instance
            fg = fs.get_or_create_feature_group(...)

            fg.update_statistics_config()
            ```

        Returns:
            The updated metadata object of the feature group.

        Raises:
            hopsworks.client.exceptions.RestAPIError: If the backend encounters an error when handling the request.
            hopsworks.client.exceptions.FeatureStoreException: If statistics are not supported for this feature group type.
        """
        self._check_statistics_support()  # raises an error if stats not supported
        self._feature_group_engine.update_statistics_config(self)
        return self

    def update_description(
        self, description: str
    ) -> FeatureGroupBase | FeatureGroup | ExternalFeatureGroup | SpineGroup:
        """Update the description of the feature group.

        Example:
            ```python
            # connect to the Feature Store
            fs = ...

            # get the Feature Group instance
            fg = fs.get_or_create_feature_group(...)

            fg.update_description(description="Much better description.")
            ```

        Inof: Safe update
            This method updates the feature group description safely.
            In case of failure your local metadata object will keep the old description.

        Parameters:
            description: New description string.

        Returns:
            The updated feature group object.

        Raises:
            hopsworks.client.exceptions.RestAPIError: If the backend encounters an error when handling the request.
        """
        self._feature_group_engine.update_description(self, description)
        return self

    def update_notification_topic_name(
        self, notification_topic_name: str
    ) -> FeatureGroupBase | ExternalFeatureGroup | SpineGroup | FeatureGroup:
        """Update the notification topic name of the feature group.

        Example:
            ```python
            # connect to the Feature Store
            fs = ...

            # get the Feature Group instance
            fg = fs.get_or_create_feature_group(...)

            fg.update_notification_topic_name(notification_topic_name="notification_topic_name")
            ```

        Info: Safe update
            This method updates the feature group notification topic name safely.
            In case of failure your local metadata object will keep the old notification topic name.

        Parameters:
            notification_topic_name:
                Name of the topic used for sending notifications when entries are inserted or updated on the online feature store.
                If set to None no notifications are sent.

        Returns:
            The updated feature group object.

        Raises:
            hopsworks.client.exceptions.RestAPIError: If the backend encounters an error when handling the request.
        """
        self._feature_group_engine.update_notification_topic_name(
            self, notification_topic_name
        )
        return self

    def update_deprecated(
        self, deprecate: bool = True
    ) -> FeatureGroupBase | FeatureGroup | ExternalFeatureGroup | SpineGroup:
        """Deprecate the feature group.

        Example:
            ```python
            # connect to the Feature Store
            fs = ...

            # get the Feature Group instance
            fg = fs.get_or_create_feature_group(...)

            fg.update_deprecated(deprecate=True)
            ```

        Info: Safe update
            This method updates the feature group safely.
            In case of failure your local metadata object will be kept unchanged.

        Parameters:
            deprecate: Whether the feature group should be deprecated.

        Returns:
            The updated feature group object.

        Raises:
            hopsworks.client.exceptions.RestAPIError: If the backend encounters an error when handling the request.
        """
        self._feature_group_engine.update_deprecated(self, deprecate)
        return self

    def update_features(
        self, features: feature.Feature | list[feature.Feature]
    ) -> FeatureGroupBase | FeatureGroup | ExternalFeatureGroup | SpineGroup:
        """Update metadata of features in this feature group.

        Currently it's only supported to update the description of a feature.

        Danger: Unsafe update
            Note that if you use an existing `Feature` object of the schema in the feature group metadata object, this might leave your metadata object in a corrupted state if the update fails.

        Parameters:
            features: A feature object or list thereof to be updated.

        Returns:
            The updated feature group object.

        Raises:
            hopsworks.client.exceptions.RestAPIError: If the backend encounters an error when handling the request.
        """
        new_features = []
        if isinstance(features, feature.Feature):
            new_features.append(features)
        elif isinstance(features, list):
            for feat in features:
                if isinstance(feat, feature.Feature):
                    new_features.append(feat)
                else:
                    raise TypeError(
                        "The argument `features` has to be of type `Feature` or "
                        f"a list thereof, but an element is of type: `{type(features)}`"
                    )
        else:
            raise TypeError(
                "The argument `features` has to be of type `Feature` or a list "
                f"thereof, but is of type: `{type(features)}`"
            )
        self._feature_group_engine.update_features(self, new_features)
        return self

    def update_feature_description(
        self, feature_name: str, description: str
    ) -> FeatureGroupBase | FeatureGroup | ExternalFeatureGroup | SpineGroup:
        """Update the description of a single feature in this feature group.

        Example:
            ```python
            # connect to the Feature Store
            fs = ...

            # get the Feature Group instance
            fg = fs.get_or_create_feature_group(...)

            fg.update_feature_description(
                feature_name="min_temp",
                description="Much better feature description.",
            )
            ```

        Info: Safe update
            This method updates the feature description safely. In case of failure
            your local metadata object will keep the old description.

        Parameters:
            feature_name: Name of the feature to be updated.
            description: New description string.

        Returns:
            The updated feature group object.

        Raises:
            hopsworks.client.exceptions.RestAPIError: If the backend encounters an error when handling the request.
        """
        f_copy = copy.deepcopy(self[feature_name])
        f_copy.description = description
        self._feature_group_engine.update_features(self, [f_copy])
        return self

    def append_features(
        self, features: feature.Feature | list[feature.Feature]
    ) -> FeatureGroupBase | FeatureGroup | ExternalFeatureGroup | SpineGroup:
        """Append features to the schema of the feature group.

        Example:
            ```python
            # connect to the Feature Store
            fs = ...

            # define features to be inserted in the feature group
            features = [
                Feature(name="id",type="int",online_type="int"),
                Feature(name="name",type="string",online_type="varchar(20)")
            ]

            # get the Feature Group instance
            fg = fs.get_or_create_feature_group(...)

            fg.append_features(features)
            ```

        Info: Safe append
            This method appends the features to the feature group description safely.
            In case of failure your local metadata object will contain the correct schema.

        It is only possible to append features to a feature group.
        Removing features is considered a breaking change.
        Note that feature views built on top of this feature group will not read appended feature data.
        Create a new feature view based on an updated query via `fg.select` to include the new features.

        Parameters:
            features: A feature object or list thereof to append to the schema of the feature group.

        Returns:
            The updated feature group object.

        Raises:
            hopsworks.client.exceptions.RestAPIError: If the backend encounters an error when handling the request.
        """
        new_features = []
        if isinstance(features, feature.Feature):
            new_features.append(features)
        elif isinstance(features, list):
            for feat in features:
                if isinstance(feat, feature.Feature):
                    new_features.append(feat)
                else:
                    raise TypeError(
                        "The argument `features` has to be of type `Feature` or "
                        f"a list thereof, but an element is of type: `{type(features)}`"
                    )
        else:
            raise TypeError(
                "The argument `features` has to be of type `Feature` or a list "
                f"thereof, but is of type: `{type(features)}`"
            )
        self._feature_group_engine.append_features(self, new_features)
        return self

    def get_expectation_suite(
        self, ge_type: bool = HAS_GREAT_EXPECTATIONS
    ) -> (
        hsfs.expectation_suite.ExpectationSuite
        | great_expectations.core.ExpectationSuite
        | None
    ):
        """Return the expectation suite attached to the feature group if it exists.

        Example:
            ```python
            # connect to the Feature Store
            fs = ...

            # get the Feature Group instance
            fg = fs.get_or_create_feature_group(...)

            exp_suite = fg.get_expectation_suite()
            ```

        Parameters:
            ge_type:
                If `True` returns a native Great Expectation type, Hopsworks custom type otherwise.
                Conversion can be performed via the `to_ge_type()` method on hopsworks type.

        Returns:
            The expectation suite attached to the feature group or `None` if it does not exist.

        Raises:
            hopsworks.client.exceptions.RestAPIError: If the backend encounters an error when handling the request.
        """
        # Avoid throwing an error if Feature Group not initialised.
        if self._id:
            self._expectation_suite = self._expectation_suite_engine.get()

        if self._expectation_suite is not None and ge_type is True:
            return self._expectation_suite.to_ge_type()
        return self._expectation_suite

    def save_expectation_suite(
        self,
        expectation_suite: hsfs.expectation_suite.ExpectationSuite
        | great_expectations.core.ExpectationSuite,
        run_validation: bool = True,
        validation_ingestion_policy: Literal["always", "strict"] = "always",
        overwrite: bool = False,
    ) -> (
        hsfs.expectation_suite.ExpectationSuite
        | great_expectations.core.ExpectationSuite
    ):
        """Attach an expectation suite to a feature group and saves it for future use.

        If an expectation suite is already attached, it is replaced.
        Note that the provided expectation suite is modified inplace to include expectationId fields.

        Example:
            ```python
            # connect to the Feature Store
            fs = ...

            # get the Feature Group instance
            fg = fs.get_or_create_feature_group(...)

            fg.save_expectation_suite(expectation_suite, run_validation=True)
            ```

        Parameters:
            expectation_suite: The expectation suite to attach to the Feature Group.
            overwrite:
                If an Expectation Suite is already attached, overwrite it.
                The new suite will have its own validation history, but former reports are preserved.
            run_validation: Set whether the expectation_suite will run on ingestion.
            validation_ingestion_policy:
                Set the policy for ingestion to the Feature Group.

                - "STRICT" only allows DataFrame passing validation to be inserted into Feature Group.
                - "ALWAYS" always insert the DataFrame to the Feature Group, irrespective of overall validation result.

        Raises:
            hopsworks.client.exceptions.RestAPIError: If the backend encounters an error when handling the request.
        """
        if HAS_GREAT_EXPECTATIONS and isinstance(
            expectation_suite, great_expectations.core.ExpectationSuite
        ):
            tmp_expectation_suite = (
                hsfs.expectation_suite.ExpectationSuite.from_ge_type(
                    ge_expectation_suite=expectation_suite,
                    run_validation=run_validation,
                    validation_ingestion_policy=validation_ingestion_policy,
                    feature_store_id=self._feature_store_id,
                    feature_group_id=self._id,
                )
            )
        elif isinstance(expectation_suite, hsfs.expectation_suite.ExpectationSuite):
            tmp_expectation_suite = expectation_suite.to_json_dict(decamelize=True)
            tmp_expectation_suite["feature_group_id"] = self._id
            tmp_expectation_suite["feature_store_id"] = self._feature_store_id
            tmp_expectation_suite = hsfs.expectation_suite.ExpectationSuite(
                **tmp_expectation_suite
            )
        else:
            raise TypeError(
                f"The provided expectation suite type `{type(expectation_suite)}` is not supported. Use Great Expectation `ExpectationSuite` or HSFS' own `ExpectationSuite` object."
            )

        if overwrite:
            self.delete_expectation_suite()

        if self._id:
            self._expectation_suite = self._expectation_suite_engine.save(
                tmp_expectation_suite
            )
            expectation_suite = self._expectation_suite.to_ge_type()
        else:
            # Added to avoid throwing an error if Feature Group is not initialised with the backend
            self._expectation_suite = tmp_expectation_suite

    def delete_expectation_suite(self) -> None:
        """Delete the expectation suite attached to the Feature Group.

        Example:
            ```python
            # connect to the Feature Store
            fs = ...

            # get the Feature Group instance
            fg = fs.get_or_create_feature_group(...)

            fg.delete_expectation_suite()
            ```

        Raises:
            hopsworks.client.exceptions.RestAPIError: If the backend encounters an error when handling the request.
        """
        if self.get_expectation_suite() is not None:
            self._expectation_suite_engine.delete(self._expectation_suite.id)
        self._expectation_suite = None

    def get_latest_validation_report(
        self, ge_type: bool = HAS_GREAT_EXPECTATIONS
    ) -> (
        ValidationReport
        | great_expectations.core.ExpectationSuiteValidationResult
        | None
    ):
        """Return the latest validation report attached to the Feature Group if it exists.

        Example:
            ```python
            # connect to the Feature Store
            fs = ...

            # get the Feature Group instance
            fg = fs.get_or_create_feature_group(...)

            latest_val_report = fg.get_latest_validation_report()
            ```

        Parameters:
            ge_type:
                If `True` returns a native Great Expectation type, Hopsworks custom type otherwise.
                Conversion can be performed via the `to_ge_type()` method on hopsworks type.

        Returns:
            The latest validation report attached to the Feature Group or `None` if it does not exist.

        Raises:
            hopsworks.client.exceptions.RestAPIError: If the backend encounters an error when handling the request.
        """
        return self._validation_report_engine.get_last(ge_type=ge_type)

    def get_all_validation_reports(
        self, ge_type: bool = HAS_GREAT_EXPECTATIONS
    ) -> list[
        ValidationReport | great_expectations.core.ExpectationSuiteValidationResult
    ]:
        """Return the latest validation report attached to the feature group if it exists.

        Example:
            ```python
            # connect to the Feature Store
            fs = ...

            # get the Feature Group instance
            fg = fs.get_or_create_feature_group(...)

            val_reports = fg.get_all_validation_reports()
            ```

        Parameters:
            ge_type:
                If `True` returns a native Great Expectation type, Hopsworks custom type otherwise.
                Conversion can be performed via the `to_ge_type()` method on hopsworks type.

        Returns:
            All validation reports attached to the feature group.

        Raises:
            hopsworks.client.exceptions.RestAPIError: If the backend encounters an error when handling the request.
            hopsworks.client.exceptions.FeatureStoreException: If feature group is not registered with Hopsworks.
        """
        if self._id:
            return self._validation_report_engine.get_all(ge_type=ge_type)
        raise FeatureStoreException(
            "Only Feature Group registered with Hopsworks can fetch validation reports."
        )

    def save_validation_report(
        self,
        validation_report: dict[str, Any]
        | ValidationReport
        | great_expectations.core.expectation_validation_result.ExpectationSuiteValidationResult,
        ingestion_result: Literal[
            "UNKNOWN", "INGESTED", "REJECTED", "EXPERIMENT", "FG_DATA"
        ] = "UNKNOWN",
        ge_type: bool = HAS_GREAT_EXPECTATIONS,
    ) -> ValidationReport | great_expectations.core.ExpectationSuiteValidationResult:
        """Save validation report to hopsworks platform along previous reports of the same Feature Group.

        Example:
            ```python
            # connect to the Feature Store
            fs = ...

            # get the Feature Group instance
            fg = fs.get_or_create_feature_group(..., expectation_suite=expectation_suite)

            validation_report = great_expectations.from_pandas(
                my_experimental_features_df,
                fg.get_expectation_suite()).validate()

            fg.save_validation_report(validation_report, ingestion_result="EXPERIMENT")
            ```

        Parameters:
            validation_report: The validation report to attach to the Feature Group.
            ingestion_result:
                Specify the fate of the associated data, defaults to `"UNKNOWN"`.
                Use `"INGESTED"` or `"REJECTED"` for validation of DataFrames to be inserted in the Feature Group.
                Use `"EXPERIMENT"` for testing and development and `"FG_DATA"` when validating data already in the Feature Group.
            ge_type:
                If `True` returns a native Great Expectation type, Hopsworks custom type otherwise.
                Conversion can be performed via the `to_ge_type()` method on hopsworks type.

        Raises:
            hopsworks.client.exceptions.RestAPIError: If the backend encounters an error when handling the request.
            hopsworks.client.exceptions.FeatureStoreException: If feature group is not registered with Hopsworks.
        """
        if self._id:
            if HAS_GREAT_EXPECTATIONS and isinstance(
                validation_report,
                great_expectations.core.expectation_validation_result.ExpectationSuiteValidationResult,
            ):
                report = ValidationReport(
                    **validation_report.to_json_dict(),
                    ingestion_result=ingestion_result,
                )
            elif isinstance(validation_report, dict):
                report = ValidationReport(
                    **validation_report, ingestion_result=ingestion_result
                )
            elif isinstance(validation_report, ValidationReport):
                report = validation_report
                if ingestion_result != "UNKNOWN":
                    report.ingestion_result = ingestion_result

            return self._validation_report_engine.save(
                validation_report=report, ge_type=ge_type
            )
        raise FeatureStoreException(
            "Only Feature Group registered with Hopsworks can upload validation reports."
        )

    def get_validation_history(
        self,
        expectation_id: int,
        start_validation_time: str | int | datetime | date | None = None,
        end_validation_time: str | int | datetime | date | None = None,
        filter_by: list[
            Literal["INGESTED", "REJECTED", "FG_DATA", "EXPERIMENT", "UNKNOWN"]
        ] = None,
        ge_type: bool = HAS_GREAT_EXPECTATIONS,
    ) -> (
        list[ValidationResult]
        | list[great_expectations.core.ExpectationValidationResult]
    ):
        """Fetch validation history of an Expectation specified by its id.

        Example:
            ```python3
            validation_history = fg.get_validation_history(
                expectation_id=1,
                filter_by=["REJECTED", "UNKNOWN"],
                start_validation_time="2022-01-01 00:00:00",
                end_validation_time=datetime.datetime.now(),
                ge_type=False,
            )
            ```

        Parameters:
            expectation_id: ID of the Expectation for which to fetch the validation history.
            filter_by: List of ingestion_result category to keep.
            start_validation_time:
                Fetch only validation result posterior to the provided time, inclusive.
                Supported format include timestamps(int), datetime, date or string formatted to be datutils parsable.
                See examples above.
            end_validation_time:
                Fetch only validation result prior to the provided time, inclusive.
                Supported format include timestamps(int), datetime, date or string formatted to be datutils parsable.
                See examples above.
            ge_type:
                If `True` returns a native Great Expectation type, Hopsworks custom type otherwise.
                Conversion can be performed via the `to_ge_type()` method on hopsworks type.

        Returns:
            A list of validation result connected to the expectation_id

        Raises:
            hopsworks.client.exceptions.RestAPIError: If the backend encounters an error when handling the request.
        """
        if self._id:
            return self._validation_result_engine.get_validation_history(
                expectation_id=expectation_id,
                start_validation_time=start_validation_time,
                end_validation_time=end_validation_time,
                filter_by=filter_by or [],
                ge_type=ge_type,
            )
        raise FeatureStoreException(
            "Only Feature Group registered with Hopsworks can fetch validation history."
        )

    @uses_great_expectations
    def validate(
        self,
        dataframe: pd.DataFrame | TypeVar("pyspark.sql.DataFrame") | None = None,
        expectation_suite: hsfs.expectation_suite.ExpectationSuite | None = None,
        save_report: bool = False,
        validation_options: dict[str, Any] | None = None,
        ingestion_result: Literal[
            "UNKNOWN", "INGESTED", "REJECTED", "EXPERIMENT", "FG_DATA"
        ] = "UNKNOWN",
        ge_type: bool = True,
    ) -> (
        great_expectations.core.ExpectationSuiteValidationResult
        | ValidationReport
        | None
    ):
        """Run validation based on the attached expectations.

        Runs the expectation suite attached to the feature group against the provided dataframe.
        Raise an error if the great_expectations package is not installed.

        Example:
            ```python
            # connect to the Feature Store
            fs = ...

            # get feature group instance
            fg = fs.get_or_create_feature_group(...)

            ge_report = fg.validate(df, save_report=False)
            ```

        Parameters:
            dataframe: The dataframe to run the data validation expectations against.
            expectation_suite:
                Optionally provide an Expectation Suite to override the one that is possibly attached to the feature group.
                This is useful for testing new Expectation suites.
                When an extra suite is provided, the results will never be persisted.
            validation_options:
                Additional validation options as key-value pairs.

                - Key `"run_validation"` is a boolean value, set to `False` to skip validation temporarily on ingestion.
                - Key `"ge_validate_kwargs"` is a dictionary containing kwargs for the validate method of Great Expectations.

            ingestion_result:
                Specify the fate of the associated data.
                Use `"INGESTED"` or `"REJECTED"` for validation of DataFrames to be inserted in the Feature Group.
                Use `"EXPERIMENT"` for testing and development and `"FG_DATA"` when validating data already in the Feature Group.
            save_report:
                Whether to save the report to the backend.
                This is only possible if the Expectation suite is initialised and attached to the Feature Group.
            ge_type: Whether to return a Great Expectations object or Hopsworks own abstraction.

        Returns:
            A Validation Report produced by Great Expectations.
        """
        # Activity is logged only if the validation concerns the feature group and not a specific dataframe
        if dataframe is None:
            dataframe = self.read()
            if ingestion_result.upper() == "UNKNOWN":
                ingestion_result = "FG_DATA"

        return self._great_expectation_engine.validate(
            self,
            dataframe=engine.get_instance().convert_to_default_dataframe(dataframe),
            expectation_suite=expectation_suite,
            save_report=save_report,
            validation_options=validation_options or {},
            ingestion_result=ingestion_result.upper(),
            ge_type=ge_type,
        )

    @classmethod
    def from_response_json(
        cls, feature_group_json: dict[str, Any]
    ) -> FeatureGroup | ExternalFeatureGroup | SpineGroup:
        if (
            feature_group_json["type"] == "onDemandFeaturegroupDTO"
            and not feature_group_json["spine"]
        ):
            feature_group_obj = ExternalFeatureGroup.from_response_json(
                feature_group_json
            )
        elif (
            feature_group_json["type"] == "onDemandFeaturegroupDTO"
            and feature_group_json["spine"]
        ):
            feature_group_obj = SpineGroup.from_response_json(feature_group_json)
        else:
            feature_group_obj = FeatureGroup.from_response_json(feature_group_json)
        return feature_group_obj

    def get_feature_monitoring_configs(
        self,
        name: str | None = None,
        feature_name: str | None = None,
        config_id: int | None = None,
    ) -> fmc.FeatureMonitoringConfig | list[fmc.FeatureMonitoringConfig] | None:
        """Fetch all feature monitoring configs attached to the feature group, or fetch by name or feature name only.

        If no arguments are provided the method will return all feature monitoring configs attached to the feature group, meaning all feature monitoring configs that are attach to a feature in the feature group.
        If you wish to fetch a single config, provide the its name.
        If you wish to fetch all configs attached to a particular feature, provide the feature name.

        Example:
            ```python3
            # fetch your feature group
            fg = fs.get_feature_group(name="my_feature_group", version=1)

            # fetch all feature monitoring configs attached to the feature group
            fm_configs = fg.get_feature_monitoring_configs()

            # fetch a single feature monitoring config by name
            fm_config = fg.get_feature_monitoring_configs(name="my_config")

            # fetch all feature monitoring configs attached to a particular feature
            fm_configs = fg.get_feature_monitoring_configs(feature_name="my_feature")

            # fetch a single feature monitoring config with a given id
            fm_config = fg.get_feature_monitoring_configs(config_id=1)
            ```

        Parameters:
            name: If provided fetch only the feature monitoring config with the given name.
            feature_name: If provided, fetch only configs attached to a particular feature.
            config_id: If provided, fetch only the feature monitoring config with the given id.

        Returns:
            A list of feature monitoring configs.
            If `name` is provided, returns either a single config or `None` if not found.

        Raises:
            hopsworks.client.exceptions.RestAPIError: If the backend encounters an error when handling the request.
            hopsworks.client.exceptions.FeatureStoreException: If feature group is not registered with Hopsworks.
            ValueError: If both name and feature_name are provided.
            TypeError: If name or feature_name are not string or None.
        """
        if not self._id:
            raise FeatureStoreException(
                "Only Feature Group registered with Hopsworks can fetch feature monitoring configurations."
            )

        return self._feature_monitoring_config_engine.get_feature_monitoring_configs(
            name=name,
            feature_name=feature_name,
            config_id=config_id,
        )

    def get_feature_monitoring_history(
        self,
        config_name: str | None = None,
        config_id: int | None = None,
        start_time: int | str | datetime | date | None = None,
        end_time: int | str | datetime | date | None = None,
        with_statistics: bool = True,
    ) -> list[fmr.FeatureMonitoringResult]:
        """Fetch feature monitoring history for a given feature monitoring config.

        Example:
            ```python3
            # fetch your feature group
            fg = fs.get_feature_group(name="my_feature_group", version=1)

            # fetch feature monitoring history for a given feature monitoring config
            fm_history = fg.get_feature_monitoring_history(
                config_name="my_config",
                start_time="2020-01-01",
            )

            # fetch feature monitoring history for a given feature monitoring config id
            fm_history = fg.get_feature_monitoring_history(
                config_id=1,
                start_time=datetime.now() - timedelta(weeks=2),
                end_time=datetime.now() - timedelta(weeks=1),
                with_statistics=False,
            )
            ```

        Parameters:
            config_name: The name of the feature monitoring config to fetch history for.
            config_id: The id of the feature monitoring config to fetch history for.
            start_time: The start date of the feature monitoring history to fetch.
            end_time: The end date of the feature monitoring history to fetch.
            with_statistics:
                Whether to include statistics in the feature monitoring history.
                If `False`, only metadata about the monitoring will be fetched.

        Returns:
            A list of feature monitoring results containing the monitoring metadata as well as the computed statistics for the detection and reference window if requested.

        Raises:
            hopsworks.client.exceptions.RestAPIError: If the backend encounters an error when handling the request.
            hopsworks.client.exceptions.FeatureStoreException: If feature group is not registered with Hopsworks.
            ValueError: If both config_name and config_id are provided.
            TypeError: If config_name or config_id are not respectively string, int or None.
        """
        if not self._id:
            raise FeatureStoreException(
                "Only Feature Group registered with Hopsworks can fetch feature monitoring history."
            )

        return self._feature_monitoring_result_engine.get_feature_monitoring_results(
            config_name=config_name,
            config_id=config_id,
            start_time=start_time,
            end_time=end_time,
            with_statistics=with_statistics,
        )

    def create_statistics_monitoring(
        self,
        name: str,
        feature_name: str | None = None,
        description: str | None = None,
        start_date_time: int | str | datetime | date | pd.Timestamp | None = None,
        end_date_time: int | str | datetime | date | pd.Timestamp | None = None,
        cron_expression: str | None = "0 0 12 ? * * *",
    ) -> fmc.FeatureMonitoringConfig:
        """Run a job to compute statistics on snapshot of feature data on a schedule.

        Experimental:
            Public API is subject to change, this feature is not suitable for production use-cases.

        Example:
            ```python3
            # fetch feature group
            fg = fs.get_feature_group(name="my_feature_group", version=1)

            # enable statistics monitoring
            my_config = fg.create_statistics_monitoring(
                name="my_config",
                start_date_time="2021-01-01 00:00:00",
                description="my description",
                cron_expression="0 0 12 ? * * *",
            ).with_detection_window(
                # Statistics computed on 10% of the last week of data
                time_offset="1w",
                row_percentage=0.1,
            ).save()
            ```

        Parameters:
            name:
                Name of the feature monitoring configuration.
                The name must be unique for all configurations attached to the feature group.
            feature_name:
                Name of the feature to monitor.
                If not specified, statistics will be computed for all features.
            description: Description of the feature monitoring configuration.
            start_date_time: Start date and time from which to start computing statistics.
            end_date_time: End date and time at which to stop computing statistics.
            cron_expression:
                Cron expression to use to schedule the job.
                The cron expression must be in UTC and follow the Quartz specification.
                The default value means "every day at 12pm UTC".

        Returns:
            Configuration with minimal information about the feature monitoring.
            Additional information are required before feature monitoring is enabled.

        Raises:
            hopsworks.client.exceptions.FeatureStoreException: If feature group is not registered with Hopsworks.
        """
        if not self._id:
            raise FeatureStoreException(
                "Only Feature Group registered with Hopsworks can enable scheduled statistics monitoring."
            )

        return self._feature_monitoring_config_engine._build_default_statistics_monitoring_config(
            name=name,
            feature_name=feature_name,
            description=description,
            start_date_time=start_date_time,
            valid_feature_names=[feat.name for feat in self._features],
            end_date_time=end_date_time,
            cron_expression=cron_expression,
        )

    def create_feature_monitoring(
        self,
        name: str,
        feature_name: str,
        description: str | None = None,
        start_date_time: int | str | datetime | date | pd.Timestamp | None = None,
        end_date_time: int | str | datetime | date | pd.Timestamp | None = None,
        cron_expression: str | None = "0 0 12 ? * * *",
    ) -> fmc.FeatureMonitoringConfig:
        """Enable feature monitoring to compare statistics on snapshots of feature data over time.

        Experimental:
            Public API is subject to change, this feature is not suitable for production use-cases.

        Example:
            ```python3
            # fetch feature group
            fg = fs.get_feature_group(name="my_feature_group", version=1)

            # enable feature monitoring
            my_config = fg.create_feature_monitoring(
                name="my_monitoring_config",
                feature_name="my_feature",
                description="my monitoring config description",
                cron_expression="0 0 12 ? * * *",
            ).with_detection_window(
                # Data inserted in the last day
                time_offset="1d",
                window_length="1d",
            ).with_reference_window(
                # Data inserted last week on the same day
                time_offset="1w1d",
                window_length="1d",
            ).compare_on(
                metric="mean",
                threshold=0.5,
            ).save()
            ```

        Parameters:
            name:
                Name of the feature monitoring configuration.
                The name must be unique for all configurations attached to the feature group.
            feature_name: Name of the feature to monitor.
            description: Description of the feature monitoring configuration.
            start_date_time: Start date and time from which to start computing statistics.
            end_date_time: End date and time at which to stop computing statistics.
            cron_expression:
                Cron expression to use to schedule the job.
                The cron expression must be in UTC and follow the Quartz specification.
                The default value means "every day at 12pm UTC".

        Returns:
            Configuration with minimal information about the feature monitoring.
            Additional information are required before feature monitoring is enabled.

        Raises:
            hopsworks.client.exceptions.FeatureStoreException: If feature group is not registered with Hopsworks.
        """
        if not self._id:
            raise FeatureStoreException(
                "Only Feature Group registered with Hopsworks can enable feature monitoring."
            )

        return self._feature_monitoring_config_engine._build_default_feature_monitoring_config(
            name=name,
            feature_name=feature_name,
            description=description,
            start_date_time=start_date_time,
            valid_feature_names=[feat.name for feat in self._features],
            end_date_time=end_date_time,
            cron_expression=cron_expression,
        )

    def __getattr__(self, name: str) -> Any:
        try:
            return self.__getitem__(name)
        except KeyError as err:
            raise AttributeError(
                f"'FeatureGroup' object has no attribute '{name}'. "
                "If you are trying to access a feature, fall back on "
                "using the `get_feature` method."
            ) from err

    def __getitem__(self, name: str) -> feature.Feature:
        if not isinstance(name, str):
            raise TypeError(
                f"Expected type `str`, got `{type(name)}`. "
                "Features are accessible by name."
            )
        feature = [f for f in self.__getattribute__("_features") if f.name == name]
        if len(feature) == 1:
            return feature[0]
        raise KeyError(f"'FeatureGroup' object has no feature called '{name}'.")

    @property
    def statistics_config(self) -> StatisticsConfig:
        """Statistics configuration object defining the settings for statistics computation of the feature group.

        Raises:
            hopsworks.client.exceptions.FeatureStoreException: If statistics are not supported for this feature group type.
        """
        self._check_statistics_support()  # raises an error if stats not supported
        return self._statistics_config

    @statistics_config.setter
    def statistics_config(
        self,
        statistics_config: StatisticsConfig | dict[str, Any] | bool | None,
    ) -> None:
        self._check_statistics_support()  # raises an error if stats not supported
        if isinstance(statistics_config, StatisticsConfig):
            self._statistics_config = statistics_config
        elif isinstance(statistics_config, dict):
            self._statistics_config = StatisticsConfig(**statistics_config)
        elif isinstance(statistics_config, bool):
            self._statistics_config = StatisticsConfig(statistics_config)
        elif statistics_config is None:
            self._statistics_config = StatisticsConfig()
        else:
            raise TypeError(
                f"The argument `statistics_config` has to be `None` of type `StatisticsConfig, `bool` or `dict`, but is of type: `{type(statistics_config)}`"
            )

    def get_latest_online_ingestion(self) -> online_ingestion.OnlineIngestion:
        """Retrieve the latest online ingestion operation for this feature group.

        This method fetches metadata about the most recent online ingestion job, including its status and progress, if available.

        Returns:
            The latest OnlineIngestion object for this feature group.

        Raises:
            hopsworks.client.exceptions.RestAPIError: If the backend encounters an error when handling the request.

        Example:
            ```python
            fg = fs.get_feature_group("my_fg", 1)
            latest_ingestion = fg.get_latest_online_ingestion()
            ```
        """
        return online_ingestion_api.OnlineIngestionApi().get_online_ingestion(
            self, query_params={"filter_by": "LATEST"}
        )

    def get_online_ingestion(self, id) -> online_ingestion.OnlineIngestion:
        """Retrieve a specific online ingestion operation by its ID for this feature group.

        This method fetches metadata about a particular online ingestion job, including its status and progress, if available.

        Parameters:
            id: The unique identifier of the online ingestion operation.

        Returns:
            The OnlineIngestion object with the specified ID.

        Raises:
            hopsworks.client.exceptions.RestAPIError: If the backend encounters an error when handling the request.

        Example:
            ```python
            fg = fs.get_feature_group("my_fg", 1)
            ingestion = fg.get_online_ingestion(123)
            ```
        """
        return online_ingestion_api.OnlineIngestionApi().get_online_ingestion(
            self, query_params={"filter_by": f"ID:{id}"}
        )

    @property
<<<<<<< HEAD
    def feature_store_id(self) -> int | None:
=======
    def feature_store_id(self) -> Optional[int]:
        """ID of the feature store to which the feature group belongs."""
>>>>>>> f69aa087
        return self._feature_store_id

    @property
    def feature_store(self) -> feature_store_mod.FeatureStore:
        """Feature store to which the feature group belongs."""
        if self._feature_store is None:
            self._feature_store = feature_store_api.FeatureStoreApi().get(
                self._feature_store_id
            )
        return self._feature_store

    @feature_store.setter
    def feature_store(self, feature_store: feature_store_mod.FeatureStore) -> None:
        self._feature_store = feature_store

    @property
    def id(self) -> int | None:
        """Feature group id."""
        return self._id

    @property
    def name(self) -> str | None:
        """Name of the feature group."""
        return self._name

    @property
    def version(self) -> int | None:
        """Version number of the feature group."""
        return self._version

    @version.setter
    def version(self, version: int) -> None:
        self._version = version

    def get_fg_name(self) -> str:
        """Returns the full feature group name, that is, its base name combined with its version."""
        return f"{self.name}_{self.version}"

    @property
    def statistics(self) -> Statistics | None:
        """Get the latest computed statistics for the whole feature group.

        Raises:
            hopsworks.client.exceptions.RestAPIError: If the backend encounters an error when handling the request.
        """
        self._check_statistics_support()  # raises an error if stats not supported
        return self._statistics_engine.get(self)

    @property
    def primary_key(self) -> list[str]:
        """List of features building the primary key."""
        return self._primary_key

    @primary_key.setter
    def primary_key(self, new_primary_key: list[str]) -> None:
        self._primary_key = [
            util.autofix_feature_name(pk, warn=True) for pk in new_primary_key
        ]

    def get_statistics(
        self,
        computation_time: str | float | datetime | date | None = None,
        feature_names: list[str] | None = None,
    ) -> Statistics | None:
        """Returns the statistics computed at a specific time for the current feature group.

        If `computation_time` is `None`, the most recent statistics are returned.

        Example:
            ```python
            # connect to the Feature Store
            fs = ...

            # get the Feature Group instance
            fg = fs.get_or_create_feature_group(...)

            fg_statistics = fg.get_statistics(computation_time=None)
            ```

        Parameters:
            computation_time:
                Date and time when statistics were computed.
                Strings should be formatted in one of the following formats: `%Y-%m-%d`, `%Y-%m-%d %H`, `%Y-%m-%d %H:%M`, `%Y-%m-%d %H:%M:%S`, or `%Y-%m-%d %H:%M:%S.%f`.
            feature_names: List of feature names of which statistics are retrieved.

        Returns:
            `Statistics`. Statistics object or `None` if it does not exist.

        Raises:
            hopsworks.client.exceptions.RestAPIError: If the backend encounters an error when handling the request.
            hopsworks.client.exceptions.FeatureStoreException: If statistics are not supported for this feature group type.
        """
        self._check_statistics_support()  # raises an error if stats not supported
        return self._statistics_engine.get(
            self, computation_time=computation_time, feature_names=feature_names
        )

    def get_all_statistics(
        self,
        computation_time: str | float | datetime | date | None = None,
        feature_names: list[str] | None = None,
    ) -> list[Statistics] | None:
        """Returns all the statistics metadata computed before a specific time for the current feature group.

        If `computation_time` is `None`, all the statistics metadata are returned.

        Example:
            ```python
            # connect to the Feature Store
            fs = ...

            # get the Feature Group instance
            fg = fs.get_or_create_feature_group(...)

            fg_statistics = fg.get_statistics(computation_time=None)
            ```

        Parameters:
            computation_time:
                Date and time when statistics were computed.
                Strings should be formatted in one of the following formats `%Y-%m-%d`, `%Y-%m-%d %H`, `%Y-%m-%d %H:%M`, `%Y-%m-%d %H:%M:%S`, or `%Y-%m-%d %H:%M:%S.%f`.
            feature_names: List of feature names of which statistics are retrieved.

        Returns:
            Statistics object or `None` if it does not exist.

        Raises:
            hopsworks.client.exceptions.RestAPIError: If the backend encounters an error when handling the request.
            hopsworks.client.exceptions.FeatureStoreException: If statistics are not supported for this feature group type.
        """
        self._check_statistics_support()  # raises an error if stats not supported
        return self._statistics_engine.get_all(
            self, computation_time=computation_time, feature_names=feature_names
        )

    def compute_statistics(self) -> None:
        """Recompute the statistics for the feature group and save them to the feature store.

        Statistics are only computed for data in the offline storage of the feature group.

        Example:
            ```python
            # connect to the Feature Store
            fs = ...

            # get the Feature Group instance
            fg = fs.get_or_create_feature_group(...)

            statistics_metadata = fg.compute_statistics()
            ```

        Raises:
            hopsworks.client.exceptions.RestAPIError: If the backend encounters an error when handling the request.
            hopsworks.client.exceptions.FeatureStoreException: If statistics are not supported for this feature group type.
        """
        self._check_statistics_support()  # raises an error if stats not supported
        if self.statistics_config.enabled:
            # Don't read the dataframe here, to avoid triggering a read operation
            # for the Python engine. The Python engine is going to setup a Spark Job
            # to update the statistics.
            self._statistics_engine.compute_and_save_statistics(self)
        else:
            warnings.warn(
                (
                    f"The statistics are not enabled of feature group `{self._name}`, with version"
                    f" `{self._version}`. No statistics computed."
                ),
                util.StorageWarning,
                stacklevel=1,
            )

    def get_alerts(self) -> list[FeatureGroupAlert]:
        """Get all alerts for this feature group.

        Returns:
            The list of FeatureGroupAlerts.

        Raises:
            hopsworks.client.exceptions.RestAPIError: If the backend encounters an error when handling the request.

        Example:
            ```python
            # Get all alerts
            alerts = fg.get_alerts()
            ```
        """
        return self._alert_api.get_feature_group_alerts(
            feature_store_id=self._feature_store_id,
            feature_group_id=self._id,
        )

    def get_alert(self, alert_id: int) -> FeatureGroupAlert:
        """Get an alert for this feature group by ID.

        Parameters:
            alert_id: The ID of the alert to get.

        Returns:
            The FeatureGroupAlert object.

        Raises:
            hopsworks.client.exceptions.RestAPIError: If the backend encounters an error when handling the request.

        Example:
            ```python
            # Get a specific alert
            alert = fg.get_alert(alert_id=1)
            ```
        """
        return self._alert_api.get_feature_group_alert(
            feature_store_id=self._feature_store_id,
            feature_group_id=self._id,
            alert_id=alert_id,
        )

    def create_alert(
        self,
        receiver: str,
        status: Literal[
            "feature_validation_success",
            "feature_validation_warning",
            "feature_validation_failure",
            "feature_monitor_shift_undetected",
            "feature_monitor_shift_detected",
        ],
        severity: Literal["info", "warning", "critical"],
    ) -> FeatureGroupAlert:
        """Create an alert for this feature group.

        Parameters:
            receiver: The receiver of the alert.
            status: The status that will trigger the alert.
            severity: The severity of the alert.

        Returns:
            The created FeatureGroupAlert object.

        Raises:
            ValueError: If the status is not valid.
            ValueError: If the severity is not valid.
            hopsworks.client.exceptions.RestAPIError: If the backend encounters an error when handling the request.

        Example:
            ```python
            fg.create_alert(
                receiver="email",
                status="feature_validation_failure",
                severity="critical",
            )
            ```
        """
        return self._alert_api.create_feature_group_alert(
            feature_store_id=self._feature_store_id,
            feature_group_id=self._id,
            receiver=receiver,
            status=status,
            severity=severity,
        )

    @property
<<<<<<< HEAD
    def embedding_index(self) -> EmbeddingIndex | None:
=======
    def embedding_index(self) -> Optional["EmbeddingIndex"]:
        # TODO: Add docstring
>>>>>>> f69aa087
        if self._embedding_index:
            self._embedding_index.feature_group = self
        return self._embedding_index

    @embedding_index.setter
    def embedding_index(self, embedding_index: EmbeddingIndex | None) -> None:
        if embedding_index is not None and self._id is None:
            self.online_enabled = True
        self._embedding_index = embedding_index

    @property
    def event_time(self) -> str | None:
        """Event time feature in the feature group."""
        return self._event_time

    @event_time.setter
    def event_time(self, feature_name: str | None) -> None:
        if feature_name is None:
            self._event_time = None
            return
        if isinstance(feature_name, str):
            self._event_time = util.autofix_feature_name(feature_name, warn=True)
            return
        if (
            isinstance(feature_name, list)
            and len(feature_name) == 1
            and isinstance(feature_name[0], str)
        ):
            warnings.warn(
                "Providing event_time as a single-element list is deprecated"
                " and will be dropped in future versions. Provide the feature_name string instead.",
                DeprecationWarning,
                stacklevel=2,
            )
            self._event_time = util.autofix_feature_name(feature_name[0], warn=True)
            return

        raise ValueError(
            "event_time must be a string corresponding to an existing feature name of the Feature Group."
        )

    @property
<<<<<<< HEAD
    def location(self) -> str | None:
=======
    def location(self) -> Optional[str]:
        # TODO: Add docstring
>>>>>>> f69aa087
        return self._location

    @property
    def expectation_suite(
        self,
    ) -> hsfs.expectation_suite.ExpectationSuite | None:
        """Expectation Suite configuration object defining the settings for data validation of the feature group."""
        return self._expectation_suite

    @expectation_suite.setter
    def expectation_suite(
        self,
        expectation_suite: hsfs.expectation_suite.ExpectationSuite
        | great_expectations.core.ExpectationSuite
        | dict[str, Any]
        | None,
    ) -> None:
        if isinstance(expectation_suite, hsfs.expectation_suite.ExpectationSuite):
            tmp_expectation_suite = expectation_suite.to_json_dict(decamelize=True)
            tmp_expectation_suite["feature_group_id"] = self._id
            tmp_expectation_suite["feature_store_id"] = self._feature_store_id
            self._expectation_suite = hsfs.expectation_suite.ExpectationSuite(
                **tmp_expectation_suite
            )
        elif HAS_GREAT_EXPECTATIONS and isinstance(
            expectation_suite,
            great_expectations.core.expectation_suite.ExpectationSuite,
        ):
            self._expectation_suite = hsfs.expectation_suite.ExpectationSuite(
                **expectation_suite.to_json_dict(),
                feature_store_id=self._feature_store_id,
                feature_group_id=self._id,
            )
        elif isinstance(expectation_suite, dict):
            tmp_expectation_suite = expectation_suite.copy()
            tmp_expectation_suite["feature_store_id"] = self._feature_store_id
            tmp_expectation_suite["feature_group_id"] = self._id
            self._expectation_suite = hsfs.expectation_suite.ExpectationSuite(
                **tmp_expectation_suite
            )
        elif expectation_suite is None:
            self._expectation_suite = None
        else:
            raise TypeError(
                f"The argument `expectation_suite` has to be `None` of type `ExpectationSuite` or `dict`, but is of type: `{type(expectation_suite)}`"
            )

    @property
    def online_enabled(self) -> bool:
        """Setting if the feature group is available in online storage."""
        return self._online_enabled

    @online_enabled.setter
    def online_enabled(self, online_enabled: bool) -> None:
        self._online_enabled = online_enabled

    @property
<<<<<<< HEAD
    def storage_connector(self) -> sc.StorageConnector:
=======
    def storage_connector(self) -> "sc.StorageConnector":
        """The storage connector which was used to create the feature group, if any."""
>>>>>>> f69aa087
        return self._storage_connector

    def prepare_spark_location(self) -> str:
        # TODO: Add docstring
        location = self.location
        if self.storage_connector is not None:
            location = self.storage_connector.prepare_spark(location)
        return location

    @property
    def topic_name(self) -> str | None:
        """The topic used for feature group data ingestion."""
        return self._topic_name

    @topic_name.setter
    def topic_name(self, topic_name: str | None) -> None:
        self._topic_name = topic_name

    @property
    def notification_topic_name(self) -> str | None:
        """The topic used for feature group notifications."""
        return self._notification_topic_name

    @notification_topic_name.setter
    def notification_topic_name(self, notification_topic_name: str | None) -> None:
        self._notification_topic_name = notification_topic_name

    @property
    def deprecated(self) -> bool:
        """Setting if the feature group is deprecated."""
        return self._deprecated

    @deprecated.setter
    def deprecated(self, deprecated: bool) -> None:
        self._deprecated = deprecated

    @property
<<<<<<< HEAD
    def data_source(self) -> ds.DataSource | None:
=======
    def data_source(self) -> Optional[ds.DataSource]:
        """The data source which was used to create the feature group, if any."""
>>>>>>> f69aa087
        return self._data_source

    @data_source.setter
    def data_source(self, data_source: ds.DataSource) -> None:
        self._data_source = data_source
        if self._data_source is not None:
            self._data_source._update_storage_connector(self.storage_connector)

    @property
    def subject(self) -> dict[str, Any]:
        """Subject of the feature group."""
        if self._subject is None:
            # cache the schema
            self._subject = self._feature_group_engine.get_subject(self)
        return self._subject

    @property
    def avro_schema(self) -> str:
        """Avro schema representation of the feature group."""
        return self.subject["schema"]

    def get_complex_features(self) -> list[str]:
        """Returns the names of all features with a complex data type in this feature group.

        Example:
            ```python
            complex_dtype_features = fg.get_complex_features()
            ```
        """
        return [f.name for f in self.features if f.is_complex()]

    def _get_encoded_avro_schema(self) -> str:
        complex_features = self.get_complex_features()
        schema = json.loads(self.avro_schema)

        for field in schema["fields"]:
            if field["name"] in complex_features:
                field["type"] = ["null", "bytes"]

        schema_s = json.dumps(schema)
        try:
            avro.schema.parse(schema_s)
        except avro.schema.SchemaParseException as e:
            raise FeatureStoreException(f"Failed to construct Avro Schema: {e}") from e
        return schema_s

    def _get_feature_avro_schema(self, feature_name: str) -> str | None:
        for field in json.loads(self.avro_schema)["fields"]:
            if field["name"] == feature_name:
                return json.dumps(field["type"])
        return None

    @property
    def features(self) -> list[feature.Feature]:
        """Feature Group schema (alias)."""
        return self._features

    @property
    def schema(self) -> list[feature.Feature]:
        """Feature Group schema."""
        return self._features

    def _are_statistics_missing(self, statistics: Statistics) -> bool:
        if not self.statistics_config.enabled:
            return False
        if statistics is None:
            return True
        if (
            self.statistics_config.histograms
            or self.statistics_config.correlations
            or self.statistics_config.exact_uniqueness
        ):
            # if statistics are missing, recompute and update statistics.
            # We need to check for missing statistics because the statistics config can have been modified
            for fds in statistics.feature_descriptive_statistics:
                if fds.feature_type in ["Integral", "Fractional"]:
                    if self.statistics_config.histograms and (
                        fds.extended_statistics is None
                        or "histogram" not in fds.extended_statistics
                    ):
                        return True

                    if self.statistics_config.correlations and (
                        fds.extended_statistics is None
                        or "correlations" not in fds.extended_statistics
                    ):
                        return True

                if self.statistics_config.exact_uniqueness and fds.uniqueness is None:
                    return True

        return False

    def _are_statistics_supported(self) -> bool:
        """Whether statistics are supported or not for the current Feature Group type."""
        return not isinstance(self, SpineGroup)

    def _check_statistics_support(self) -> None:
        """Check for statistics support on the current Feature Group type."""
        if not self._are_statistics_supported():
            raise FeatureStoreException(
                "Statistics not supported for this Feature Group type"
            )

    @features.setter
    def features(self, new_features: list[feature.Feature]) -> None:
        self._features = new_features

    def _get_project_name(self) -> str:
        return util.strip_feature_store_suffix(self.feature_store_name)

    @property
    def ttl(self) -> int | None:
        """Get the time-to-live duration in seconds for features in this group.

        The TTL determines how long features should be retained before being automatically removed.
        The value is always returned in seconds, regardless of how it was originally specified.

        Returns:
            The TTL value in seconds, or `None` if no TTL is set.
        """
        return self._ttl

    @ttl.setter
    def ttl(self, new_ttl: float | timedelta | None) -> None:
        """Set the time-to-live duration for features in this group.

        The value is stored internally in seconds.

        Parameters:
            new_ttl:
                The new TTL value.
                Can be specified as:

                - An integer or float representing seconds
                - A timedelta object
                - `None` to remove TTL
        """
        if new_ttl is not None:
            if isinstance(new_ttl, timedelta):
                self._ttl = int(new_ttl.total_seconds())
            else:
                self._ttl = int(new_ttl)
        else:
            self._ttl = None

    @property
    def ttl_enabled(self) -> bool:
        """Get whether TTL (time-to-live) is enabled for this feature group.

        Returns:
            `True` if TTL is enabled, `False` otherwise
        """
        return self._ttl_enabled

    @ttl_enabled.setter
    def ttl_enabled(self, enabled: bool) -> None:
        """Set whether TTL (time-to-live) is enabled for this feature group.

        Parameters:
            enabled: Whether TTL should be enabled.
        """
        self._ttl_enabled = enabled

    def enable_ttl(
        self,
        ttl: float | timedelta | None = None,
    ) -> FeatureGroupBase | FeatureGroup | ExternalFeatureGroup | SpineGroup:
        """Enable or update the time-to-live (TTL) configuration of the feature group.

        If ttl is not set, the feature group will be enabled with the last TTL value being set.

        Example:
            ```python
            # connect to the Feature Store
            fs = ...

            # get the Feature Group instance
            fg = fs.get_or_create_feature_group(...)

            # Enable TTL with a TTL of 7 days
            fg.enable_ttl(timedelta(days=7))

            # Disable TTL
            fg.disable_ttl()

            # Enable TTL again with a TTL of 7 days
            fg.enable_ttl()
            ```

        Info: Safe update
            This method updates the TTL configuration safely.
            In case of failure your local metadata object will keep the old configuration.

        Parameters:
            ttl:
                Optional new TTL value.
                Can be specified as:

                - An integer or float representing seconds
                - A timedelta object
                - `None` to keep current value

        Returns:
            The updated feature group object.

        Raises:
            hopsworks.client.exceptions.RestAPIError: If the backend encounters an error when handling the request.
        """
        self._feature_group_engine.update_ttl(self, ttl, True)
        return self

    def disable_ttl(self) -> FeatureGroup:
        """Disable the time-to-live (TTL) configuration of the feature group.

        Example:
            ```python
            # connect to the Feature Store
            fs = ...

            # get the Feature Group instance
            fg = fs.get_or_create_feature_group(...)

            # Disable TTL
            fg.disable_ttl()
            ```

        Info: Safe update
            This method updates the TTL configuration safely.
            In case of failure your local metadata object will keep the old configuration.

        Returns:
            The updated feature group object.

        Raises:
            hopsworks.client.exceptions.RestAPIError: If the backend encounters an error when handling the request.
        """
        self._feature_group_engine.update_ttl(self, None, False)
        return self


@typechecked
class FeatureGroup(FeatureGroupBase):
    # TODO: Add docstring
    CACHED_FEATURE_GROUP = "CACHED_FEATURE_GROUP"
    STREAM_FEATURE_GROUP = "STREAM_FEATURE_GROUP"
    ENTITY_TYPE = "featuregroups"

    def __init__(
        self,
        name: str,
        version: int | None,
        featurestore_id: int,
        description: str | None = "",
        partition_key: list[str] | None = None,
        primary_key: list[str] | None = None,
        foreign_key: list[str] | None = None,
        hudi_precombine_key: str | None = None,
        featurestore_name: str | None = None,
        embedding_index: EmbeddingIndex | None = None,
        created: str | None = None,
        creator: dict[str, Any] | None = None,
        id: int | None = None,
        features: list[feature.Feature | dict[str, Any]] | None = None,
        location: str | None = None,
        online_enabled: bool = False,
        time_travel_format: str | None = None,
        statistics_config: StatisticsConfig | dict[str, Any] | None = None,
        online_topic_name: str | None = None,
        topic_name: str | None = None,
        notification_topic_name: str | None = None,
        event_time: str | None = None,
        stream: bool = False,
        expectation_suite: great_expectations.core.ExpectationSuite
        | hsfs.expectation_suite.ExpectationSuite
        | dict[str, Any]
        | None = None,
        parents: list[explicit_provenance.Links] | None = None,
        href: str | None = None,
        delta_streamer_job_conf: dict[str, Any]
        | deltastreamer_jobconf.DeltaStreamerJobConf
        | None = None,
        deprecated: bool = False,
        transformation_functions: list[TransformationFunction | HopsworksUdf]
        | None = None,
        online_config: OnlineConfig | dict[str, Any] | None = None,
        offline_backfill_every_hr: str | int | None = None,
        storage_connector: sc.StorageConnector | dict[str, Any] = None,
        data_source: ds.DataSource | dict[str, Any] | None = None,
        ttl: float | timedelta | None = None,
        ttl_enabled: bool | None = None,
        online_disk: bool | None = None,
        **kwargs,
    ) -> None:
        super().__init__(
            name,
            version,
            featurestore_id,
            location,
            event_time=event_time,
            online_enabled=online_enabled,
            embedding_index=embedding_index,
            id=id,
            expectation_suite=expectation_suite,
            online_topic_name=online_topic_name,
            topic_name=topic_name,
            notification_topic_name=notification_topic_name,
            deprecated=deprecated,
            online_config=online_config,
            storage_connector=storage_connector,
            data_source=data_source,
            ttl=ttl,
            ttl_enabled=ttl_enabled,
            online_disk=online_disk,
        )

        self._feature_store_name: str | None = featurestore_name
        self._description: str | None = description
        self._created = created
        self._creator = user.User.from_response_json(creator)

        self._features = [
            feature.Feature.from_response_json(feat) if isinstance(feat, dict) else feat
            for feat in (features or [])
        ]

        self._time_travel_format = (
            time_travel_format.upper() if time_travel_format is not None else None
        )

        self._stream = stream
        self._parents = parents
        self._deltastreamer_jobconf = delta_streamer_job_conf

        self._materialization_job: Job = None

        if self._id:
            # initialized by backend
            self.primary_key: list[str] = [
                feat.name for feat in self._features if feat.primary is True
            ]
            self.foreign_key: list[str] = [
                feat.name for feat in self._features if feat.foreign is True
            ]
            self._partition_key: list[str] = [
                feat.name for feat in self._features if feat.partition is True
            ]
            if (
                time_travel_format is not None
                and time_travel_format.upper() == "HUDI"
                and self._features
            ):
                # hudi precombine key is always a single feature
                self._hudi_precombine_key: str | None = [
                    feat.name
                    for feat in self._features
                    if feat.hudi_precombine_key is True
                ][0]
            else:
                self._hudi_precombine_key: str | None = None

            self.statistics_config = statistics_config
            self._offline_backfill_every_hr = None

        else:
            # Set time travel format and streaming based on engine type and online status
            self._init_time_travel_and_stream(
                stream,
                time_travel_format,
                self.online_enabled,  # use the getter of the super class to take into account embedding index
                self._is_hopsfs_storage(),
            )

            self.primary_key = primary_key
            self.foreign_key = foreign_key
            self.partition_key = partition_key
            self._hudi_precombine_key = (
                util.autofix_feature_name(hudi_precombine_key, warn=True)
                if hudi_precombine_key is not None
                and (
                    self._time_travel_format is None
                    or self._time_travel_format == "HUDI"
                )
                else None
            )
            self.statistics_config = statistics_config
            self._offline_backfill_every_hr = offline_backfill_every_hr

        self._feature_group_engine: feature_group_engine.FeatureGroupEngine = (
            feature_group_engine.FeatureGroupEngine(featurestore_id)
        )
        self._vector_db_client: VectorDbClient | None = None
        self._href: str | None = href

        # cache for optimized writes
        self._kafka_producer: confluent_kafka.Producer | None = None
        self._feature_writers: dict[str, callable] | None = None
        self._writer: callable | None = None
        self._kafka_headers: dict[str, bytes] | None = None
        # On-Demand Transformation Functions
        self._transformation_functions: list[TransformationFunction] = []

        if transformation_functions:
            for transformation_function in transformation_functions:
                if not isinstance(transformation_function, TransformationFunction):
                    self._transformation_functions.append(
                        TransformationFunction(
                            featurestore_id,
                            hopsworks_udf=transformation_function,
                            version=1,
                            transformation_type=TransformationType.ON_DEMAND,
                        )
                    )
                else:
                    if (
                        not transformation_function.transformation_type
                        or transformation_function.transformation_type
                        == TransformationType.UNDEFINED
                    ):
                        transformation_function.transformation_type = (
                            TransformationType.ON_DEMAND
                        )
                    self._transformation_functions.append(transformation_function)

        if self._transformation_functions:
            self._transformation_functions = (
                FeatureGroup._sort_transformation_functions(
                    self._transformation_functions
                )
            )

    def _init_time_travel_and_stream(
        self,
<<<<<<< HEAD
        time_travel_format: str | None,
=======
        stream: bool,
        time_travel_format: Optional[str],
>>>>>>> f69aa087
        online_enabled: bool,
        is_hopsfs: bool,
    ) -> None:
        """Initialize `self._time_travel_format` and `self._stream` for new objects.

        Extracted into testable helpers to simplify unit testing.
        """
        self._time_travel_format = FeatureGroup._resolve_time_travel_format(
            time_travel_format=time_travel_format,
            online_enabled=online_enabled,
            is_hopsfs=is_hopsfs,
        )
        if engine.get_type() == "python":
            self._stream = FeatureGroup._resolve_stream_python(
                stream=stream,
                time_travel_format=self._time_travel_format,
                is_hopsfs=is_hopsfs,
                online_enabled=online_enabled,
            )

    def _is_hopsfs_storage(self) -> bool:
        """Return True if storage is HopsFS."""
        return self._storage_connector is None or (
            self._storage_connector is not None
            and self._storage_connector.type == sc.StorageConnector.HOPSFS
        )

    @staticmethod
    def _resolve_stream_python(
        stream: bool,
        time_travel_format: str,
        is_hopsfs: bool,
        online_enabled: bool,
<<<<<<< HEAD
    ) -> bool | None:
        return not (is_hopsfs and time_travel_format == "DELTA" and not online_enabled)
=======
    ) -> Optional[bool]:
        # If stream is explicitly set stream to True, use it.
        # Otherwise, resolve it based on time travel format and other flags.
        return stream or not (
            is_hopsfs and time_travel_format == "DELTA" and not online_enabled
        )
>>>>>>> f69aa087

    @staticmethod
    def _resolve_time_travel_format(
        time_travel_format: str | None,
        online_enabled: bool,
        is_hopsfs: bool,
    ) -> str:
        """Resolve only the time travel format string."""
        fmt = time_travel_format.upper() if time_travel_format is not None else None
        if fmt is None:
            if not FeatureGroup._has_deltalake():
                return "HUDI"
            return "DELTA"
        return fmt

    @staticmethod
    def _has_deltalake():
        if engine.get_type() == "python":
            return HAS_DELTALAKE_PYTHON
        return HAS_DELTALAKE_SPARK

    @staticmethod
    def _sort_transformation_functions(
        transformation_functions: list[TransformationFunction],
    ) -> list[TransformationFunction]:
        """Function that sorts transformation functions in the order of the output column names.

        The list of transformation functions are sorted based on the output columns names to maintain consistent ordering.

        Parameters:
            transformation_functions: List of transformation functions to be sorted.

        Returns:
            The sorted list of transformation functions.
        """
        return sorted(transformation_functions, key=lambda x: x.output_column_names[0])

    def read(
        self,
        wallclock_time: str | int | datetime | date | None = None,
        online: bool = False,
        dataframe_type: Literal[
            "default", "spark", "pandas", "polars", "numpy", "python"
        ] = "default",
        read_options: dict | None = None,
    ) -> (
        pd.DataFrame
        | np.ndarray
        | list[list[Any]]
        | TypeVar("pyspark.sql.DataFrame")
        | TypeVar("pyspark.RDD")
        | pl.DataFrame
    ):
        """Read the feature group into a dataframe.

        Reads the feature group by default from the offline storage as Spark DataFrame on Hopsworks and Databricks, and as Pandas dataframe on AWS Sagemaker and pure Python environments.

        Set `online` to `True` to read from the online storage, or change `dataframe_type` to read as a different format.

        Example: Reading feature group as of latest state
            ```python
            # connect to the Feature Store
            fs = ...

            # get the Feature Group instance
            fg = fs.get_or_create_feature_group(...)
            fg.read()
            ```

        Example: Reading feature group as of specific point in time:
            ```python
            fg = fs.get_or_create_feature_group(...)
            fg.read("2020-10-20 07:34:11")
            ```

        Parameters:
            wallclock_time:
                If specified, retrieves feature group as of specific point in time.
                If not specified, returns as of most recent time.
                Strings should be formatted in one of the following formats `%Y-%m-%d`, `%Y-%m-%d %H`, `%Y-%m-%d %H:%M`, `%Y-%m-%d %H:%M:%S`, or `%Y-%m-%d %H:%M:%S.%f`.
            online: If `True`, read from online feature store.
            dataframe_type:
                The type of the returned dataframe.
                By default, maps to Spark dataframe for the Spark Engine and Pandas dataframe for the Python engine.
            read_options:
                Additional options as key/value pairs to pass to the execution engine.

                For spark engine: Dictionary of read options for Spark.

                For python engine:
                - key `"arrow_flight_config"` to pass a dictionary of arrow flight configurations.
                  For example: `{"arrow_flight_config": {"timeout": 900}}`.
                - key `"pandas_types"` and value `True` to retrieve columns as [Pandas nullable types](https://pandas.pydata.org/docs/user_guide/integer_na.html) rather than numpy/object(string) types (experimental).

        Returns:
            One of the following:

            - `DataFrame`: The spark dataframe containing the feature data.
            - `pyspark.DataFrame`: A Spark DataFrame.
            - `pandas.DataFrame`: A Pandas DataFrame.
            - `polars.DataFrame`: A Polars DataFrame.
            - `numpy.ndarray`: A two-dimensional Numpy array.
            - `list`: A two-dimensional Python list.

        Raises:
            hopsworks.client.exceptions.RestAPIError: No data is available for feature group with this commit date, if time travel enabled.
        """
        if wallclock_time and self._time_travel_format is None:
            raise FeatureStoreException(
                "Time travel format is not set for the feature group, cannot read as of specific point in time."
            )
        if wallclock_time and engine.get_type() == "python":
            raise FeatureStoreException(
                "Python environments does not support incremental queries. "
                "Read feature group without timestamp to retrieve latest snapshot or switch to "
                "environment with Spark Engine."
            )

        engine.get_instance().set_job_group(
            "Fetching Feature group",
            f"Getting feature group: {self._name} from the featurestore {self._feature_store_name}",
        )

        if wallclock_time:
            return (
                self.select_all()
                .as_of(wallclock_time)
                .read(
                    online,
                    dataframe_type,
                    read_options or {},
                )
            )
        return self.select_all().read(
            online,
            dataframe_type,
            read_options or {},
        )

    def read_changes(
        self,
        start_wallclock_time: str | int | datetime | date,
        end_wallclock_time: str | int | datetime | date,
        read_options: dict | None = None,
    ) -> (
        pd.DataFrame
        | np.ndarray
        | list[list[Any]]
        | TypeVar("pyspark.sql.DataFrame")
        | TypeVar("pyspark.RDD")
        | pl.DataFrame
    ):
        """Reads updates of this feature that occurred between specified points in time.

        Warning: Deprecated
            `read_changes` method is deprecated.
            Use `as_of(end_wallclock_time, exclude_until=start_wallclock_time).read(read_options=read_options)` instead.

        Warning: Pyspark/Spark Only
            Apache HUDI exclusively supports Time Travel and Incremental Query via Spark Context.

        Warning:
            This function only works for feature groups with time_travel_format='HUDI'.

        Parameters:
            start_wallclock_time:
                Start time of the time travel query.
                Strings should be formatted in one of the following formats `%Y-%m-%d`, `%Y-%m-%d %H`, `%Y-%m-%d %H:%M`, `%Y-%m-%d %H:%M:%S`, or `%Y-%m-%d %H:%M:%S.%f`.
            end_wallclock_time:
                End time of the time travel query.
                Strings should be formatted in one of the following formats `%Y-%m-%d`, `%Y-%m-%d %H`, `%Y-%m-%d %H:%M`, `%Y-%m-%d %H:%M:%S`, or `%Y-%m-%d %H:%M:%S.%f`.
            read_options:
                Additional options as key/value pairs to pass to the execution engine.
                For spark engine, it is a dictionary of read options for Spark.

        Returns:
            The spark dataframe containing the incremental changes of feature data.

        Raises:
            hopsworks.client.exceptions.RestAPIError: No data is available for feature group with this commit date.
            hopsworks.client.exceptions.FeatureStoreException: If the feature group does not have `HUDI` time travel format.
        """
        return (
            self.select_all()
            .pull_changes(start_wallclock_time, end_wallclock_time)
            .read(False, "default", read_options or {})
        )

    def find_neighbors(
        self,
        embedding: list[int | float],
        col: str | None = None,
        k: int | None = 10,
        filter: Filter | Logic | None = None,
        options: dict | None = None,
    ) -> list[tuple[float, list[Any]]]:
        """Finds the nearest neighbors for a given embedding in the vector database.

        If `filter` is specified, or if embedding feature is stored in default project index, the number of results returned may be less than k.
        Try using a large value of k and extract the top k items from the results if needed.

        Parameters:
            embedding: The target embedding for which neighbors are to be found.
            col:
                The column name used to compute similarity score.
                Required only if there are multiple embeddings.
            k: The number of nearest neighbors to retrieve.
            filter: A filter expression to restrict the search space.
            options:
                The options used for the request to the vector database.
                The keys are attribute values of the `hsfs.core.opensearch.OpensearchRequestOption` class.

        Returns:
            A list of tuples representing the nearest neighbors.
            Each tuple contains: `(The similarity score, A list of feature values)`

        Example:
            ```
            embedding_index = EmbeddingIndex()
            embedding_index.add_embedding(name="user_vector", dimension=3)
            fg = fs.create_feature_group(
                        name='air_quality',
                        embedding_index = embedding_index,
                        version=1,
                        primary_key=['id1'],
                        online_enabled=True,
                    )
            fg.insert(data)
            fg.find_neighbors(
                [0.1, 0.2, 0.3],
                k=5,
            )

            # apply filter
            fg.find_neighbors(
                [0.1, 0.2, 0.3],
                k=5,
                filter=(fg.id1 > 10) & (fg.id1 < 30)
            )
            ```
        """
        if self._vector_db_client is None and self._embedding_index:
            self._vector_db_client = VectorDbClient(self.select_all())
        results = self._vector_db_client.find_neighbors(
            embedding,
            feature=(self.__getattr__(col) if col else None),
            k=k,
            filter=filter,
            options=options,
        )
        return [
            (result[0], [result[1][f.name] for f in self.features])
            for result in results
        ]

    def show(self, n: int, online: bool = False) -> list[list[Any]]:
        """Show the first `n` rows of the feature group.

        Example:
            ```python
            # connect to the Feature Store
            fs = ...

            # get the Feature Group instance
            fg = fs.get_or_create_feature_group(...)

            # make a query and show top 5 rows
            fg.select(['date','weekly_sales','is_holiday']).show(5)
            ```

        Parameters:
            n: Number of rows to show.
            online: If `True` read from online feature store.
        """
        engine.get_instance().set_job_group(
            "Fetching Feature group",
            f"Getting feature group: {self._name} from the featurestore {self._feature_store_name}",
        )
        return self.select_all().show(n, online)

    def save(
        self,
        features: pd.DataFrame
        | pl.DataFrame
        | TypeVar("pyspark.sql.DataFrame")
        | TypeVar("pyspark.RDD")
        | np.ndarray
        | list[feature.Feature] = None,
        write_options: dict[str, Any] | None = None,
        validation_options: dict[str, Any] | None = None,
        wait: bool = False,
    ) -> tuple[
        Job | None,
        great_expectations.core.ExpectationSuiteValidationResult | None,
    ]:
        """Persist the metadata and materialize the feature group to the feature store.

        Warning: Changed in 3.3.0
            `insert` and `save` methods are now async by default in non-spark clients.
            To achieve the old behaviour, set `wait` argument to `True`.

        Calling `save` creates the metadata for the feature group in the feature store.
<<<<<<< HEAD
        If a Pandas DataFrame, Polars DatFrame, RDD or Ndarray is provided, the data is written to the online/offline feature store as specified.
        By default, this writes the feature group to the offline storage, and if `online_enabled` for the feature group, also to the online feature store.
        The `features` dataframe can be a Spark DataFrame or RDD, a Pandas DataFrame, or a two-dimensional Numpy array or a two-dimensional Python nested list.

        Parameters:
            features:
                Features to be saved.
                This argument is optional if the feature list is provided in the `create_feature_group` or in the `get_or_create_feature_group` method invokation.
            write_options:
                Additional write options as key-value pairs.

                When using the `python` engine, write_options can contain the following entries:

                - key `spark` and value an object of type [hsfs.core.job_configuration.JobConfiguration][hsfs.core.job_configuration.JobConfiguration] to configure the Hopsworks Job used to write data into the feature group.
                - key `wait_for_job` and value `True` or `False` to configure whether or not to the save call should return only after the Hopsworks Job has finished.
                  By default it does not wait.
                - key `wait_for_online_ingestion` and value `True` or `False` to configure whether or not to the save call should return only after the Hopsworks online ingestion has finished.
                  By default it does not wait.
                - key `start_offline_backfill` and value `True` or `False` to configure whether or not to start the materialization job to write data to the offline storage. `start_offline_backfill` is deprecated.
                  Use `start_offline_materialization` instead.
                - key `start_offline_materialization` and value `True` or `False` to configure whether or not to start the materialization job to write data to the offline storage.
                  By default the materialization job gets started immediately.
                - key `kafka_producer_config` and value an object of type [properties](https://docs.confluent.io/platform/current/clients/librdkafka/html/md_CONFIGURATION.htmln) used to configure the Kafka client.
                  To optimize for throughput in high latency connection, consider changing the [producer properties](https://docs.confluent.io/cloud/current/client-apps/optimizing/throughput.html#producer).
                - key `internal_kafka` and value `True` or `False` in case you established connectivity from you Python environment to the internal advertised listeners of the Hopsworks Kafka Cluster.
                  Defaults to `False` and will use external listeners when connecting from outside of Hopsworks.

            validation_options:
                Additional validation options as key-value pairs.

                - key `run_validation` boolean value, set to `False` to skip validation temporarily on ingestion.
                - key `save_report` boolean value, set to `False` to skip upload of the validation report to Hopsworks.
                - key `ge_validate_kwargs` a dictionary containing kwargs for the validate method of Great Expectations.
                - key `schema_validation` boolean value, set to `True` to validate the schema.

            wait:
                Wait for job and online ingestion to finish before returning.
=======
        If a Pandas DataFrame, Polars DatFrame, RDD or Ndarray is provided, the data is written to the
        online/offline feature store as specified.
        By default, this writes the feature group to the offline storage, and if
        `online_enabled` for the feature group, also to the online feature store.
        The `features` dataframe can be a Spark DataFrame or RDD, a Pandas DataFrame,
        or a two-dimensional Numpy array or a two-dimensional Python nested list.
        # Arguments
            features: Pandas DataFrame, Polars DataFrame, RDD, Ndarray or a list of features. Features to be saved.
                This argument is optional if the feature list is provided in the create_feature_group or
                in the get_or_create_feature_group method invokation.
            write_options: Additional write options as key-value pairs, defaults to `{}`.
                When using the `python` engine, write_options can contain the
                following entries:
                * key `spark` and value an object of type
                [hsfs.core.job_configuration.JobConfiguration](../jobs/#jobconfiguration)
                  to configure the Hopsworks Job used to write data into the
                  feature group.
                * key `wait_for_job` and value `True` or `False` to configure
                  whether or not to the save call should return only
                  after the Hopsworks Job has finished. By default it does not wait.
                * key `wait_for_online_ingestion` and value `True` or `False` to configure
                  whether or not to the save call should return only
                  after the Hopsworks online ingestion has finished. By default it does not wait.
                * key `start_offline_backfill` and value `True` or `False` to configure
                  whether or not to start the materialization job to write data to the offline
                  storage. `start_offline_backfill` is deprecated. Use `start_offline_materialization` instead.
                * key `start_offline_materialization` and value `True` or `False` to configure
                  whether or not to start the materialization job to write data to the offline
                  storage. By default the materialization job gets started immediately.
                * key `kafka_producer_config` and value an object of type [properties](https://docs.confluent.io/platform/current/clients/librdkafka/html/md_CONFIGURATION.htmln)
                  used to configure the Kafka client. To optimize for throughput in high latency connection, consider
                  changing the [producer properties](https://docs.confluent.io/cloud/current/client-apps/optimizing/throughput.html#producer).
                * key `internal_kafka` and value `True` or `False` in case you established
                  connectivity from you Python environment to the internal advertised
                  listeners of the Hopsworks Kafka Cluster. Defaults to `False` and
                  will use external listeners when connecting from outside of Hopsworks.
                * key `delta.enableChangeDataFeed` set to a *string* value of true or false to enable or
                  disable cdf operations on the feature group delta table. Set to true by default on Feature
                  Group creation.
            validation_options: Additional validation options as key-value pairs, defaults to `{}`.
                * key `run_validation` boolean value, set to `False` to skip validation temporarily on ingestion.
                * key `save_report` boolean value, set to `False` to skip upload of the validation report to Hopsworks.
                * key `ge_validate_kwargs` a dictionary containing kwargs for the validate method of Great Expectations.
                * key `schema_validation` boolean value, set to `True` to validate the schema.
            wait: Wait for job and online ingestion to finish before returning, defaults to `False`.
>>>>>>> f69aa087
                Shortcut for write_options `{"wait_for_job": False, "wait_for_online_ingestion": False}`.

        Returns:
            When using the `python` engine, it returns the Hopsworks Job that was launched to ingest the feature group data.

        Raises:
            hopsworks.client.exceptions.RestAPIError: If the backend encounters an error when handling the request.
        """
        if write_options is None:
            write_options = {}
        if all(
            [
                not self._id,
                self.time_travel_format == "DELTA",
                write_options.get("delta.enableChangeDataFeed") != "false",
            ]
        ):
            # New delta FG allow for change data capture query
            write_options["delta.enableChangeDataFeed"] = "true"

        if (
            (features is None and len(self._features) > 0)
            or (
                isinstance(features, list)
                and len(features) > 0
                and all(isinstance(f, feature.Feature) for f in features)
            )
            or (features is None and len(self.transformation_functions) > 0)
        ):
            # This is done for compatibility. Users can specify the feature list in the
            # (get_or_)create_feature_group. Users can also provide the feature list in the save().
            # Though it's an optional parameter.
            # For consistency reasons if the user specify both the feature list in the (get_or_)create_feature_group
            # and in the `save()` call, then the (get_or_)create_feature_group wins.
            # This is consistent with the behavior of the insert method where the feature list wins over the
            # dataframe structure
            self._features = (
                self._features
                if len(self._features) > 0
                else features
                if features
                else []
            )

            self._features = self._feature_group_engine._update_feature_group_schema_on_demand_transformations(
                self, self._features
            )

            self._feature_group_engine.save_feature_group_metadata(
                self, None, write_options or {}
            )

            return None, None

        if features is None:
            raise FeatureStoreException(
                "Feature list not provided in the create_feature_group or get_or_create_feature_group invokations."
                " Please provide a list of features or a Dataframe"
            )

        feature_dataframe = engine.get_instance().convert_to_default_dataframe(features)

        user_version = self._version

        if "wait_for_job" not in write_options:
            write_options["wait_for_job"] = wait
        if "wait_for_online_ingestion" not in write_options:
            write_options["wait_for_online_ingestion"] = wait

        # fg_job is used only if the python engine is used
        fg_job, ge_report = self._feature_group_engine.save(
            self, feature_dataframe, write_options, validation_options or {}
        )

        # Compute stats in client if there is no backfill job:
        # - spark engine: always compute in client
        # - python engine: only compute if FG is offline only (no backfill job)
        if self.statistics_config.enabled and engine.get_type().startswith("spark"):
            self._statistics_engine.compute_and_save_statistics(self, feature_dataframe)
        elif engine.get_type() == "python" and not self.stream:
            commit_id = list(self.commit_details(limit=1))[0]
            self._statistics_engine.compute_and_save_statistics(
                metadata_instance=self,
                feature_dataframe=feature_dataframe,
                feature_group_commit_id=commit_id,
            )

        if user_version is None:
            warnings.warn(
                f"No version provided for creating feature group `{self._name}`, incremented version to `{self._version}`.",
                util.VersionWarning,
                stacklevel=1,
            )
        return (
            fg_job,
            ge_report.to_ge_type() if ge_report is not None else None,
        )

    def insert(
        self,
        features: pd.DataFrame
        | pl.DataFrame
        | TypeVar("pyspark.sql.DataFrame")
        | TypeVar("pyspark.RDD")
        | np.ndarray
        | list[list],
        overwrite: bool = False,
        operation: Literal["insert", "upsert"] = "upsert",
        storage: str | None = None,
        write_options: dict[str, Any] | None = None,
        validation_options: dict[str, Any] | None = None,
        wait: bool = False,
        transformation_context: dict[str, Any] = None,
        transform: bool = True,
    ) -> tuple[Job | None, ValidationReport | None]:
        """Persist the metadata and materialize the feature group to the feature store or insert data from a dataframe into the existing feature group.

        Incrementally insert data to a feature group or overwrite all data contained in the feature group.
        By default, the data is inserted into the offline storage as well as the online storage if the feature group is `online_enabled=True`.

        The `features` dataframe can be a Spark DataFrame or RDD, a Pandas DataFrame, a Polars DataFrame or a two-dimensional Numpy array or a two-dimensional Python nested list.
        If statistics are enabled, statistics are recomputed for the entire feature group.
        If feature group's time travel format is `HUDI` then `operation` argument can be either `insert` or `upsert`.

        If feature group doesn't exist the insert method will create the necessary metadata the first time it is invoked and writes the specified `features` dataframe as feature group to the online/offline feature store.

        Warning: Changed in 3.3.0
            `insert` and `save` methods are now async by default in non-spark clients.
            To achieve the old behaviour, set `wait` argument to `True`.

        Example: Upsert new feature data with time travel format `HUDI`
            ```python
            # connect to the Feature Store
            fs = ...

            fg = fs.get_or_create_feature_group(
                name='bitcoin_price',
                description='Bitcoin price aggregated for days',
                version=1,
                primary_key=['unix'],
                online_enabled=True,
                event_time='unix'
            )

            fg.insert(df_bitcoin_processed)
            ```

        Example: Async insert
            ```python
            # connect to the Feature Store
            fs = ...

            fg1 = fs.get_or_create_feature_group(
                name='feature_group_name1',
                description='Description of the first FG',
                version=1,
                primary_key=['unix'],
                online_enabled=True,
                event_time='unix'
            )
            # async insertion in order not to wait till finish of the job
            fg.insert(df_for_fg1, write_options={"wait_for_job" : False})

            fg2 = fs.get_or_create_feature_group(
                name='feature_group_name2',
                description='Description of the second FG',
                version=1,
                primary_key=['unix'],
                online_enabled=True,
                event_time='unix'
            )
            fg.insert(df_for_fg2)
            ```

        Parameters:
            features: Features to be saved.
            overwrite:
                Drop all data in the feature group before inserting new data.
                This does not affect metadata.
            operation: Apache Hudi operation type `"insert"` or `"upsert"`.
<<<<<<< HEAD
            storage:
                Overwrite default behaviour, write to offline storage only with `"offline"` or online only with `"online"`.
                If the streaming APIs are enabled, specifying the storage option is not supported.
            write_options:
                Additional write options as key-value pairs.

                When using the `python` engine, write_options can contain the following entries:

                - key `spark` and value an object of type [hsfs.core.job_configuration.JobConfiguration][hsfs.core.job_configuration.JobConfiguration] to configure the Hopsworks Job used to write data into the feature group.
                - key `wait_for_job` and value `True` or `False` to configure whether or not to the insert call should return only after the Hopsworks Job has finished. By default it waits.
                - key `wait_for_online_ingestion` and value `True` or `False` to configure whether or not to the save call should return only after the Hopsworks online ingestion has finished. By default it does not wait.
                - key `start_offline_backfill` and value `True` or `False` to configure whether or not to start the materialization job to write data to the offline storage.
                  `start_offline_backfill` is deprecated.
                  Use `start_offline_materialization` instead.
                - key `start_offline_materialization` and value `True` or `False` to configure whether or not to start the materialization job to write data to the offline storage.
                  By default the materialization job gets started immediately.
                - key `kafka_producer_config` and value an object of type [properties](https://docs.confluent.io/platform/current/clients/librdkafka/html/md_CONFIGURATION.htmln) used to configure the Kafka client.
                  To optimize for throughput in high latency connection consider changing [producer properties](https://docs.confluent.io/cloud/current/client-apps/optimizing/throughput.html#producer).
                - key `internal_kafka` and value `True` or `False` in case you established connectivity from you Python environment to the internal advertised listeners of the Hopsworks Kafka Cluster.
                  Defaults to `False` and will use external listeners when connecting from outside of Hopsworks.

            validation_options:
                Additional validation options as key-value pairs.

                - key `run_validation` boolean value, set to `False` to skip validation temporarily on ingestion.
                - key `save_report` boolean value, set to `False` to skip upload of the validation report to Hopsworks.
                - key `ge_validate_kwargs` a dictionary containing kwargs for the validate method of Great Expectations.
                - key `fetch_expectation_suite` a boolean value, by default `True`, to control whether the expectation suite of the feature group should be fetched before every insert.
                - key `schema_validation` boolean value, set to `True` to validate the schema.

            wait:
                Wait for job and online ingestion to finish before returning.
=======
                Defaults to `"upsert"`.
            storage: Overwrite default behaviour, write to offline
                storage only with `"offline"` or online only with `"online"`, defaults
                to `None` (If the streaming APIs are enabled, specifying the storage option is not supported).
            write_options: Additional write options as key-value pairs, defaults to `{}`.
                When using the `python` engine, write_options can contain the
                following entries:
                * key `spark` and value an object of type
                [hsfs.core.job_configuration.JobConfiguration](../jobs/#jobconfiguration)
                  to configure the Hopsworks Job used to write data into the
                  feature group.
                * key `wait_for_job` and value `True` or `False` to configure
                  whether or not to the insert call should return only
                  after the Hopsworks Job has finished. By default it waits.
                * key `wait_for_online_ingestion` and value `True` or `False` to configure
                  whether or not to the save call should return only
                  after the Hopsworks online ingestion has finished. By default it does not wait.
                * key `start_offline_backfill` and value `True` or `False` to configure
                  whether or not to start the materialization job to write data to the offline
                  storage. `start_offline_backfill` is deprecated. Use `start_offline_materialization` instead.
                * key `start_offline_materialization` and value `True` or `False` to configure
                  whether or not to start the materialization job to write data to the offline
                  storage. By default the materialization job gets started immediately.
                * key `kafka_producer_config` and value an object of type [properties](https://docs.confluent.io/platform/current/clients/librdkafka/html/md_CONFIGURATION.htmln)
                  used to configure the Kafka client. To optimize for throughput in high latency connection consider
                  changing [producer properties](https://docs.confluent.io/cloud/current/client-apps/optimizing/throughput.html#producer).
                * key `internal_kafka` and value `True` or `False` in case you established
                  connectivity from you Python environment to the internal advertised
                  listeners of the Hopsworks Kafka Cluster. Defaults to `False` and
                  will use external listeners when connecting from outside of Hopsworks.
                * key `delta.enableChangeDataFeed` set to a *string* value of true or false to enable or
                  disable cdf operations on the feature group delta table. Set to true by default on Feature
                  Group creation.
            validation_options: Additional validation options as key-value pairs, defaults to `{}`.
                * key `run_validation` boolean value, set to `False` to skip validation temporarily on ingestion.
                * key `save_report` boolean value, set to `False` to skip upload of the validation report to Hopsworks.
                * key `ge_validate_kwargs` a dictionary containing kwargs for the validate method of Great Expectations.
                * key `fetch_expectation_suite` a boolean value, by default `True`, to control whether the expectation
                   suite of the feature group should be fetched before every insert.
                * key `schema_validation` boolean value, set to `True` to validate the schema.
            wait: Wait for job and online ingestion to finish before returning, defaults to `False`.
>>>>>>> f69aa087
                Shortcut for write_options `{"wait_for_job": False, "wait_for_online_ingestion": False}`.
            transformation_context:
                A dictionary mapping variable names to objects that will be provided as contextual information to the transformation function at runtime.
                These variables must be explicitly defined as parameters in the transformation function to be accessible during execution.
            transform:
                When set to `False`, the dataframe is inserted without applying any on-demand transformations
                In this case, all required on-demand features must already exist in the provided dataframe.

        Returns:
            Job: The job information if python engine is used.
            ValidationReport: The validation report if validation is enabled.

        Raises:
            hopsworks.client.exceptions.RestAPIError: e.g., fail to create feature group, dataframe schema does not match existing feature group schema, etc.
            hsfs.client.exceptions.DataValidationException:
                If data validation fails and the expectation suite `validation_ingestion_policy` is set to `STRICT`.
                Data is NOT ingested.
        """
        if storage and self.stream:
            warnings.warn(
                "Specifying the storage option is not supported if the streaming APIs are enabled",
                stacklevel=1,
            )

        feature_dataframe = engine.get_instance().convert_to_default_dataframe(features)

        if validation_options is None:
            validation_options = {}
        if write_options is None:
            write_options = {}
        if "wait_for_job" not in write_options:
            write_options["wait_for_job"] = wait
        if "wait_for_online_ingestion" not in write_options:
            write_options["wait_for_online_ingestion"] = wait
        if not self._id and self._offline_backfill_every_hr is not None:
            write_options["offline_backfill_every_hr"] = self._offline_backfill_every_hr
        if all(
            [
                not self._id,
                self.time_travel_format == "DELTA",
                write_options.get("delta.enableChangeDataFeed") != "false",
            ]
        ):
            # New delta FG allow for change data capture query
            write_options["delta.enableChangeDataFeed"] = "true"

        job, ge_report = self._feature_group_engine.insert(
            self,
            feature_dataframe=feature_dataframe,
            overwrite=overwrite,
            operation=operation,
            storage=storage.lower() if storage is not None else None,
            write_options=write_options,
            validation_options={"save_report": True, **validation_options},
            transformation_context=transformation_context,
            transform=transform,
        )

        # Compute stats in client if there is no backfill job:
        # - spark engine: always compute in client
        # - python engine: only compute if FG is offline only (no backfill job)
        if engine.get_type().startswith("spark") and not self.stream:
            self.compute_statistics()
        elif engine.get_type() == "python" and not self.stream:
            commit_id = list(self.commit_details(limit=1))[0]
            self._statistics_engine.compute_and_save_statistics(
                metadata_instance=self,
                feature_dataframe=feature_dataframe,
                feature_group_commit_id=commit_id,
            )

        return (
            job,
            ge_report.to_ge_type() if ge_report is not None else None,
        )

    def multi_part_insert(
        self,
        features: pd.DataFrame
        | pl.DataFrame
        | TypeVar("pyspark.sql.DataFrame")
        | TypeVar("pyspark.RDD")
        | np.ndarray
        | list[list]
        | None = None,
        overwrite: bool = False,
        operation: Literal["insert", "upsert"] = "upsert",
        storage: str | None = None,
        write_options: dict[str, Any] | None = None,
        validation_options: dict[str, Any] | None = None,
        transformation_context: dict[str, Any] = None,
        transform: bool = True,
    ) -> (
        tuple[Job | None, ValidationReport | None]
        | feature_group_writer.FeatureGroupWriter
    ):
        """Get FeatureGroupWriter for optimized multi part inserts or call this method to start manual multi part optimized inserts.

        In use cases where very small batches (1 to 1000) rows per Dataframe need to be written to the feature store repeatedly, it might be inefficient to use the standard `feature_group.insert()` method as it performs some background actions to update the metadata of the feature group object first.

        For these cases, the feature group provides the `multi_part_insert` API, which is optimized for writing many small Dataframes after another.

        There are two ways to use this API:

        Example: Python Context Manager
            Using the Python `with` syntax you can acquire a FeatureGroupWriter object that implements the same `multi_part_insert` API.

            ```python
            feature_group = fs.get_or_create_feature_group("fg_name", version=1)

            with feature_group.multi_part_insert() as writer:
                # run inserts in a loop:
                while loop:
                    small_batch_df = ...
                    writer.insert(small_batch_df)
            ```

            The writer batches the small Dataframes and transmits them to Hopsworks efficiently.
            When exiting the context, the feature group writer is sure to exit only once all the rows have been transmitted.

        Example: Multi part insert with manual context management
            Instead of letting Python handle the entering and exiting of the multi part insert context, you can start and finalize the context manually.

            ```python
            feature_group = fs.get_or_create_feature_group("fg_name", version=1)

            while loop:
                small_batch_df = ...
                feature_group.multi_part_insert(small_batch_df)

            # IMPORTANT: finalize the multi part insert to make sure all rows
            # have been transmitted
            feature_group.finalize_multi_part_insert()
            ```

            Note that the first call to `multi_part_insert` initiates the context and be sure to finalize it.
            The `finalize_multi_part_insert` is a blocking call that returns once all rows have been transmitted.

            Once you are done with the multi part insert, it is good practice to start the materialization job in order to write the data to the offline storage:

            ```python
            feature_group.materialization_job.run(await_termination=True)
            ```

        Parameters:
            features: Features to be saved.
            overwrite:
                Drop all data in the feature group before inserting new data.
                This does not affect metadata.
            operation: Apache Hudi operation type `"insert"` or `"upsert"`.
            storage: Overwrite default behaviour, write to offline storage only with `"offline"` or online only with `"online"`.
            write_options:
                Additional write options as key-value pairs.

                When using the `python` engine, write_options can contain the following entries:

                - key `spark` and value an object of type [hsfs.core.job_configuration.JobConfiguration][hsfs.core.job_configuration.JobConfiguration] to configure the Hopsworks Job used to write data into the feature group.
                - key `wait_for_job` and value `True` or `False` to configure whether or not to the insert call should return only after the Hopsworks Job has finished.
                  By default it waits.
                - key `start_offline_backfill` and value `True` or `False` to configure whether or not to start the materialization job to write data to the offline storage.
                  `start_offline_backfill` is deprecated.
                  Use `start_offline_materialization` instead.
                - key `start_offline_materialization` and value `True` or `False` to configure whether or not to start the materialization job to write data to the offline storage.
                  By default the materialization job does not get started automatically for multi part inserts.
                - key `kafka_producer_config` and value an object of type [properties](https://docs.confluent.io/platform/current/clients/librdkafka/html/md_CONFIGURATION.htmln) used to configure the Kafka client.
                  To optimize for throughput in high latency connection consider changing [producer properties](https://docs.confluent.io/cloud/current/client-apps/optimizing/throughput.html#producer).
                - key `internal_kafka` and value `True` or `False` in case you established connectivity from you Python environment to the internal advertised listeners of the Hopsworks Kafka Cluster.
                  Defaults to `False` and will use external listeners when connecting from outside of Hopsworks.

            validation_options:
                Additional validation options as key-value pairs.

                - key `run_validation` boolean value, set to `False` to skip validation temporarily on ingestion.
                - key `save_report` boolean value, set to `False` to skip upload of the validation report to Hopsworks.
                - key `ge_validate_kwargs` a dictionary containing kwargs for the validate method of Great Expectations.
                - key `fetch_expectation_suite` a boolean value, by default `False` for multi part inserts, to control whether the expectation suite of the feature group should be fetched before every insert.

            transformation_context:
                A dictionary mapping variable names to objects that will be provided as contextual information to the transformation function at runtime.
                These variables must be explicitly defined as parameters in the transformation function to be accessible during execution.
            transform:
                When set to `False`, the dataframe is inserted without applying any on-demand transformations.
                In this case, all required on-demand features must already exist in the provided dataframe.

        Returns:
            One of:

            - A tuple with job information if python engine is used and the validation report if validation is enabled, or
            - `FeatureGroupWriter` when used as a context manager with Python `with` statement.
        """
        self._multi_part_insert = True
        multi_part_writer = feature_group_writer.FeatureGroupWriter(self)
        if features is None:
            return multi_part_writer
        # go through writer to avoid setting multi insert defaults again
        return multi_part_writer.insert(
            features,
            overwrite,
            operation,
            storage,
            write_options or {},
            validation_options or {},
            transformation_context,
            transform=transform,
        )

    def finalize_multi_part_insert(self) -> None:
        """Finalizes and exits the multi part insert context opened by `multi_part_insert` in a blocking fashion once all rows have been transmitted.

        Example: Multi part insert with manual context management
            Instead of letting Python handle the entering and exiting of the multi part insert context, you can start and finalize the context manually.

            ```python
            feature_group = fs.get_or_create_feature_group("fg_name", version=1)

            while loop:
                small_batch_df = ...
                feature_group.multi_part_insert(small_batch_df)

            # IMPORTANT: finalize the multi part insert to make sure all rows
            # have been transmitted
            feature_group.finalize_multi_part_insert()
            ```

            Note that the first call to `multi_part_insert` initiates the context and be sure to finalize it.
            The `finalize_multi_part_insert` is a blocking call that returns once all rows have been transmitted.
        """
        if self._kafka_producer is not None:
            self._kafka_producer.flush()
            self._kafka_producer = None
        self._feature_writers = None
        self._writer = None
        self._kafka_headers = None
        self._multi_part_insert = False

    def insert_stream(
        self,
        features: TypeVar("pyspark.sql.DataFrame"),  # noqa: F821
        query_name: str | None = None,
        output_mode: Literal["append", "complete", "update"] = "append",
        await_termination: bool = False,
        timeout: int | None = None,
        checkpoint_dir: str | None = None,
        write_options: dict[str, Any] | None = None,
        transformation_context: dict[str, Any] = None,
        transform: bool = True,
    ) -> TypeVar("StreamingQuery"):
        """Ingest a Spark Structured Streaming Dataframe to the online feature store.

        This method creates a long running Spark Streaming Query, you can control the termination of the query through the arguments.

        It is possible to stop the returned query with the `.stop()` and check its status with `.isActive`.

        To get a list of all active queries, use:

        ```python
        sqm = spark.streams

        # get the list of active streaming queries
        [q.name for q in sqm.active]
        ```

        Warning: Engine Support
            **Spark only**

            Stream ingestion using Pandas/Python as engine is currently not supported.
            Python/Pandas has no notion of streaming.

        Warning: Data Validation Support
            `insert_stream` does not perform any data validation using Great Expectations even when a expectation suite is attached.

        Parameters:
            features: Features in Streaming Dataframe to be saved.
            query_name: It is possible to optionally specify a name for the query to make it easier to recognise in the Spark UI.
            output_mode:
                Specifies how data of a streaming DataFrame/Dataset is written to a streaming sink.

                - `"append"`: Only the new rows in the streaming DataFrame/Dataset will be written to the sink.
                - `"complete"`: All the rows in the streaming DataFrame/Dataset will be written to the sink every time there is some update.
                - `"update"`: Only the rows that were updated in the streaming DataFrame/Dataset will be written to the sink every time there are some updates.
                  If the query doesn't contain aggregations, it will be equivalent to append mode.

            await_termination:
                Waits for the termination of this query, either by query.stop() or by an exception.
                If the query has terminated with an exception, then the exception will be thrown.
                If timeout is set, it returns whether the query has terminated or not within the timeout seconds.
            timeout: Only relevant in combination with `await_termination=True`.
            checkpoint_dir:
                Checkpoint directory location.
                This will be used to as a reference to from where to resume the streaming job.
                If `None` then hsfs will construct as "insert_stream_" + online_topic_name.
            write_options: Additional write options for Spark as key-value pairs.
            transformation_context:
                A dictionary mapping variable names to objects that will be provided as contextual information to the transformation function at runtime.
                These variables must be explicitly defined as parameters in the transformation function to be accessible during execution.
            transform:
                When set to `False`, the dataframe is inserted without applying any on-demand transformations.
                In this case, all required on-demand features must already exist in the provided dataframe.

        Returns:
            Spark Structured Streaming Query object.
        """
        if (
            not engine.get_instance().is_spark_dataframe(features)
            or not features.isStreaming
        ):
            raise TypeError(
                "Features have to be a streaming type spark dataframe. Use `insert()` method instead."
            )
        # lower casing feature names
        feature_dataframe = engine.get_instance().convert_to_default_dataframe(features)
        warnings.warn(
            (
                f"Stream ingestion for feature group `{self._name}`, with version"
                f" `{self._version}` will not compute statistics."
            ),
            util.StatisticsWarning,
            stacklevel=1,
        )

        return self._feature_group_engine.insert_stream(
            self,
            feature_dataframe,
            query_name,
            output_mode,
            await_termination,
            timeout,
            checkpoint_dir,
            write_options or {},
            transformation_context=transformation_context,
            transform=transform,
        )

    def commit_details(
        self,
        wallclock_time: str | int | datetime | date | None = None,
        limit: int | None = None,
    ) -> dict[str, dict[str, str]]:
        """Retrieves commit timeline for this feature group.

        This method can only be used on time travel enabled feature groups

        Example:
            ```python
            # connect to the Feature Store
            fs = ...

            # get the Feature Group instance
            fg = fs.get_or_create_feature_group(...)

            commit_details = fg.commit_details()
            ```

        Parameters:
            wallclock_time:
                Commit details as of specific point in time.
                Strings should be formatted in one of the following formats `%Y-%m-%d`, `%Y-%m-%d %H`, `%Y-%m-%d %H:%M`, `%Y-%m-%d %H:%M:%S`, or `%Y-%m-%d %H:%M:%S.%f`.
            limit: Number of commits to retrieve.

        Returns:
            Dictionary object of commit metadata timeline, where Key is commit id and value is `Dict[str, str]` with key value pairs of date committed on, number of rows updated, inserted and deleted.

        Raises:
            hopsworks.client.exceptions.RestAPIError: If the backend encounters an error when handling the request.
            hopsworks.client.exceptions.FeatureStoreException: If the feature group does not have `HUDI` time travel format.
        """
        return self._feature_group_engine.commit_details(self, wallclock_time, limit)

    def commit_delete_record(
        self,
        delete_df: TypeVar("pyspark.sql.DataFrame"),  # noqa: F821
        write_options: dict[Any, Any] | None = None,
    ) -> None:
        """Drops records present in the provided DataFrame and commits it as update to this Feature group.

        This method can only be used on feature groups stored as HUDI or DELTA.

        Parameters:
            delete_df: dataFrame containing records to be deleted.
            write_options: User provided write options.

        Raises:
            hopsworks.client.exceptions.RestAPIError: If the backend encounters an error when handling the request.
        """
        if self.time_travel_format == "HUDI" and not engine.get_type().startswith(
            "spark"
        ):
            raise NotImplementedError(
                "commit_delete_record is only supported for HUDI feature groups when using the Spark engine."
            )
        self._feature_group_engine.commit_delete(self, delete_df, write_options or {})

    def delta_vacuum(
        self,
        retention_hours: int = None,
    ) -> None:
        """Vacuum files that are no longer referenced by a Delta table and are older than the retention threshold.

        This method can only be used on feature groups stored as DELTA.

        Example:
            ```python
            # connect to the Feature Store
            fs = ...

            # get the Feature Group instance
            fg = fs.get_or_create_feature_group(...)

            commit_details = fg.delta_vacuum(retention_hours = 168)
            ```

        Parameters:
            retention_hours:
                User provided retention period.
                The default retention threshold for the files is 7 days.

        Raises:
            hopsworks.client.exceptions.RestAPIError: If the backend encounters an error when handling the request.
        """
        self._feature_group_engine.delta_vacuum(self, retention_hours)

    def as_of(
        self,
        wallclock_time: str | int | datetime | date | None = None,
        exclude_until: str | int | datetime | date | None = None,
    ) -> query.Query:
        """Get Query object to retrieve all features of the group at a point in the past.

        Warning: Pyspark/Spark Only
            Apache HUDI exclusively supports Time Travel and Incremental Query via Spark Context

        This method selects all features in the feature group and returns a Query object at the specified point in time.
        Optionally, commits before a specified point in time can be excluded from the query.
        The Query can then either be read into a Dataframe or used further to perform joins or construct a training dataset.

        Example: Reading features at a specific point in time
            ```python
            # connect to the Feature Store
            fs = ...

            # get the Feature Group instance
            fg = fs.get_or_create_feature_group(...)

            # get data at a specific point in time and show it
            fg.as_of("2020-10-20 07:34:11").read().show()
            ```

        Example: Reading commits incrementally between specified points in time
            ```python
            fg.as_of("2020-10-20 07:34:11", exclude_until="2020-10-19 07:34:11").read().show()
            ```

        The first parameter is inclusive while the latter is exclusive.
        That means, in order to query a single commit, you need to query that commit time and exclude everything just before the commit.

        Example: Reading only the changes from a single commit
            ```python
            fg.as_of("2020-10-20 07:31:38", exclude_until="2020-10-20 07:31:37").read().show()
            ```

        When no wallclock_time is given, the latest state of features is returned. Optionally, commits before a specified point in time can still be excluded.

        Example: Reading the latest state of features, excluding commits before a specified point in time
            ```python
            fg.as_of(None, exclude_until="2020-10-20 07:31:38").read().show()
            ```

        Note that the interval will be applied to all joins in the query.
        If you want to query different intervals for different feature groups in the query, you have to apply them in a nested fashion:

        Example:
            ```python
            # connect to the Feature Store
            fs = ...

            # get the Feature Group instance
            fg1 = fs.get_or_create_feature_group(...)
            fg2 = fs.get_or_create_feature_group(...)

            fg1.select_all().as_of("2020-10-20", exclude_until="2020-10-19")
                .join(fg2.select_all().as_of("2020-10-20", exclude_until="2020-10-19"))
            ```

        If instead you apply another `as_of` selection after the join, all joined feature groups will be queried with this interval:

        Example:
            ```python
            fg1.select_all().as_of("2020-10-20", exclude_until="2020-10-19")  # as_of is not applied
                .join(fg2.select_all().as_of("2020-10-20", exclude_until="2020-10-15"))  # as_of is not applied
                .as_of("2020-10-20", exclude_until="2020-10-19")
            ```

        Warning:
            This function only works for feature groups with time_travel_format='HUDI'.

        Warning:
            Excluding commits via exclude_until is only possible within the range of the Hudi active timeline.
            By default, Hudi keeps the last 20 to 30 commits in the active timeline.
            If you need to keep a longer active timeline, you can overwrite the options: `hoodie.keep.min.commits` and `hoodie.keep.max.commits` when calling the `insert()` method.

        Parameters:
            wallclock_time:
                Read data as of this point in time.
                Strings should be formatted in one of the following formats `%Y-%m-%d`, `%Y-%m-%d %H`, `%Y-%m-%d %H:%M`, or `%Y-%m-%d %H:%M:%S`.
            exclude_until:
                Exclude commits until this point in time.
                Strings should be formatted in one of the following formats `%Y-%m-%d`, `%Y-%m-%d %H`, `%Y-%m-%d %H:%M`, or `%Y-%m-%d %H:%M:%S`.

        Returns:
            The query object with the applied time travel condition.
        """
        return self.select_all().as_of(
            wallclock_time=wallclock_time, exclude_until=exclude_until
        )

    def get_statistics_by_commit_window(
        self,
        from_commit_time: str | int | datetime | date | None = None,
        to_commit_time: str | int | datetime | date | None = None,
        feature_names: list[str] | None = None,
    ) -> Statistics | list[Statistics] | None:
        """Returns the statistics computed on a specific commit window for this feature group.

        If time travel is not enabled, it raises an exception.

        If `from_commit_time` is `None`, the commit window starts from the first commit.
        If `to_commit_time` is `None`, the commit window ends at the last commit.

        Example:
            ```python
            # connect to the Feature Store
            fs = ...
            # get the Feature Group instance
            fg = fs.get_or_create_feature_group(...)
            fg_statistics = fg.get_statistics_by_commit_window(from_commit_time=None, to_commit_time=None)
            ```

        Parameters:
            to_commit_time:
                Date and time of the last commit of the window. Defaults to `None`.
                Strings should be formatted in one of the following formats `%Y-%m-%d`, `%Y-%m-%d %H`, `%Y-%m-%d %H:%M`, `%Y-%m-%d %H:%M:%S`, or `%Y-%m-%d %H:%M:%S.%f`.
            from_commit_time:
                Date and time of the first commit of the window. Defaults to `None`.
                Strings should be formatted in one of the following formats `%Y-%m-%d`, `%Y-%m-%d %H`, `%Y-%m-%d %H:%M`, `%Y-%m-%d %H:%M:%S`, or `%Y-%m-%d %H:%M:%S.%f`.
            feature_names: List of feature names of which statistics are retrieved.

        Returns:
            Statistics object or `None` if it does not exist.

        Raises:
            hopsworks.client.exceptions.RestAPIError: If the backend encounters an error when handling the request.
        """
        if not self._is_time_travel_enabled():
            raise ValueError("Time travel is not enabled for this feature group")
        return self._statistics_engine.get_by_time_window(
            self,
            start_commit_time=from_commit_time,
            end_commit_time=to_commit_time,
            feature_names=feature_names,
        )

    def compute_statistics(
        self, wallclock_time: str | int | datetime | date | None = None
    ) -> None:
        """Recompute the statistics for the feature group and save them to the feature store.

        Statistics are only computed for data in the offline storage of the feature group.

        Parameters:
            wallclock_time:
                If specified will recompute statistics on feature group as of specific point in time.
                If not specified then will compute statistics as of most recent time of this feature group.
                Strings should be formatted in one of the following formats `%Y-%m-%d`, `%Y-%m-%d %H`, `%Y-%m-%d %H:%M`, `%Y-%m-%d %H:%M:%S`, or `%Y-%m-%d %H:%M:%S.%f`.

        Raises:
            hopsworks.client.exceptions.RestAPIError: If the backend encounters an error when handling the request.
        """
        if self.statistics_config.enabled and (
            self._is_time_travel_enabled() or wallclock_time is not None
        ):
            wallclock_time = wallclock_time or datetime.now()
            # Retrieve fg commit id related to this wall clock time and recompute statistics. It will throw
            # exception if its not time travel enabled feature group.
            fg_commit_id = list(
                self._feature_group_engine.commit_details(
                    self, wallclock_time, 1
                ).keys()
            )[0]
            registered_stats = self.get_statistics_by_commit_window(
                to_commit_time=fg_commit_id
            )
            if registered_stats is not None and self._are_statistics_missing(
                registered_stats
            ):
                registered_stats = None
            # Don't read the dataframe here, to avoid triggering a read operation
            # for the Python engine. The Python engine is going to setup a Spark Job
            # to update the statistics.
            return (
                registered_stats
                or self._statistics_engine.compute_and_save_statistics(
                    self,
                    feature_group_commit_id=fg_commit_id,
                )
            )
        return super().compute_statistics()

    @classmethod
    def from_response_json(
        cls, json_dict: dict[str, Any] | list[dict[str, Any]]
    ) -> FeatureGroup | list[FeatureGroup]:
        json_decamelized = humps.decamelize(json_dict)
        if isinstance(json_decamelized, dict):
            if "type" in json_decamelized:
                json_decamelized["stream"] = (
                    json_decamelized["type"] == "streamFeatureGroupDTO"
                )
            _ = json_decamelized.pop("type", None)
            json_decamelized.pop("validation_type", None)
            if "embedding_index" in json_decamelized:
                json_decamelized["embedding_index"] = EmbeddingIndex.from_response_json(
                    json_decamelized["embedding_index"]
                )
            if "transformation_functions" in json_decamelized:
                transformation_functions = json_decamelized["transformation_functions"]
                json_decamelized["transformation_functions"] = [
                    TransformationFunction.from_response_json(
                        {
                            **transformation_function,
                            "transformation_type": TransformationType.ON_DEMAND,
                        }
                    )
                    for transformation_function in transformation_functions
                ]
            return cls(**json_decamelized)
        for fg in json_decamelized:
            if "type" in fg:
                fg["stream"] = fg["type"] == "streamFeatureGroupDTO"
            _ = fg.pop("type", None)
            fg.pop("validation_type", None)
            if "embedding_index" in fg:
                fg["embedding_index"] = EmbeddingIndex.from_response_json(
                    fg["embedding_index"]
                )
            if "transformation_functions" in fg:
                transformation_functions = fg["transformation_functions"]
                fg["transformation_functions"] = [
                    TransformationFunction.from_response_json(
                        {
                            **transformation_function,
                            "transformation_type": TransformationType.ON_DEMAND,
                        }
                    )
                    for transformation_function in transformation_functions
                ]
        return [cls(**fg) for fg in json_decamelized]

    def update_from_response_json(self, json_dict: dict[str, Any]) -> FeatureGroup:
        json_decamelized = humps.decamelize(json_dict)
        json_decamelized["stream"] = json_decamelized["type"] == "streamFeatureGroupDTO"
        _ = json_decamelized.pop("type")
        if "embedding_index" in json_decamelized:
            json_decamelized["embedding_index"] = EmbeddingIndex.from_response_json(
                json_decamelized["embedding_index"]
            )
        if "transformation_functions" in json_decamelized:
            transformation_functions = json_decamelized["transformation_functions"]
            json_decamelized["transformation_functions"] = [
                TransformationFunction.from_response_json(
                    {
                        **transformation_function,
                        "transformation_type": TransformationType.ON_DEMAND,
                    }
                )
                for transformation_function in transformation_functions
            ]
        self.__init__(**json_decamelized)
        return self

    def json(self) -> str:
        """Get specific Feature Group metadata in json format.

        Example:
            ```python
            fg.json()
            ```
        """
        return json.dumps(self, cls=util.Encoder)

    def to_dict(self) -> dict[str, Any]:
        """Get structured info about specific Feature Group in python dictionary format.

        Example:
            ```python
            # connect to the Feature Store
            fs = ...

            # get the Feature Group instance
            fg = fs.get_or_create_feature_group(...)

            fg.to_dict()
            ```
        """
        fg_meta_dict = {
            "id": self._id,
            "name": self._name,
            "version": self._version,
            "description": self._description,
            "onlineEnabled": self._online_enabled,
            "timeTravelFormat": self._time_travel_format,
            "features": self._features,
            "featurestoreId": self._feature_store_id,
            "type": "cachedFeaturegroupDTO"
            if not self._stream
            else "streamFeatureGroupDTO",
            "statisticsConfig": self._statistics_config,
            "eventTime": self.event_time,
            "expectationSuite": self._expectation_suite,
            "parents": self._parents,
            "topicName": self.topic_name,
            "notificationTopicName": self.notification_topic_name,
            "deprecated": self.deprecated,
            "transformationFunctions": [
                tf.to_dict() for tf in self._transformation_functions
            ],
            "ttl": self.ttl,
            "ttlEnabled": self._ttl_enabled,
        }
        if self.data_source:
            fg_meta_dict["dataSource"] = self.data_source.to_dict()
        if self._online_config:
            fg_meta_dict["onlineConfig"] = self._online_config.to_dict()
        if self.embedding_index:
            fg_meta_dict["embeddingIndex"] = self.embedding_index.to_dict()
        if self._stream:
            fg_meta_dict["deltaStreamerJobConf"] = self._deltastreamer_jobconf
        if self._storage_connector:
            fg_meta_dict["storageConnector"] = self._storage_connector.to_dict()
        return fg_meta_dict

    def _get_table_name(self) -> str:
        return self.feature_store_name + "." + self.get_fg_name()

    def _is_time_travel_enabled(self) -> bool:
        """Whether time-travel is enabled or not."""
        return (
            self._time_travel_format is not None
            and self._time_travel_format.upper() != "NONE"
        )

    @property
    def id(self) -> int | None:
        """Feature group id."""
        return self._id

    @property
    def description(self) -> str | None:
        """Description of the feature group contents."""
        return self._description

    @property
    def time_travel_format(self) -> str | None:
        """Setting of the feature group time travel format."""
        return self._time_travel_format

    @property
    def partition_key(self) -> list[str]:
        """List of features building the partition key."""
        return self._partition_key

    @property
    def hudi_precombine_key(self) -> str | None:
        """Feature name that is the hudi precombine key."""
        return self._hudi_precombine_key

    @property
    def feature_store_name(self) -> str | None:
        """Name of the feature store in which the feature group is located."""
        return self._feature_store_name

    @property
    def creator(self) -> user.User | None:
        """Username of the creator."""
        return self._creator

    @property
    def created(self) -> str | None:
        """Timestamp when the feature group was created."""
        return self._created

    @property
    def stream(self) -> bool:
        """Whether to enable real time stream writing capabilities."""
        return self._stream

    @property
    def parents(self) -> list[explicit_provenance.Links]:
        """Parent feature groups as origin of the data in the current feature group.

        This is part of explicit provenance.
        """
        return self._parents

    @property
    def materialization_job(self) -> Job | None:
        """Get the Job object reference for the materialization job for this Feature Group."""
        if self._materialization_job is not None:
            return self._materialization_job
        feature_group_name = util.feature_group_name(self)
        job_suffix_list = ["materialization", "backfill"]
        for job_suffix in job_suffix_list:
            job_name = f"{feature_group_name}_offline_fg_{job_suffix}"
            for _ in range(3):  # retry starting job
                try:
                    self._materialization_job = job_api.JobApi().get(job_name)
                    return self._materialization_job
                except RestAPIError as e:
                    if e.response.status_code == 404:
                        if e.response.json().get("errorCode", "") == 130009:
                            break  # no need to retry, since no such job exists
                        time.sleep(1)  # backoff and then retry
                        continue
                    raise e
        raise FeatureStoreException("No materialization job was found")

    @property
    def statistics(self) -> Statistics:
        """Get the latest computed statistics for the whole feature group."""
        if self._is_time_travel_enabled():
            # retrieve the latests statistics computed on the whole Feature Group, including all the commits.
            now = util.convert_event_time_to_timestamp(datetime.now())
            return self._statistics_engine.get_by_time_window(
                self,
                start_commit_time=None,
                end_commit_time=now,
            )
        return super().statistics

    @property
    def transformation_functions(
        self,
    ) -> list[TransformationFunction]:
        """Get transformation functions."""
        return self._transformation_functions

    @description.setter
    def description(self, new_description: str | None) -> None:
        self._description = new_description

    @time_travel_format.setter
    def time_travel_format(self, new_time_travel_format: str | None) -> None:
        self._time_travel_format = new_time_travel_format

    @partition_key.setter
    def partition_key(self, new_partition_key: list[str]) -> None:
        self._partition_key = [
            util.autofix_feature_name(pk, warn=True) for pk in new_partition_key
        ]

    @hudi_precombine_key.setter
    def hudi_precombine_key(self, hudi_precombine_key: str) -> None:
        self._hudi_precombine_key = util.autofix_feature_name(
            hudi_precombine_key, warn=True
        )

    @stream.setter
    def stream(self, stream: bool) -> None:
        self._stream = stream

    @parents.setter
    def parents(self, new_parents: explicit_provenance.Links) -> None:
        self._parents = new_parents

    @transformation_functions.setter
    def transformation_functions(
        self,
        transformation_functions: list[TransformationFunction],
    ) -> None:
        self._transformation_functions = transformation_functions

    @property
    def offline_backfill_every_hr(self) -> int | str | None:
        """On Feature Group creation, used to set scheduled run of the materialisation job."""
        if self.id:
            job = self.materialization_job
            if job.job_schedule:
                print(
                    "You can checkout the full job schedule for the materialization job using `.materialization_job.job_schedule`"
                )
                return job.job_schedule.cron_expression
            warnings.warn(
                "No schedule found for the materialization job. Use `job = fg.materialization_job` "
                "to get the full job object and edit the schedule",
                stacklevel=1,
            )
            return None
        return self._offline_backfill_every_hr

    @offline_backfill_every_hr.setter
    def offline_backfill_every_hr(
        self, new_offline_backfill_every_hr: int | str | None
    ) -> None:
        if self.id:
            raise FeatureStoreException(
                "This property is read-only for existing Feature Groups. "
                "Use `job = fg.materialization_job` to get the full job object and edit the schedule"
            )
        self._offline_backfill_every_hr = new_offline_backfill_every_hr


@typechecked
class ExternalFeatureGroup(FeatureGroupBase):
    """A feature group that references data stored outside Hopsworks."""

    EXTERNAL_FEATURE_GROUP = "ON_DEMAND_FEATURE_GROUP"
    ENTITY_TYPE = "featuregroups"

    def __init__(
        self,
        storage_connector: sc.StorageConnector | dict[str, Any],
        data_format: str | None = None,
        options: dict[str, Any] | None = None,
        name: str | None = None,
        version: int | None = None,
        description: str | None = None,
        primary_key: list[str] | None = None,
        foreign_key: list[str] | None = None,
        featurestore_id: int | None = None,
        featurestore_name: str | None = None,
        created: str | None = None,
        creator: dict[str, Any] | None = None,
        id: int | None = None,
        features: list[dict[str, Any]] | list[feature.Feature] | None = None,
        location: str | None = None,
        statistics_config: StatisticsConfig | dict[str, Any] | None = None,
        event_time: str | None = None,
        expectation_suite: hsfs.expectation_suite.ExpectationSuite
        | great_expectations.core.ExpectationSuite
        | dict[str, Any]
        | None = None,
        online_enabled: bool = False,
        href: str | None = None,
        online_topic_name: str | None = None,
        topic_name: str | None = None,
        notification_topic_name: str | None = None,
        spine: bool = False,
        deprecated: bool = False,
        embedding_index: EmbeddingIndex | None = None,
        online_config: OnlineConfig | dict[str, Any] | None = None,
        data_source: ds.DataSource | dict[str, Any] | None = None,
        ttl: float | timedelta | None = None,
        ttl_enabled: bool | None = None,
        online_disk: bool | None = None,
        **kwargs,
    ) -> None:
        super().__init__(
            name,
            version,
            featurestore_id,
            location,
            event_time=event_time,
            online_enabled=online_enabled,
            id=id,
            embedding_index=embedding_index,
            expectation_suite=expectation_suite,
            online_topic_name=online_topic_name,
            topic_name=topic_name,
            notification_topic_name=notification_topic_name,
            deprecated=deprecated,
            online_config=online_config,
            storage_connector=storage_connector,
            data_source=data_source,
            ttl=ttl,
            ttl_enabled=ttl_enabled,
            online_disk=online_disk,
        )

        self._feature_store_name = featurestore_name
        self._description = description
        self._created = created
        self._creator = user.User.from_response_json(creator)
        self._data_format = data_format.upper() if data_format else None

        self._features = [
            feature.Feature.from_response_json(feat) if isinstance(feat, dict) else feat
            for feat in (features or [])
        ]

        self._feature_group_engine: external_feature_group_engine.ExternalFeatureGroupEngine = external_feature_group_engine.ExternalFeatureGroupEngine(
            featurestore_id
        )

        if self._id:
            # Got from Hopsworks, deserialize features and storage connector
            self.primary_key = (
                [feat.name for feat in self._features if feat.primary is True]
                if self._features
                else []
            )
            self.foreign_key = (
                [feat.name for feat in self._features if feat.foreign is True]
                if self._features
                else []
            )
            self.statistics_config = statistics_config

            self._options = (
                {option["name"]: option["value"] for option in options}
                if options
                else None
            )
        else:
            self.primary_key = primary_key
            self.foreign_key = foreign_key
            self.statistics_config = statistics_config
            self._options = options or {}

        self._vector_db_client: VectorDbClient | None = None
        self._href: str | None = href

    def save(self) -> None:
        """Persist the metadata for this external feature group.

        Without calling this method, your feature group will only exist
        in your Python Kernel, but not in Hopsworks.

        ```python
        query = "SELECT * FROM sales"

        fg = feature_store.create_external_feature_group(name="sales",
            version=1,
            description="Physical shop sales features",
            query=query,
            storage_connector=connector,
            primary_key=['ss_store_sk'],
            event_time='sale_date'
        )

        fg.save()
        """
        self._feature_group_engine.save(self)

        if self.statistics_config.enabled:
            self._statistics_engine.compute_and_save_statistics(self)

    def insert(
        self,
        features: pd.DataFrame
        | TypeVar("pyspark.sql.DataFrame")
        | TypeVar("pyspark.RDD")
        | np.ndarray
        | list[list],
        write_options: dict[str, Any] | None = None,
        validation_options: dict[str, Any] | None = None,
        wait: bool = False,
    ) -> tuple[None, great_expectations.core.ExpectationSuiteValidationResult | None]:
        """Insert the dataframe feature values ONLY in the online feature store.

        External Feature Groups contains metadata about feature data in an external storage system.
        External storage system are usually offline, meaning feature values cannot be retrieved in real-time.
        In order to use the feature values for real-time use-cases, you can insert them in Hopsoworks Online Feature Store via this method.

        The Online Feature Store has a single-entry per primary key value, meaining that providing a new value with for a given primary key will overwrite the existing value.
        No record of the previous value is kept.

        Example:
            ```python
            # connect to the Feature Store
            fs = ...

            # get the External Feature Group instance
            fg = fs.get_feature_group(name="external_sales_records", version=1)

            # get the feature values, e.g reading from csv files in a S3 bucket
            feature_values = ...

            # insert the feature values in the online feature store
            fg.insert(feature_values)
            ```

        Note:
            Data Validation via Great Expectation is supported if you have attached an expectation suite to your External Feature Group.
            However, as opposed to regular Feature Groups, this can lead to discrepancies between the data in the external storage system and the online feature store.

        Parameters:
            features: Features to be saved.
            write_options:
                Additional write options as key-value pairs.

                When using the `python` engine, write_options can contain the following entries:

                - key `wait_for_job` and value `True` or `False` to configure whether or not to the insert call should return only after the Hopsworks Job has finished.
                  By default it waits.
                - key `wait_for_online_ingestion` and value `True` or `False` to configure whether or not to the save call should return only after the Hopsworks online ingestion has finished.
                  By default it does not wait.
                - key `kafka_producer_config` and value an object of type [properties](https://docs.confluent.io/platform/current/clients/librdkafka/html/md_CONFIGURATION.htmln) used to configure the Kafka client.
                  To optimize for throughput in high latency connection consider changing [producer properties](https://docs.confluent.io/cloud/current/client-apps/optimizing/throughput.html#producer).
                - key `internal_kafka` and value `True` or `False` in case you established connectivity from you Python environment to the internal advertised listeners of the Hopsworks Kafka Cluster.
                  Defaults to `False` and will use external listeners when connecting from outside of Hopsworks.

            validation_options:
                Additional validation options as key-value pairs.

                - key `run_validation` boolean value, set to `False` to skip validation temporarily on ingestion.
                - key `save_report` boolean value, set to `False` to skip upload of the validation report to Hopsworks.
                - key `ge_validate_kwargs` a dictionary containing kwargs for the validate method of Great Expectations.
                - key `fetch_expectation_suite` a boolean value, by default `True`, to control whether the expectation suite of the feature group should be fetched before every insert.
            wait:
                Wait for job and online ingestion to finish before returning.
                Shortcut for write_options `{"wait_for_job": False, "wait_for_online_ingestion": False}`.

        Returns:
            The validation report if validation is enabled.

        Raises:
            hopsworks.client.exceptions.RestAPIError: e.g., fail to create feature group, dataframe schema does not match existing feature group schema, etc.
            hsfs.client.exceptions.DataValidationException:
                If data validation fails and the expectation suite `validation_ingestion_policy` is set to `STRICT`.
                Data is NOT ingested.
        """
        feature_dataframe = engine.get_instance().convert_to_default_dataframe(features)

        if validation_options is None:
            validation_options = {}
        if write_options is None:
            write_options = {}
        if "wait_for_job" not in write_options:
            write_options["wait_for_job"] = wait
        if "wait_for_online_ingestion" not in write_options:
            write_options["wait_for_online_ingestion"] = wait

        job, ge_report = self._feature_group_engine.insert(
            self,
            feature_dataframe=feature_dataframe,
            write_options=write_options,
            validation_options={"save_report": True, **validation_options},
        )

        if self.statistics_config.enabled:
            warnings.warn(
                (
                    f"Statistics are not computed for insertion to online enabled external feature group `{self._name}`, with version"
                    f" `{self._version}`. Call `compute_statistics` explicitly to compute statistics over the data in the external storage system."
                ),
                util.StorageWarning,
                stacklevel=1,
            )

        return (
            job,
            ge_report.to_ge_type() if ge_report is not None else None,
        )

    def read(
        self,
        dataframe_type: Literal[
            "default", "spark", "pandas", "polars", "numpy", "python"
        ] = "default",
        online: bool = False,
        read_options: dict[str, Any] | None = None,
    ) -> (
        TypeVar("pyspark.sql.DataFrame")
        | TypeVar("pyspark.RDD")
        | pd.DataFrame
        | pl.DataFrame
        | np.ndarray
    ):
        """Get the feature group as a DataFrame.

        Example:
            ```python
            # connect to the Feature Store
            fs = ...

            # get the Feature Group instance
            fg = fs.get_or_create_feature_group(...)

            df = fg.read()
            ```

        Warning: Engine Support
            **Spark only**

            Reading an External Feature Group directly into a Pandas Dataframe using Python/Pandas as Engine is not supported, however, you can use the Query API to create Feature Views/Training Data containing External Feature Groups.

        Parameters:
            dataframe_type:
                The type of the returned dataframe.
                By default, maps to Spark dataframe for the Spark Engine and Pandas dataframe for the Python engine.
            online: If `True` read from online feature store.
            read_options: Additional options as key/value pairs to pass to the spark engine.

        Returns:
            One of:

            - `DataFrame`: The spark dataframe containing the feature data.
            - `pyspark.DataFrame`: A Spark DataFrame.
            - `pandas.DataFrame`: A Pandas DataFrame.
            - `numpy.ndarray`: A two-dimensional Numpy array.
            - `list`: A two-dimensional Python list.

        Raises:
            hopsworks.client.exceptions.RestAPIError: If the backend encounters an error when handling the request.
            hopsworks.client.exceptions.FeatureStoreException: If trying to read an external feature group directly in.
        """
        if (
            engine.get_type() == "python"
            and not online
            and not engine.get_instance().is_flyingduck_query_supported(
                self.select_all()
            )
        ):
            raise FeatureStoreException(
                "Reading an External Feature Group directly into a Pandas Dataframe using "
                "Python/Pandas as Engine from the external storage system "
                "is not supported, however, if the feature group is online enabled, you can read "
                "from online storage or you can use the "
                "Query API to create Feature Views/Training Data containing External "
                "Feature Groups."
            )
        engine.get_instance().set_job_group(
            "Fetching Feature group",
            f"Getting feature group: {self._name} from the featurestore {self._feature_store_name}",
        )
        return self.select_all().read(
            dataframe_type=dataframe_type,
            online=online,
            read_options=read_options or {},
        )

    def show(self, n: int, online: bool = False) -> list[list[Any]]:
        """Show the first `n` rows of the feature group.

        Example:
            ```python
            # connect to the Feature Store
            fs = ...

            # get the Feature Group instance
            fg = fs.get_or_create_feature_group(...)

            # make a query and show top 5 rows
            fg.select(['date','weekly_sales','is_holiday']).show(5)
            ```

        Parameters:
            n: Number of rows to show.
            online: If `True` read from online feature store.
        """
        engine.get_instance().set_job_group(
            "Fetching Feature group",
            f"Getting feature group: {self._name} from the featurestore {self._feature_store_name}",
        )
        return self.select_all().show(n, online)

    def find_neighbors(
        self,
        embedding: list[int | float],
        col: str | None = None,
        k: int | None = 10,
        filter: Filter | Logic | None = None,
        options: dict | None = None,
    ) -> list[tuple[float, list[Any]]]:
        """Finds the nearest neighbors for a given embedding in the vector database.

        If `filter` is specified, or if embedding feature is stored in default project index, the number of results returned may be less than k.
        Try using a large value of k and extract the top k items from the results if needed.

        Parameters:
            embedding: The target embedding for which neighbors are to be found.
            col:
                The column name used to compute similarity score.
                Required only if there are multiple embeddings.
            k: The number of nearest neighbors to retrieve.
            filter: A filter expression to restrict the search space.
            options:
                The options used for the request to the vector database.
                The keys are attribute values of the `hsfs.core.opensearch.OpensearchRequestOption` class.

        Returns:
            A list of tuples representing the nearest neighbors.
            Each tuple contains: `(The similarity score, A list of feature values)`.

        Example:
            ```
            embedding_index = EmbeddingIndex()
            embedding_index.add_embedding(name="user_vector", dimension=3)
            fg = fs.create_feature_group(
                        name='air_quality',
                        embedding_index = embedding_index,
                        version=1,
                        primary_key=['id1'],
                        online_enabled=True,
                    )
            fg.insert(data)
            fg.find_neighbors(
                [0.1, 0.2, 0.3],
                k=5,
            )

            # apply filter
            fg.find_neighbors(
                [0.1, 0.2, 0.3],
                k=5,
                filter=(fg.id1 > 10) & (fg.id1 < 30)
            )
            ```
        """
        if self._vector_db_client is None and self._embedding_index:
            self._vector_db_client = VectorDbClient(self.select_all())
        results = self._vector_db_client.find_neighbors(
            embedding,
            feature=(self.__getattr__(col) if col else None),
            k=k,
            filter=filter,
            options=options,
        )
        return [
            (result[0], [result[1][f.name] for f in self.features])
            for result in results
        ]

    @classmethod
    def from_response_json(
        cls, json_dict: dict[str, Any]
    ) -> ExternalFeatureGroup | list[ExternalFeatureGroup]:
        json_decamelized = humps.decamelize(json_dict)
        if isinstance(json_decamelized, dict):
            _ = json_decamelized.pop("type", None)
            if "embedding_index" in json_decamelized:
                json_decamelized["embedding_index"] = EmbeddingIndex.from_response_json(
                    json_decamelized["embedding_index"]
                )
            return cls(**json_decamelized)
        for fg in json_decamelized:
            _ = fg.pop("type", None)
            if "embedding_index" in fg:
                fg["embedding_index"] = EmbeddingIndex.from_response_json(
                    fg["embedding_index"]
                )
        return [cls(**fg) for fg in json_decamelized]

    def update_from_response_json(
        self, json_dict: dict[str, Any]
    ) -> ExternalFeatureGroup:
        json_decamelized = humps.decamelize(json_dict)
        if "type" in json_decamelized:
            _ = json_decamelized.pop("type")
        if "embedding_index" in json_decamelized:
            json_decamelized["embedding_index"] = EmbeddingIndex.from_response_json(
                json_decamelized["embedding_index"]
            )
        self.__init__(**json_decamelized)
        return self

    def json(self) -> str:
        return json.dumps(self, cls=util.Encoder)

    def to_dict(self) -> dict[str, Any]:
        fg_meta_dict = {
            "id": self._id,
            "name": self._name,
            "description": self._description,
            "version": self._version,
            "features": self._features,
            "featurestoreId": self._feature_store_id,
            "dataFormat": self._data_format,
            "options": [{"name": k, "value": v} for k, v in self._options.items()]
            if self._options
            else None,
            "storageConnector": self._storage_connector.to_dict(),
            "type": "onDemandFeaturegroupDTO",
            "statisticsConfig": self._statistics_config,
            "eventTime": self._event_time,
            "expectationSuite": self._expectation_suite,
            "onlineEnabled": self._online_enabled,
            "spine": False,
            "topicName": self.topic_name,
            "notificationTopicName": self.notification_topic_name,
            "deprecated": self.deprecated,
            "ttl": self.ttl,
            "ttlEnabled": self._ttl_enabled,
        }
        if self.data_source:
            fg_meta_dict["dataSource"] = self.data_source.to_dict()
        if self._online_config:
            fg_meta_dict["onlineConfig"] = self._online_config.to_dict()
        if self.embedding_index:
            fg_meta_dict["embeddingIndex"] = self.embedding_index
        return fg_meta_dict

    @property
<<<<<<< HEAD
    def id(self) -> int | None:
        return self._id

    @property
    def description(self) -> str | None:
        return self._description

    @property
    def data_format(self) -> str | None:
        return self._data_format

    @property
    def options(self) -> dict[str, Any] | None:
        return self._options

    @property
    def creator(self) -> user.User | None:
        return self._creator

    @property
    def created(self) -> str | None:
=======
    def id(self) -> Optional[int]:
        """ID of the feature group, set by backend."""
        return self._id

    @property
    def description(self) -> Optional[str]:
        """Description of the feature group, as it appears in the UI."""
        return self._description

    @property
    def data_format(self) -> Optional[str]:
        # TODO: Add docstring
        return self._data_format

    @property
    def options(self) -> Optional[Dict[str, Any]]:
        # TODO: Add docstring
        return self._options

    @property
    def creator(self) -> Optional["user.User"]:
        """User who created the feature group."""
        return self._creator

    @property
    def created(self) -> Optional[str]:
        # TODO: Add docstring
>>>>>>> f69aa087
        return self._created

    @description.setter
    def description(self, new_description: str | None) -> None:
        self._description = new_description

    @property
    def feature_store_name(self) -> str | None:
        """Name of the feature store in which the feature group is located."""
        return self._feature_store_name


@typechecked
class SpineGroup(FeatureGroupBase):
    # TODO: Add docstring
    SPINE_GROUP = "ON_DEMAND_FEATURE_GROUP"
    ENTITY_TYPE = "featuregroups"

    def __init__(
        self,
        storage_connector: sc.StorageConnector | dict[str, Any] | None = None,
        query: str | None = None,
        data_format: str | None = None,
        options: dict[str, Any] = None,
        name: str | None = None,
        version: int | None = None,
        description: str | None = None,
        primary_key: list[str] | None = None,
        featurestore_id: int | None = None,
        featurestore_name: str | None = None,
        created: str | None = None,
        creator: dict[str, Any] | None = None,
        id: int | None = None,
        features: list[feature.Feature | dict[str, Any]] | None = None,
        location: str | None = None,
        statistics_config: StatisticsConfig | None = None,
        event_time: str | None = None,
        expectation_suite: hsfs.expectation_suite.ExpectationSuite
        | great_expectations.core.ExpectationSuite
        | None = None,
        # spine groups are online enabled by default such that feature_view.get_feature_vector can be used
        online_enabled: bool = True,
        href: str | None = None,
        online_topic_name: str | None = None,
        topic_name: str | None = None,
        spine: bool = True,
        dataframe: str | None = None,
        deprecated: bool = False,
        online_config: OnlineConfig | dict[str, Any] | None = None,
        data_source: ds.DataSource | dict[str, Any] | None = None,
        online_disk: bool | None = None,
        **kwargs,
    ) -> None:
        super().__init__(
            name,
            version,
            featurestore_id,
            location,
            event_time=event_time,
            online_enabled=online_enabled,
            id=id,
            expectation_suite=expectation_suite,
            online_topic_name=online_topic_name,
            topic_name=topic_name,
            deprecated=deprecated,
            online_config=online_config,
            data_source=data_source,
            online_disk=online_disk,
        )

        self._feature_store_name = featurestore_name
        self._description = description
        self._created = created
        self._creator = user.User.from_response_json(creator)

        self._features = [
            feature.Feature.from_response_json(feat) if isinstance(feat, dict) else feat
            for feat in (features or [])
        ]

        self._feature_group_engine: spine_group_engine.SpineGroupEngine = (
            spine_group_engine.SpineGroupEngine(featurestore_id)
        )
        self._statistics_config = None

        if self._id:
            # Got from Hopsworks, deserialize features and storage connector
            self._features = (
                [
                    feature.Feature.from_response_json(feat)
                    if isinstance(feat, dict)
                    else feat
                    for feat in features
                ]
                if features
                else None
            )
            self.primary_key = (
                [feat.name for feat in self._features if feat.primary is True]
                if self._features
                else []
            )
        else:
            self.primary_key = primary_key
            self._features = features

        self._href = href

        # has to happen last -> features and id are needed for schema verification
        # use setter to convert to default dataframe type for engine
        self.dataframe = dataframe

    def _save(self) -> SpineGroup:
        """Persist the metadata for this spine group.

        Without calling this method, your feature group will only exist
        in your Python Kernel, but not in Hopsworks.

        ```python
        query = "SELECT * FROM sales"

        fg = feature_store.create_spine_group(name="sales",
            version=1,
            description="Physical shop sales features",
            primary_key=['ss_store_sk'],
            event_time='sale_date',
            dataframe=df,
        )

        fg._save()
        """
        self._feature_group_engine.save(self)
        return self

    @property
    def dataframe(
        self,
    ) -> pd.DataFrame | TypeVar("pyspark.sql.DataFrame") | None:
        """Spine dataframe with primary key, event time and label column to use for point in time join when fetching features."""
        return self._dataframe

    @dataframe.setter
    def dataframe(
        self,
        dataframe: pd.DataFrame
        | pl.DataFrame
        | np.ndarray
        | TypeVar("pyspark.sql.DataFrame")
        | TypeVar("pyspark.RDD")
        | None,
    ) -> None:
        """Update the spine dataframe contained in the spine group."""
        if dataframe is None:
            warnings.warn(
                "Spine group dataframe is not set, use `spine_fg.dataframe = df` to set it"
                " before attempting to use it as a basis to join features. The dataframe will not"
                " be saved to Hopsworks when registering the spine group with `save` method.",
                UserWarning,
                stacklevel=1,
            )
            self._dataframe = (
                None  # if metadata fetched from backend the dataframe is not set
            )
        else:
            self._dataframe = engine.get_instance().convert_to_default_dataframe(
                dataframe
            )

        # in fs query the features are not sent, so then don't do validation
        if (
            self._id is not None
            and self._dataframe is not None
            and self._features is not None
        ):
            dataframe_features = engine.get_instance().parse_schema_feature_group(
                self._dataframe
            )
            self._feature_group_engine._verify_schema_compatibility(
                self._features, dataframe_features
            )

    @classmethod
    def from_response_json(
        cls, json_dict: dict[str, Any]
    ) -> SpineGroup | list[SpineGroup]:
        json_decamelized = humps.decamelize(json_dict)
        if isinstance(json_decamelized, dict):
            _ = json_decamelized.pop("type", None)
            return cls(**json_decamelized)
        for fg in json_decamelized:
            _ = fg.pop("type", None)
        return [cls(**fg) for fg in json_decamelized]

    def update_from_response_json(self, json_dict: dict[str, Any]) -> SpineGroup:
        json_decamelized = humps.decamelize(json_dict)
        if "type" in json_decamelized:
            _ = json_decamelized.pop("type")
        self.__init__(**json_decamelized)
        return self

    def json(self) -> str:
        return json.dumps(self, cls=util.Encoder)

    def to_dict(self) -> dict[str, Any]:
        return {
            "id": self._id,
            "name": self._name,
            "description": self._description,
            "version": self._version,
            "features": self._features,
            "featurestoreId": self._feature_store_id,
            "type": "onDemandFeaturegroupDTO",
            "statisticsConfig": self._statistics_config,
            "eventTime": self._event_time,
            "spine": True,
            "topicName": self.topic_name,
            "deprecated": self.deprecated,
            "onlineEnabled": self._online_enabled,
        }<|MERGE_RESOLUTION|>--- conflicted
+++ resolved
@@ -1877,12 +1877,8 @@
         )
 
     @property
-<<<<<<< HEAD
     def feature_store_id(self) -> int | None:
-=======
-    def feature_store_id(self) -> Optional[int]:
         """ID of the feature store to which the feature group belongs."""
->>>>>>> f69aa087
         return self._feature_store_id
 
     @property
@@ -2143,12 +2139,8 @@
         )
 
     @property
-<<<<<<< HEAD
     def embedding_index(self) -> EmbeddingIndex | None:
-=======
-    def embedding_index(self) -> Optional["EmbeddingIndex"]:
         # TODO: Add docstring
->>>>>>> f69aa087
         if self._embedding_index:
             self._embedding_index.feature_group = self
         return self._embedding_index
@@ -2191,12 +2183,8 @@
         )
 
     @property
-<<<<<<< HEAD
     def location(self) -> str | None:
-=======
-    def location(self) -> Optional[str]:
         # TODO: Add docstring
->>>>>>> f69aa087
         return self._location
 
     @property
@@ -2254,12 +2242,8 @@
         self._online_enabled = online_enabled
 
     @property
-<<<<<<< HEAD
     def storage_connector(self) -> sc.StorageConnector:
-=======
-    def storage_connector(self) -> "sc.StorageConnector":
         """The storage connector which was used to create the feature group, if any."""
->>>>>>> f69aa087
         return self._storage_connector
 
     def prepare_spark_location(self) -> str:
@@ -2297,12 +2281,8 @@
         self._deprecated = deprecated
 
     @property
-<<<<<<< HEAD
     def data_source(self) -> ds.DataSource | None:
-=======
-    def data_source(self) -> Optional[ds.DataSource]:
         """The data source which was used to create the feature group, if any."""
->>>>>>> f69aa087
         return self._data_source
 
     @data_source.setter
@@ -2736,12 +2716,8 @@
 
     def _init_time_travel_and_stream(
         self,
-<<<<<<< HEAD
+        stream: bool,
         time_travel_format: str | None,
-=======
-        stream: bool,
-        time_travel_format: Optional[str],
->>>>>>> f69aa087
         online_enabled: bool,
         is_hopsfs: bool,
     ) -> None:
@@ -2775,17 +2751,12 @@
         time_travel_format: str,
         is_hopsfs: bool,
         online_enabled: bool,
-<<<<<<< HEAD
     ) -> bool | None:
-        return not (is_hopsfs and time_travel_format == "DELTA" and not online_enabled)
-=======
-    ) -> Optional[bool]:
         # If stream is explicitly set stream to True, use it.
         # Otherwise, resolve it based on time travel format and other flags.
         return stream or not (
             is_hopsfs and time_travel_format == "DELTA" and not online_enabled
         )
->>>>>>> f69aa087
 
     @staticmethod
     def _resolve_time_travel_format(
@@ -3088,7 +3059,6 @@
             To achieve the old behaviour, set `wait` argument to `True`.
 
         Calling `save` creates the metadata for the feature group in the feature store.
-<<<<<<< HEAD
         If a Pandas DataFrame, Polars DatFrame, RDD or Ndarray is provided, the data is written to the online/offline feature store as specified.
         By default, this writes the feature group to the offline storage, and if `online_enabled` for the feature group, also to the online feature store.
         The `features` dataframe can be a Spark DataFrame or RDD, a Pandas DataFrame, or a two-dimensional Numpy array or a two-dimensional Python nested list.
@@ -3115,6 +3085,8 @@
                   To optimize for throughput in high latency connection, consider changing the [producer properties](https://docs.confluent.io/cloud/current/client-apps/optimizing/throughput.html#producer).
                 - key `internal_kafka` and value `True` or `False` in case you established connectivity from you Python environment to the internal advertised listeners of the Hopsworks Kafka Cluster.
                   Defaults to `False` and will use external listeners when connecting from outside of Hopsworks.
+                - key `delta.enableChangeDataFeed` set to a *string* value of true or false to enable or disable cdf operations on the feature group delta table.
+                  Set to true by default on Feature Group creation.
 
             validation_options:
                 Additional validation options as key-value pairs.
@@ -3126,53 +3098,6 @@
 
             wait:
                 Wait for job and online ingestion to finish before returning.
-=======
-        If a Pandas DataFrame, Polars DatFrame, RDD or Ndarray is provided, the data is written to the
-        online/offline feature store as specified.
-        By default, this writes the feature group to the offline storage, and if
-        `online_enabled` for the feature group, also to the online feature store.
-        The `features` dataframe can be a Spark DataFrame or RDD, a Pandas DataFrame,
-        or a two-dimensional Numpy array or a two-dimensional Python nested list.
-        # Arguments
-            features: Pandas DataFrame, Polars DataFrame, RDD, Ndarray or a list of features. Features to be saved.
-                This argument is optional if the feature list is provided in the create_feature_group or
-                in the get_or_create_feature_group method invokation.
-            write_options: Additional write options as key-value pairs, defaults to `{}`.
-                When using the `python` engine, write_options can contain the
-                following entries:
-                * key `spark` and value an object of type
-                [hsfs.core.job_configuration.JobConfiguration](../jobs/#jobconfiguration)
-                  to configure the Hopsworks Job used to write data into the
-                  feature group.
-                * key `wait_for_job` and value `True` or `False` to configure
-                  whether or not to the save call should return only
-                  after the Hopsworks Job has finished. By default it does not wait.
-                * key `wait_for_online_ingestion` and value `True` or `False` to configure
-                  whether or not to the save call should return only
-                  after the Hopsworks online ingestion has finished. By default it does not wait.
-                * key `start_offline_backfill` and value `True` or `False` to configure
-                  whether or not to start the materialization job to write data to the offline
-                  storage. `start_offline_backfill` is deprecated. Use `start_offline_materialization` instead.
-                * key `start_offline_materialization` and value `True` or `False` to configure
-                  whether or not to start the materialization job to write data to the offline
-                  storage. By default the materialization job gets started immediately.
-                * key `kafka_producer_config` and value an object of type [properties](https://docs.confluent.io/platform/current/clients/librdkafka/html/md_CONFIGURATION.htmln)
-                  used to configure the Kafka client. To optimize for throughput in high latency connection, consider
-                  changing the [producer properties](https://docs.confluent.io/cloud/current/client-apps/optimizing/throughput.html#producer).
-                * key `internal_kafka` and value `True` or `False` in case you established
-                  connectivity from you Python environment to the internal advertised
-                  listeners of the Hopsworks Kafka Cluster. Defaults to `False` and
-                  will use external listeners when connecting from outside of Hopsworks.
-                * key `delta.enableChangeDataFeed` set to a *string* value of true or false to enable or
-                  disable cdf operations on the feature group delta table. Set to true by default on Feature
-                  Group creation.
-            validation_options: Additional validation options as key-value pairs, defaults to `{}`.
-                * key `run_validation` boolean value, set to `False` to skip validation temporarily on ingestion.
-                * key `save_report` boolean value, set to `False` to skip upload of the validation report to Hopsworks.
-                * key `ge_validate_kwargs` a dictionary containing kwargs for the validate method of Great Expectations.
-                * key `schema_validation` boolean value, set to `True` to validate the schema.
-            wait: Wait for job and online ingestion to finish before returning, defaults to `False`.
->>>>>>> f69aa087
                 Shortcut for write_options `{"wait_for_job": False, "wait_for_online_ingestion": False}`.
 
         Returns:
@@ -3353,7 +3278,6 @@
                 Drop all data in the feature group before inserting new data.
                 This does not affect metadata.
             operation: Apache Hudi operation type `"insert"` or `"upsert"`.
-<<<<<<< HEAD
             storage:
                 Overwrite default behaviour, write to offline storage only with `"offline"` or online only with `"online"`.
                 If the streaming APIs are enabled, specifying the storage option is not supported.
@@ -3374,6 +3298,8 @@
                   To optimize for throughput in high latency connection consider changing [producer properties](https://docs.confluent.io/cloud/current/client-apps/optimizing/throughput.html#producer).
                 - key `internal_kafka` and value `True` or `False` in case you established connectivity from you Python environment to the internal advertised listeners of the Hopsworks Kafka Cluster.
                   Defaults to `False` and will use external listeners when connecting from outside of Hopsworks.
+                - key `delta.enableChangeDataFeed` set to a *string* value of true or false to enable or disable cdf operations on the feature group delta table.
+                  Set to true by default on Feature Group creation.
 
             validation_options:
                 Additional validation options as key-value pairs.
@@ -3386,49 +3312,6 @@
 
             wait:
                 Wait for job and online ingestion to finish before returning.
-=======
-                Defaults to `"upsert"`.
-            storage: Overwrite default behaviour, write to offline
-                storage only with `"offline"` or online only with `"online"`, defaults
-                to `None` (If the streaming APIs are enabled, specifying the storage option is not supported).
-            write_options: Additional write options as key-value pairs, defaults to `{}`.
-                When using the `python` engine, write_options can contain the
-                following entries:
-                * key `spark` and value an object of type
-                [hsfs.core.job_configuration.JobConfiguration](../jobs/#jobconfiguration)
-                  to configure the Hopsworks Job used to write data into the
-                  feature group.
-                * key `wait_for_job` and value `True` or `False` to configure
-                  whether or not to the insert call should return only
-                  after the Hopsworks Job has finished. By default it waits.
-                * key `wait_for_online_ingestion` and value `True` or `False` to configure
-                  whether or not to the save call should return only
-                  after the Hopsworks online ingestion has finished. By default it does not wait.
-                * key `start_offline_backfill` and value `True` or `False` to configure
-                  whether or not to start the materialization job to write data to the offline
-                  storage. `start_offline_backfill` is deprecated. Use `start_offline_materialization` instead.
-                * key `start_offline_materialization` and value `True` or `False` to configure
-                  whether or not to start the materialization job to write data to the offline
-                  storage. By default the materialization job gets started immediately.
-                * key `kafka_producer_config` and value an object of type [properties](https://docs.confluent.io/platform/current/clients/librdkafka/html/md_CONFIGURATION.htmln)
-                  used to configure the Kafka client. To optimize for throughput in high latency connection consider
-                  changing [producer properties](https://docs.confluent.io/cloud/current/client-apps/optimizing/throughput.html#producer).
-                * key `internal_kafka` and value `True` or `False` in case you established
-                  connectivity from you Python environment to the internal advertised
-                  listeners of the Hopsworks Kafka Cluster. Defaults to `False` and
-                  will use external listeners when connecting from outside of Hopsworks.
-                * key `delta.enableChangeDataFeed` set to a *string* value of true or false to enable or
-                  disable cdf operations on the feature group delta table. Set to true by default on Feature
-                  Group creation.
-            validation_options: Additional validation options as key-value pairs, defaults to `{}`.
-                * key `run_validation` boolean value, set to `False` to skip validation temporarily on ingestion.
-                * key `save_report` boolean value, set to `False` to skip upload of the validation report to Hopsworks.
-                * key `ge_validate_kwargs` a dictionary containing kwargs for the validate method of Great Expectations.
-                * key `fetch_expectation_suite` a boolean value, by default `True`, to control whether the expectation
-                   suite of the feature group should be fetched before every insert.
-                * key `schema_validation` boolean value, set to `True` to validate the schema.
-            wait: Wait for job and online ingestion to finish before returning, defaults to `False`.
->>>>>>> f69aa087
                 Shortcut for write_options `{"wait_for_job": False, "wait_for_online_ingestion": False}`.
             transformation_context:
                 A dictionary mapping variable names to objects that will be provided as contextual information to the transformation function at runtime.
@@ -4821,57 +4704,33 @@
         return fg_meta_dict
 
     @property
-<<<<<<< HEAD
     def id(self) -> int | None:
+        """ID of the feature group, set by backend."""
         return self._id
 
     @property
     def description(self) -> str | None:
+        """Description of the feature group, as it appears in the UI."""
         return self._description
 
     @property
     def data_format(self) -> str | None:
+        # TODO: Add docstring
         return self._data_format
 
     @property
     def options(self) -> dict[str, Any] | None:
+        # TODO: Add docstring
         return self._options
 
     @property
     def creator(self) -> user.User | None:
+        """User who created the feature group."""
         return self._creator
 
     @property
     def created(self) -> str | None:
-=======
-    def id(self) -> Optional[int]:
-        """ID of the feature group, set by backend."""
-        return self._id
-
-    @property
-    def description(self) -> Optional[str]:
-        """Description of the feature group, as it appears in the UI."""
-        return self._description
-
-    @property
-    def data_format(self) -> Optional[str]:
         # TODO: Add docstring
-        return self._data_format
-
-    @property
-    def options(self) -> Optional[Dict[str, Any]]:
-        # TODO: Add docstring
-        return self._options
-
-    @property
-    def creator(self) -> Optional["user.User"]:
-        """User who created the feature group."""
-        return self._creator
-
-    @property
-    def created(self) -> Optional[str]:
-        # TODO: Add docstring
->>>>>>> f69aa087
         return self._created
 
     @description.setter
