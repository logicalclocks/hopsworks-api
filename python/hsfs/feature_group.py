#
#   Copyright 2020 Logical Clocks AB
#
#   Licensed under the Apache License, Version 2.0 (the "License");
#   you may not use this file except in compliance with the License.
#   You may obtain a copy of the License at
#
#       http://www.apache.org/licenses/LICENSE-2.0
#
#   Unless required by applicable law or agreed to in writing, software
#   distributed under the License is distributed on an "AS IS" BASIS,
#   WITHOUT WARRANTIES OR CONDITIONS OF ANY KIND, either express or implied.
#   See the License for the specific language governing permissions and
#   limitations under the License.
#
from __future__ import annotations

import copy
import json
import logging
import time
import warnings
from datetime import date, datetime, timedelta
from typing import (
    TYPE_CHECKING,
    Any,
    Literal,
    TypeVar,
)

import avro.schema
import hsfs.expectation_suite
import humps
from hopsworks_common.client.exceptions import FeatureStoreException, RestAPIError
from hopsworks_common.core import alerts_api
from hopsworks_common.core.constants import (
    HAS_DELTALAKE_PYTHON,
    HAS_DELTALAKE_SPARK,
    HAS_NUMPY,
    HAS_POLARS,
)
from hsfs import (
    engine,
    feature,
    feature_group_writer,
    tag,
    user,
    util,
)
from hsfs import (
    feature_store as feature_store_mod,
)
from hsfs import (
    storage_connector as sc,
)
from hsfs.constructor import filter, query
from hsfs.core import data_source as ds
from hsfs.core import (
    deltastreamer_jobconf,
    expectation_suite_engine,
    explicit_provenance,
    external_feature_group_engine,
    feature_group_engine,
    feature_monitoring_config_engine,
    feature_monitoring_result_engine,
    feature_store_api,
    great_expectation_engine,
    job_api,
    online_ingestion,
    online_ingestion_api,
    spine_group_engine,
    statistics_engine,
    validation_report_engine,
    validation_result_engine,
)
from hsfs.core import feature_monitoring_config as fmc
from hsfs.core import feature_monitoring_result as fmr
from hsfs.core.constants import (
    HAS_CONFLUENT_KAFKA,
    HAS_GREAT_EXPECTATIONS,
)
from hsfs.core.variable_api import VariableApi
from hsfs.core.vector_db_client import VectorDbClient

# if great_expectations is not installed, we will default to using native Hopsworks class as return values
from hsfs.decorators import typechecked, uses_great_expectations
from hsfs.embedding import EmbeddingIndex
from hsfs.online_config import OnlineConfig
from hsfs.statistics_config import StatisticsConfig
from hsfs.transformation_function import TransformationFunction, TransformationType
from hsfs.validation_report import ValidationReport


if TYPE_CHECKING:
    if HAS_CONFLUENT_KAFKA:
        import confluent_kafka
    if HAS_NUMPY:
        import numpy as np
    if HAS_POLARS:
        import polars as pl
    import pandas as pd
    from hopsworks_common.alert import FeatureGroupAlert
    from hsfs.constructor.filter import Filter, Logic
    from hsfs.core.job import Job
    from hsfs.ge_validation_result import ValidationResult
    from hsfs.hopsworks_udf import HopsworksUdf
    from hsfs.statistics import Statistics


if HAS_GREAT_EXPECTATIONS:
    import great_expectations

_logger = logging.getLogger(__name__)


@typechecked
class FeatureGroupBase:
    NOT_FOUND_ERROR_CODE = 270009

    def __init__(
        self,
        name: str | None,
        version: int | None,
        featurestore_id: int | None,
        location: str | None,
        event_time: str | int | date | datetime | None = None,
        online_enabled: bool = False,
        id: int | None = None,
        embedding_index: EmbeddingIndex | None = None,
        expectation_suite: hsfs.expectation_suite.ExpectationSuite
        | great_expectations.core.ExpectationSuite
        | dict[str, Any]
        | None = None,
        online_topic_name: str | None = None,
        topic_name: str | None = None,
        notification_topic_name: str | None = None,
        deprecated: bool = False,
<<<<<<< HEAD
        online_config: Optional[
            Union[
                OnlineConfig,
                Dict[str, Any],
            ]
        ] = None,
        data_source: Optional[
            Union[
                ds.DataSource,
                Dict[str, Any],
            ]
        ] = None,
        ttl: Optional[Union[int, float, timedelta]] = None,
        ttl_enabled: Optional[bool] = None,
        online_disk: Optional[bool] = None,
=======
        online_config: OnlineConfig | dict[str, Any] | None = None,
        data_source: ds.DataSource | dict[str, Any] | None = None,
        storage_connector: sc.StorageConnector | dict[str, Any] = None,
        ttl: float | timedelta | None = None,
        ttl_enabled: bool | None = None,
        online_disk: bool | None = None,
>>>>>>> 2adc70a5
        **kwargs,
    ) -> None:
        """Initialize a feature group object.

<<<<<<< HEAD
        # Arguments
            name: Name of the feature group to create
            version: Version number of the feature group
            featurestore_id: ID of the feature store to create the feature group in
            location: Location to store the feature group data
            event_time: Event time column for the feature group
            online_enabled: Whether to enable online serving for this feature group
            id: ID of the feature group
            embedding_index: Embedding index configuration for vector similarity search
            expectation_suite: Great Expectations suite for data validation
            online_topic_name: Name of the Kafka topic for online serving
            topic_name: Name of the Kafka topic for streaming
            notification_topic_name: Name of the Kafka topic for notifications
            deprecated: Whether this feature group is deprecated
            online_config: Configuration for online serving
            data_source: Data source configuration
            ttl: Time-to-live (TTL) configuration for this feature group
            ttl_enabled: Whether to enable time-to-live (TTL) for this feature group. Defaults to True if ttl is set.
            online_disk: Whether to enable online disk storage for this feature group. Overrides online_config.table_space.
                Defaults to using cluster wide configuration 'featurestore_online_tablespace' to identify tablespace for disk storage.
            **kwargs: Additional keyword arguments
=======
        Parameters:
            name: Name of the feature group to create.
            version: Version number of the feature group.
            featurestore_id: ID of the feature store to create the feature group in.
            location: Location to store the feature group data.
            event_time: Event time column for the feature group.
            online_enabled: Whether to enable online serving for this feature group.
            id: ID of the feature group.
            embedding_index: Embedding index configuration for vector similarity search.
            expectation_suite: Great Expectations suite for data validation.
            online_topic_name: Name of the Kafka topic for online serving.
            topic_name: Name of the Kafka topic for streaming.
            notification_topic_name: Name of the Kafka topic for notifications.
            deprecated: Whether this feature group is deprecated.
            online_config: Configuration for online serving.
            data_source: Data source configuration.
            storage_connector: Storage connector configuration.
            ttl: Time-to-live (TTL) configuration for this feature group.
            ttl_enabled:
                Whether to enable time-to-live (TTL) for this feature group.
                Defaults to True if `ttl` is set.
            online_disk:
                Whether to enable online disk storage for this feature group.
                Overrides `online_config.table_space`.
                Defaults to using cluster wide configuration `featurestore_online_tablespace` to identify tablespace for disk storage.
>>>>>>> 2adc70a5
        """
        self._version = version
        self._name = name
        self.event_time = event_time
        self._online_enabled = online_enabled or embedding_index is not None
        self._location = location
        self._id = id
        self._subject = None
        self._online_topic_name = online_topic_name
        self._topic_name = topic_name
        self._notification_topic_name = notification_topic_name
        self._deprecated = deprecated
        self._feature_store_id = featurestore_id
        self._feature_store = None
        self._variable_api: VariableApi = VariableApi()
        self._alert_api = alerts_api.AlertsApi()
        self.ttl = ttl
        self._ttl_enabled = ttl_enabled if ttl_enabled is not None else ttl is not None

<<<<<<< HEAD
=======
        if storage_connector is not None and isinstance(storage_connector, dict):
            self._storage_connector = sc.StorageConnector.from_response_json(
                storage_connector
            )
        else:
            self._storage_connector: sc.StorageConnector = storage_connector
>>>>>>> 2adc70a5
        self._online_config = (
            OnlineConfig.from_response_json(online_config)
            if isinstance(online_config, dict)
            else online_config
        )
        if online_disk is not None:
            if self._online_config is None:
                # Make sure online config is initialized
                self._online_config = OnlineConfig()

            if online_disk:
                self._online_config.table_space = (
                    self._variable_api.get_featurestore_online_tablespace()
                )
            else:
                # An empty string is interpreted as don't set table space, while None uses the cluster default
                self._online_config.table_space = ""

        if data_source:
            self.data_source = (
                ds.DataSource.from_response_json(data_source)
                if isinstance(data_source, dict)
                else data_source
            )
        else:
            self.data_source = ds.DataSource()

        self._multi_part_insert: bool = False
        self._embedding_index = embedding_index
        # use setter for correct conversion
        self.expectation_suite = expectation_suite

        self._feature_group_engine: feature_group_engine.FeatureGroupEngine | None = (
            None
        )
        self._statistics_engine: statistics_engine.StatisticsEngine = (
            statistics_engine.StatisticsEngine(featurestore_id, self.ENTITY_TYPE)
        )
        self._great_expectation_engine: great_expectation_engine.GreatExpectationEngine = great_expectation_engine.GreatExpectationEngine(
            featurestore_id
        )
        if self._id is not None:
            if expectation_suite:
                self._expectation_suite._init_expectation_engine(
                    feature_store_id=featurestore_id, feature_group_id=self._id
                )
            self._expectation_suite_engine: (
                expectation_suite_engine.ExpectationSuiteEngine | None
            ) = expectation_suite_engine.ExpectationSuiteEngine(
                feature_store_id=featurestore_id, feature_group_id=self._id
            )
            self._validation_report_engine: (
                validation_report_engine.ValidationReportEngine | None
            ) = validation_report_engine.ValidationReportEngine(
                featurestore_id, self._id
            )
            self._validation_result_engine: (
                validation_result_engine.ValidationResultEngine | None
            ) = validation_result_engine.ValidationResultEngine(
                featurestore_id, self._id
            )
            self._feature_monitoring_config_engine: (
                feature_monitoring_config_engine.FeatureMonitoringConfigEngine | None
            ) = feature_monitoring_config_engine.FeatureMonitoringConfigEngine(
                feature_store_id=featurestore_id,
                feature_group_id=self._id,
            )
            self._feature_monitoring_result_engine: feature_monitoring_result_engine.FeatureMonitoringResultEngine = feature_monitoring_result_engine.FeatureMonitoringResultEngine(
                feature_store_id=self._feature_store_id,
                feature_group_id=self._id,
            )

        self.check_deprecated()

    def check_deprecated(self) -> None:
        """Print a warning if this feature group is deprecated."""
        if self.deprecated:
            warnings.warn(
                f"Feature Group `{self._name}`, version `{self._version}` is deprecated",
                stacklevel=1,
            )

    def delete(self) -> None:
        """Drop the entire feature group along with its feature data.

        Example:
            ```python
            # connect to the Feature Store
            fs = ...

            # get the Feature Group instance
            fg = fs.get_or_create_feature_group(
                    name='bitcoin_price',
                    version=1
                    )

            # delete the feature group
            fg.delete()
            ```

        Danger: Potentially dangerous operation
            This operation drops all metadata associated with **this version** of the feature group **and** all the feature data in offline and online storage associated with it.

        Raises:
            hopsworks.client.exceptions.RestAPIError: If the backend encounters an error when handling the request.
        """
        warnings.warn(
            f"All jobs associated to feature group `{self._name}`, version `{self._version}` will be removed.",
            util.JobWarning,
            stacklevel=1,
        )
        self._feature_group_engine.delete(self)

    def select_all(
        self,
        include_primary_key: bool = True,
        include_foreign_key: bool = True,
        include_partition_key: bool = True,
        include_event_time: bool = True,
    ) -> query.Query:
        """Select all features along with primary key and event time from the feature group and return a query object.

        The query can be used to construct joins of feature groups or create a feature view.

        Example:
            ```python
            # connect to the Feature Store
            fs = ...

            # get the Feature Group instances
            fg1 = fs.get_or_create_feature_group(...)
            fg2 = fs.get_or_create_feature_group(...)

            # construct the query
            query = fg1.select_all().join(fg2.select_all())

            # show first 5 rows
            query.show(5)

            # select all features exclude primary key and event time
            from hsfs.feature import Feature
            fg = fs.create_feature_group(
                    "fg",
                    features=[
                            Feature("id", type="string"),
                            Feature("ts", type="bigint"),
                            Feature("f1", type="date"),
                            Feature("f2", type="double")
                            ],
                    primary_key=["id"],
                    event_time="ts")

            query = fg.select_all()
            query.features
            # [Feature('id', ...), Feature('ts', ...), Feature('f1', ...), Feature('f2', ...)]

            query = fg.select_all(include_primary_key=False, include_event_time=False)
            query.features
            # [Feature('f1', ...), Feature('f2', ...)]
            ```

        Parameters:
            include_primary_key: If `True`, include primary key of the feature group to the feature list.
            include_foreign_key: If `True`, include foreign key of the feature group to the feature list.
            include_partition_key: If `True`, include partition key of the feature group to the feature list.
            include_event_time: If `True`, include event time of the feature group to the feature list.

        Returns:
            A query object with all features of the feature group.
        """
        removed_keys = []

        if not include_event_time:
            removed_keys += [self.event_time]
        if not include_primary_key:
            removed_keys += self.primary_key
        if not include_foreign_key:
            removed_keys += self.foreign_key
        if not include_partition_key:
            removed_keys += self.partition_key

        if removed_keys:
            return self.select_except(removed_keys)
        return query.Query(
            left_feature_group=self,
            left_features=self._features,
            feature_store_name=self._feature_store_name,
            feature_store_id=self._feature_store_id,
        )

    def select_features(self) -> query.Query:
        """Select all the features in the feature group and return a query object.

        Queries define the schema of Feature View objects which can be used to create Training Datasets, read from the Online Feature Store, and more.
        They can also be composed to create more complex queries using the `join` method.

        Info:
            This method does not select the primary key and event time of the feature group.
            Use `select_all` to include them.
            Note that primary keys do not need to be included in the query to allow joining on them.

        Example:
            ```python
            # connect to the Feature Store
            fs = hopsworks.login().get_feature_store()

            # Some dataframe to create the feature group with
            # both an event time and a primary key column
            my_df.head()
            +------------+------------+------------+------------+
            |    id      | feature_1  |    ...     |    ts      |
            +------------+------------+------------+------------+
            |     8      |     8      |            |    15      |
            |     3      |     3      |    ...     |    6       |
            |     1      |     1      |            |    18      |
            +------------+------------+------------+------------+

            # Create the Feature Group instances
            fg1 = fs.create_feature_group(
                    name = "fg1",
                    version=1,
                    primary_key=["id"],
                    event_time="ts",
                )

            # Insert data to the feature group.
            fg1.insert(my_df)

            # select all features from `fg1` excluding primary key and event time
            query = fg1.select_features()

            # show first 3 rows
            query.show(3)

            # Output, no id or ts columns
            +------------+------------+------------+
            | feature_1  | feature_2  | feature_3  |
            +------------+------------+------------+
            |     8      |     7      |    15      |
            |     3      |     1      |     6      |
            |     1      |     2      |    18      |
            +------------+------------+------------+
            ```

        Example:
            ```python
            # connect to the Feature Store
            fs = hopsworks.login().get_feature_store()

            # Get the Feature Group from the previous example
            fg1 = fs.get_feature_group("fg1", 1)

            # Some dataframe to create another feature group
            # with a primary key column
            +------------+------------+------------+
            |    id_2    | feature_6  | feature_7  |
            +------------+------------+------------+
            |     8      |     11     |            |
            |     3      |     4      |    ...     |
            |     1      |     9      |            |
            +------------+------------+------------+

            # join the two feature groups on their indexes, `id` and `id_2`
            # but does not include them in the query
            query = fg1.select_features().join(fg2.select_features(), left_on="id", right_on="id_2")

            # show first 5 rows
            query.show(3)

            # Output
            +------------+------------+------------+------------+------------+
            | feature_1  | feature_2  | feature_3  | feature_6  | feature_7  |
            +------------+------------+------------+------------+------------+
            |     8      |     7      |    15      |    11      |    15      |
            |     3      |     1      |     6      |     4      |     3      |
            |     1      |     2      |    18      |     9      |    20      |
            +------------+------------+------------+------------+------------+
            ```

        Returns:
            A query object with all features of the feature group.
        """
        select_features = self.primary_key + self.foreign_key + [self.event_time]
        if not isinstance(self, ExternalFeatureGroup):
            select_features = select_features + self.partition_key

        query = self.select_except(select_features)

        _logger.info(
            f"Using {[f.name for f in query.features]} from feature group `{self.name}` as features for the query."
            " To include primary key and event time use `select_all`."
        )

        return query

    def select(self, features: list[str | feature.Feature]) -> query.Query:
        """Select a subset of features of the feature group and return a query object.

        The query can be used to construct joins of feature groups or create a feature view with a subset of features of the feature group.

        Example:
            ```python
            # connect to the Feature Store
            fs = ...

            # get the Feature Group instance
            from hsfs.feature import Feature
            fg = fs.create_feature_group(
                    "fg",
                    features=[
                            Feature("id", type="string"),
                            Feature("ts", type="bigint"),
                            Feature("f1", type="date"),
                            Feature("f2", type="double")
                            ],
                    primary_key=["id"],
                    event_time="ts")

            # construct query
            query = fg.select(["id", "f1"])
            query.features
            # [Feature('id', ...), Feature('f1', ...)]
            ```

        Parameters:
            features: A list of `Feature` objects or feature names as strings to be selected.

        Returns:
            A query object with the selected features of the feature group.
        """
        return query.Query(
            left_feature_group=self,
            left_features=features,
            feature_store_name=self._feature_store_name,
            feature_store_id=self._feature_store_id,
        )

    def select_except(
        self, features: list[str | feature.Feature] | None = None
    ) -> query.Query:
        """Select all features including primary key and event time feature of the feature group except provided `features` and return a query object.

        The query can be used to construct joins of feature groups or create a feature view with a subset of features of the feature group.

        Example:
            ```python
            # connect to the Feature Store
            fs = ...

            # get the Feature Group instance
            from hsfs.feature import Feature
            fg = fs.create_feature_group(
                    "fg",
                    features=[
                            Feature("id", type="string"),
                            Feature("ts", type="bigint"),
                            Feature("f1", type="date"),
                            Feature("f2", type="double")
                            ],
                    primary_key=["id"],
                    event_time="ts")

            # construct query
            query = fg.select_except(["ts", "f1"])
            query.features
            # [Feature('id', ...), Feature('f1', ...)]
            ```

        Parameters:
            features:
                A list of `Feature` objects or feature names as strings to be excluded from the selection.
                `None` or `[]` selects all features.

        Returns:
            A query object with the selected features of the feature group.
        """
        if features:
            except_features = [
                f.name if isinstance(f, feature.Feature) else f for f in features
            ]
            return query.Query(
                left_feature_group=self,
                left_features=[
                    f for f in self._features if f.name not in except_features
                ],
                feature_store_name=self._feature_store_name,
                feature_store_id=self._feature_store_id,
            )
        return self.select_all()

    def filter(self, f: filter.Filter | filter.Logic) -> query.Query:
        """Apply filter to the feature group.

        Selects all features and returns the resulting `Query` with the applied filter.

        Example:
            ```python
            from hsfs.feature import Feature

            # connect to the Feature Store
            fs = ...

            # get the Feature Group instance
            fg = fs.get_or_create_feature_group(...)

            fg.filter(Feature("weekly_sales") > 1000)
            ```

        If you are planning to join the filtered feature group later on with another feature group, make sure to select the filtered feature explicitly from the respective feature group:

        Example:
            ```python
            fg.filter(fg.feature1 == 1).show(10)
            ```

        Composite filters require parenthesis and symbols for logical operands (e.g. `&`, `|`, ...):

        Example:
            ```python
            fg.filter((fg.feature1 == 1) | (fg.feature2 >= 2))
            ```

        Parameters:
            f: Filter object.

        Returns:
            The query object with the applied filter.
        """
        return self.select_all().filter(f)

    def add_tag(self, name: str, value: Any) -> None:
        """Attach a tag to a feature group.

        A tag consists of a name-value pair.
        Tag names are unique identifiers across the whole cluster.
        The value of a tag can be any valid json -- primitives, arrays or json objects.

        Example:
            ```python
            # connect to the Feature Store
            fs = ...

            # get the Feature Group instance
            fg = fs.get_or_create_feature_group(...)

            fg.add_tag(name="example_tag", value="42")
            ```

        Parameters:
            name: Name of the tag to be added.
            value: Value of the tag to be added.

        Raises:
            hopsworks.client.exceptions.RestAPIError: If the backend encounters an error when handling the request.
        """
        self._feature_group_engine.add_tag(self, name, value)

    def delete_tag(self, name: str) -> None:
        """Delete a tag attached to a feature group.

        Example:
            ```python
            # connect to the Feature Store
            fs = ...

            # get the Feature Group instance
            fg = fs.get_or_create_feature_group(...)

            fg.delete_tag("example_tag")
            ```

        Parameters:
            name: Name of the tag to be removed.

        Raises:
            hopsworks.client.exceptions.RestAPIError: If the backend encounters an error when handling the request.
        """
        self._feature_group_engine.delete_tag(self, name)

    def get_tag(self, name: str) -> tag.Tag | None:
        """Get the tags of a feature group.

        Example:
            ```python
            # connect to the Feature Store
            fs = ...

            # get the Feature Group instance
            fg = fs.get_or_create_feature_group(...)

            fg_tag_value = fg.get_tag("example_tag")
            ```

        Parameters:
            name: Name of the tag to get.

        Returns:
            Tag value or `None` if it does not exist.

        Raises:
            hopsworks.client.exceptions.RestAPIError: If the backend encounters an error when handling the request.
        """
        return self._feature_group_engine.get_tag(self, name)

    def get_tags(self) -> dict[str, tag.Tag]:
        """Retrieves all tags attached to a feature group.

        Returns:
            The dictionary of tags.

        Raises:
            hopsworks.client.exceptions.RestAPIError: If the backend encounters an error when handling the request.
        """
        return self._feature_group_engine.get_tags(self)

    def get_parent_feature_groups(self) -> explicit_provenance.Links | None:
        """Get the parents of this feature group, based on explicit provenance.

        Parents are feature groups or external feature groups.
        These feature groups can be accessible, deleted or inaccessible.
        For deleted and inaccessible feature groups, only minimal information is returned.

        Returns:
            Object containing the section of provenance graph requested or `None` if it does not exist.

        Raises:
            hopsworks.client.exceptions.RestAPIError: If the backend encounters an error when handling the request.
        """
        return self._feature_group_engine.get_parent_feature_groups(self)

    def get_storage_connector_provenance(self) -> explicit_provenance.Links | None:
        """Get the parents of this feature group, based on explicit provenance.

<<<<<<< HEAD
        # Warning "Deprecated"
            `get_storage_connector_provenance` method is deprecated. Use `get_data_source_provenance` instead.

        # Returns
            `Links`: the storage connector used to generate this feature group or `None` if it does not exist.
=======
        Parents are storage connectors.
        These storage connector can be accessible, deleted or inaccessible.
        For deleted and inaccessible storage connector, only minimal information is returned.
>>>>>>> 2adc70a5

        Returns:
            The storage connector used to generate this feature group or `None` if it does not exist.

        Raises:
            hopsworks.client.exceptions.RestAPIError: If the backend encounters an error when handling the request.
        """
        return self._feature_group_engine.get_storage_connector_provenance(self)

<<<<<<< HEAD
    def get_data_source_provenance(self) -> Optional[explicit_provenance.Links]:
        """Get the parents of this feature group, based on explicit provenance.
        Parents are storage connectors. These storage connector can be accessible,
        deleted or inaccessible.
        For deleted and inaccessible storage connector, only minimal information is
        returned.

        # Returns
            `Links`: the data source used to generate this feature group or `None` if it does not exist.

        # Raises
            `hopsworks.client.exceptions.RestAPIError`: If the backend encounters an error when handling the request
        """
        return self._feature_group_engine.get_storage_connector_provenance(self)

    def get_storage_connector(self) -> Optional["sc.StorageConnector"]:
        """Get the storage connector using this feature group, based on explicit
        provenance. Only the accessible storage connector is returned.
        For more items use the base method - get_storage_connector_provenance

        # Warning "Deprecated"
            `get_storage_connector_provenance` method is deprecated. Use `get_data_source_provenance` instead.

        # Returns
            `StorageConnector`: Storage connector or `None` if it does not exist.
=======
    def get_storage_connector(self) -> sc.StorageConnector | None:
        """Get the storage connector using this feature group, based on explicit provenance.

        Only the accessible storage connector is returned.
        For more items use the base method, see [`get_storage_connector_provenance`][hsfs.feature_group.FeatureGroup.get_storage_connector_provenance].

        Returns:
            Storage connector or `None` if it does not exist.
>>>>>>> 2adc70a5

        Raises:
            hopsworks.client.exceptions.RestAPIError: If the backend encounters an error when handling the request.
        """
        storage_connector_provenance = self.get_storage_connector_provenance()

        if storage_connector_provenance and (
            storage_connector_provenance.inaccessible
            or storage_connector_provenance.deleted
        ):
            _logger.info(
                "The parent storage connector is deleted or inaccessible. For more details access `get_storage_connector_provenance`"
            )

        if storage_connector_provenance and storage_connector_provenance.accessible:
            return storage_connector_provenance.accessible[0]
        return None

    def get_generated_feature_views(self) -> explicit_provenance.Links | None:
        """Get the generated feature view using this feature group, based on explicit provenance.

<<<<<<< HEAD
    def get_data_source(self) -> Optional["ds.DataSource"]:
        """Get the data source using this feature group, based on explicit
        provenance. Only the accessible data source is returned.
        For more items use the base method - get_data_source_provenance

        # Returns
            `DataSource`: Data source or `None` if it does not exist.

        # Raises
            `hopsworks.client.exceptions.RestAPIError`: If the backend encounters an error when handling the request
        """
        data_source_provenance = self.get_storage_connector_provenance()

        if data_source_provenance and (
            data_source_provenance.inaccessible
            or data_source_provenance.deleted
        ):
            _logger.info(
                "The parent data source is deleted or inaccessible. For more details access `get_data_source_provenance`"
            )

        if data_source_provenance and data_source_provenance.accessible:
            return data_source_provenance.accessible[0]
        else:
            return None

    def get_generated_feature_views(self) -> Optional[explicit_provenance.Links]:
        """Get the generated feature view using this feature group, based on explicit
        provenance. These feature views can be accessible or inaccessible. Explicit
        provenance does not track deleted generated feature view links, so deleted
        will always be empty.
=======
        These feature views can be accessible or inaccessible.
        Explicit provenance does not track deleted generated feature view links, so deleted will always be empty.
>>>>>>> 2adc70a5
        For inaccessible feature views, only a minimal information is returned.

        Returns:
            Object containing the section of provenance graph requested or `None` if it does not exist.

        Raises:
            hopsworks.client.exceptions.RestAPIError: If the backend encounters an error when handling the request.
        """
        return self._feature_group_engine.get_generated_feature_views(self)

    def get_generated_feature_groups(self) -> explicit_provenance.Links | None:
        """Get the generated feature groups using this feature group, based on explicit provenance.

        These feature groups can be accessible or inaccessible.
        Explicit provenance does not track deleted generated feature group links, so deleted will always be empty.
        For inaccessible feature groups, only a minimal information is returned.

        Returns:
            Object containing the section of provenance graph requested or `None` if it does not exist.

        Raises:
            hopsworks.client.exceptions.RestAPIError: If the backend encounters an error when handling the request.
        """
        return self._feature_group_engine.get_generated_feature_groups(self)

    def get_feature(self, name: str) -> feature.Feature | None:
        """Retrieve a `Feature` object from the schema of the feature group.

        There are several ways to access features of a feature group:

        Example:
            ```python
            # connect to the Feature Store
            fs = ...

            # get the Feature Group instance
            fg = fs.get_or_create_feature_group(...)

            # get Feature instanse
            fg.feature1
            fg["feature1"]
            fg.get_feature("feature1")
            ```

        Note:
            Attribute access to features works only for non-reserved names.
            For example, features named `id` or `name` will not be accessible via `fg.name`, instead this will return the name of the feature group itself.
            Fall back on using the `get_feature` method.

        Parameters:
            name: The name of the feature to retrieve

        Returns:
            The feature object or `None` if it does not exist.
        """
        try:
            return self.__getitem__(name)
        except KeyError:
            return None

    def update_statistics_config(
        self,
    ) -> FeatureGroup | ExternalFeatureGroup | SpineGroup | FeatureGroupBase:
        """Update the statistics configuration of the feature group.

        Change the `statistics_config` object and persist the changes by calling this method.

        Example:
            ```python
            # connect to the Feature Store
            fs = ...

            # get the Feature Group instance
            fg = fs.get_or_create_feature_group(...)

            fg.update_statistics_config()
            ```

        Returns:
            The updated metadata object of the feature group.

        Raises:
            hopsworks.client.exceptions.RestAPIError: If the backend encounters an error when handling the request.
            hopsworks.client.exceptions.FeatureStoreException: If statistics are not supported for this feature group type.
        """
        self._check_statistics_support()  # raises an error if stats not supported
        self._feature_group_engine.update_statistics_config(self)
        return self

    def update_description(
        self, description: str
    ) -> FeatureGroupBase | FeatureGroup | ExternalFeatureGroup | SpineGroup:
        """Update the description of the feature group.

        Example:
            ```python
            # connect to the Feature Store
            fs = ...

            # get the Feature Group instance
            fg = fs.get_or_create_feature_group(...)

            fg.update_description(description="Much better description.")
            ```

        Inof: Safe update
            This method updates the feature group description safely.
            In case of failure your local metadata object will keep the old description.

        Parameters:
            description: New description string.

        Returns:
            The updated feature group object.

        Raises:
            hopsworks.client.exceptions.RestAPIError: If the backend encounters an error when handling the request.
        """
        self._feature_group_engine.update_description(self, description)
        return self

    def update_notification_topic_name(
        self, notification_topic_name: str
    ) -> FeatureGroupBase | ExternalFeatureGroup | SpineGroup | FeatureGroup:
        """Update the notification topic name of the feature group.

        Example:
            ```python
            # connect to the Feature Store
            fs = ...

            # get the Feature Group instance
            fg = fs.get_or_create_feature_group(...)

            fg.update_notification_topic_name(notification_topic_name="notification_topic_name")
            ```

        Info: Safe update
            This method updates the feature group notification topic name safely.
            In case of failure your local metadata object will keep the old notification topic name.

        Parameters:
            notification_topic_name:
                Name of the topic used for sending notifications when entries are inserted or updated on the online feature store.
                If set to None no notifications are sent.

        Returns:
            The updated feature group object.

        Raises:
            hopsworks.client.exceptions.RestAPIError: If the backend encounters an error when handling the request.
        """
        self._feature_group_engine.update_notification_topic_name(
            self, notification_topic_name
        )
        return self

    def update_deprecated(
        self, deprecate: bool = True
    ) -> FeatureGroupBase | FeatureGroup | ExternalFeatureGroup | SpineGroup:
        """Deprecate the feature group.

        Example:
            ```python
            # connect to the Feature Store
            fs = ...

            # get the Feature Group instance
            fg = fs.get_or_create_feature_group(...)

            fg.update_deprecated(deprecate=True)
            ```

        Info: Safe update
            This method updates the feature group safely.
            In case of failure your local metadata object will be kept unchanged.

        Parameters:
            deprecate: Whether the feature group should be deprecated.

        Returns:
            The updated feature group object.

        Raises:
            hopsworks.client.exceptions.RestAPIError: If the backend encounters an error when handling the request.
        """
        self._feature_group_engine.update_deprecated(self, deprecate)
        return self

    def update_features(
        self, features: feature.Feature | list[feature.Feature]
    ) -> FeatureGroupBase | FeatureGroup | ExternalFeatureGroup | SpineGroup:
        """Update metadata of features in this feature group.

        Currently it's only supported to update the description of a feature.

        Danger: Unsafe update
            Note that if you use an existing `Feature` object of the schema in the feature group metadata object, this might leave your metadata object in a corrupted state if the update fails.

        Parameters:
            features: A feature object or list thereof to be updated.

        Returns:
            The updated feature group object.

        Raises:
            hopsworks.client.exceptions.RestAPIError: If the backend encounters an error when handling the request.
        """
        new_features = []
        if isinstance(features, feature.Feature):
            new_features.append(features)
        elif isinstance(features, list):
            for feat in features:
                if isinstance(feat, feature.Feature):
                    new_features.append(feat)
                else:
                    raise TypeError(
                        "The argument `features` has to be of type `Feature` or "
                        f"a list thereof, but an element is of type: `{type(features)}`"
                    )
        else:
            raise TypeError(
                "The argument `features` has to be of type `Feature` or a list "
                f"thereof, but is of type: `{type(features)}`"
            )
        self._feature_group_engine.update_features(self, new_features)
        return self

    def update_feature_description(
        self, feature_name: str, description: str
    ) -> FeatureGroupBase | FeatureGroup | ExternalFeatureGroup | SpineGroup:
        """Update the description of a single feature in this feature group.

        Example:
            ```python
            # connect to the Feature Store
            fs = ...

            # get the Feature Group instance
            fg = fs.get_or_create_feature_group(...)

            fg.update_feature_description(
                feature_name="min_temp",
                description="Much better feature description.",
            )
            ```

        Info: Safe update
            This method updates the feature description safely. In case of failure
            your local metadata object will keep the old description.

        Parameters:
            feature_name: Name of the feature to be updated.
            description: New description string.

        Returns:
            The updated feature group object.

        Raises:
            hopsworks.client.exceptions.RestAPIError: If the backend encounters an error when handling the request.
        """
        f_copy = copy.deepcopy(self[feature_name])
        f_copy.description = description
        self._feature_group_engine.update_features(self, [f_copy])
        return self

    def append_features(
        self, features: feature.Feature | list[feature.Feature]
    ) -> FeatureGroupBase | FeatureGroup | ExternalFeatureGroup | SpineGroup:
        """Append features to the schema of the feature group.

        Example:
            ```python
            # connect to the Feature Store
            fs = ...

            # define features to be inserted in the feature group
            features = [
                Feature(name="id",type="int",online_type="int"),
                Feature(name="name",type="string",online_type="varchar(20)")
            ]

            # get the Feature Group instance
            fg = fs.get_or_create_feature_group(...)

            fg.append_features(features)
            ```

        Info: Safe append
            This method appends the features to the feature group description safely.
            In case of failure your local metadata object will contain the correct schema.

        It is only possible to append features to a feature group.
        Removing features is considered a breaking change.
        Note that feature views built on top of this feature group will not read appended feature data.
        Create a new feature view based on an updated query via `fg.select` to include the new features.

        Parameters:
            features: A feature object or list thereof to append to the schema of the feature group.

        Returns:
            The updated feature group object.

        Raises:
            hopsworks.client.exceptions.RestAPIError: If the backend encounters an error when handling the request.
        """
        new_features = []
        if isinstance(features, feature.Feature):
            new_features.append(features)
        elif isinstance(features, list):
            for feat in features:
                if isinstance(feat, feature.Feature):
                    new_features.append(feat)
                else:
                    raise TypeError(
                        "The argument `features` has to be of type `Feature` or "
                        f"a list thereof, but an element is of type: `{type(features)}`"
                    )
        else:
            raise TypeError(
                "The argument `features` has to be of type `Feature` or a list "
                f"thereof, but is of type: `{type(features)}`"
            )
        self._feature_group_engine.append_features(self, new_features)
        return self

    def get_expectation_suite(
        self, ge_type: bool = HAS_GREAT_EXPECTATIONS
    ) -> (
        hsfs.expectation_suite.ExpectationSuite
        | great_expectations.core.ExpectationSuite
        | None
    ):
        """Return the expectation suite attached to the feature group if it exists.

        Example:
            ```python
            # connect to the Feature Store
            fs = ...

            # get the Feature Group instance
            fg = fs.get_or_create_feature_group(...)

            exp_suite = fg.get_expectation_suite()
            ```

        Parameters:
            ge_type:
                If `True` returns a native Great Expectation type, Hopsworks custom type otherwise.
                Conversion can be performed via the `to_ge_type()` method on hopsworks type.

        Returns:
            The expectation suite attached to the feature group or `None` if it does not exist.

        Raises:
            hopsworks.client.exceptions.RestAPIError: If the backend encounters an error when handling the request.
        """
        # Avoid throwing an error if Feature Group not initialised.
        if self._id:
            self._expectation_suite = self._expectation_suite_engine.get()

        if self._expectation_suite is not None and ge_type is True:
            return self._expectation_suite.to_ge_type()
        return self._expectation_suite

    def save_expectation_suite(
        self,
        expectation_suite: hsfs.expectation_suite.ExpectationSuite
        | great_expectations.core.ExpectationSuite,
        run_validation: bool = True,
        validation_ingestion_policy: Literal["always", "strict"] = "always",
        overwrite: bool = False,
    ) -> (
        hsfs.expectation_suite.ExpectationSuite
        | great_expectations.core.ExpectationSuite
    ):
        """Attach an expectation suite to a feature group and saves it for future use.

        If an expectation suite is already attached, it is replaced.
        Note that the provided expectation suite is modified inplace to include expectationId fields.

        Example:
            ```python
            # connect to the Feature Store
            fs = ...

            # get the Feature Group instance
            fg = fs.get_or_create_feature_group(...)

            fg.save_expectation_suite(expectation_suite, run_validation=True)
            ```

        Parameters:
            expectation_suite: The expectation suite to attach to the Feature Group.
            overwrite:
                If an Expectation Suite is already attached, overwrite it.
                The new suite will have its own validation history, but former reports are preserved.
            run_validation: Set whether the expectation_suite will run on ingestion.
            validation_ingestion_policy:
                Set the policy for ingestion to the Feature Group.

                - "STRICT" only allows DataFrame passing validation to be inserted into Feature Group.
                - "ALWAYS" always insert the DataFrame to the Feature Group, irrespective of overall validation result.

        Raises:
            hopsworks.client.exceptions.RestAPIError: If the backend encounters an error when handling the request.
        """
        if HAS_GREAT_EXPECTATIONS and isinstance(
            expectation_suite, great_expectations.core.ExpectationSuite
        ):
            tmp_expectation_suite = (
                hsfs.expectation_suite.ExpectationSuite.from_ge_type(
                    ge_expectation_suite=expectation_suite,
                    run_validation=run_validation,
                    validation_ingestion_policy=validation_ingestion_policy,
                    feature_store_id=self._feature_store_id,
                    feature_group_id=self._id,
                )
            )
        elif isinstance(expectation_suite, hsfs.expectation_suite.ExpectationSuite):
            tmp_expectation_suite = expectation_suite.to_json_dict(decamelize=True)
            tmp_expectation_suite["feature_group_id"] = self._id
            tmp_expectation_suite["feature_store_id"] = self._feature_store_id
            tmp_expectation_suite = hsfs.expectation_suite.ExpectationSuite(
                **tmp_expectation_suite
            )
        else:
            raise TypeError(
                f"The provided expectation suite type `{type(expectation_suite)}` is not supported. Use Great Expectation `ExpectationSuite` or HSFS' own `ExpectationSuite` object."
            )

        if overwrite:
            self.delete_expectation_suite()

        if self._id:
            self._expectation_suite = self._expectation_suite_engine.save(
                tmp_expectation_suite
            )
            expectation_suite = self._expectation_suite.to_ge_type()
        else:
            # Added to avoid throwing an error if Feature Group is not initialised with the backend
            self._expectation_suite = tmp_expectation_suite

    def delete_expectation_suite(self) -> None:
        """Delete the expectation suite attached to the Feature Group.

        Example:
            ```python
            # connect to the Feature Store
            fs = ...

            # get the Feature Group instance
            fg = fs.get_or_create_feature_group(...)

            fg.delete_expectation_suite()
            ```

        Raises:
            hopsworks.client.exceptions.RestAPIError: If the backend encounters an error when handling the request.
        """
        if self.get_expectation_suite() is not None:
            self._expectation_suite_engine.delete(self._expectation_suite.id)
        self._expectation_suite = None

    def get_latest_validation_report(
        self, ge_type: bool = HAS_GREAT_EXPECTATIONS
    ) -> (
        ValidationReport
        | great_expectations.core.ExpectationSuiteValidationResult
        | None
    ):
        """Return the latest validation report attached to the Feature Group if it exists.

        Example:
            ```python
            # connect to the Feature Store
            fs = ...

            # get the Feature Group instance
            fg = fs.get_or_create_feature_group(...)

            latest_val_report = fg.get_latest_validation_report()
            ```

        Parameters:
            ge_type:
                If `True` returns a native Great Expectation type, Hopsworks custom type otherwise.
                Conversion can be performed via the `to_ge_type()` method on hopsworks type.

        Returns:
            The latest validation report attached to the Feature Group or `None` if it does not exist.

        Raises:
            hopsworks.client.exceptions.RestAPIError: If the backend encounters an error when handling the request.
        """
        return self._validation_report_engine.get_last(ge_type=ge_type)

    def get_all_validation_reports(
        self, ge_type: bool = HAS_GREAT_EXPECTATIONS
    ) -> list[
        ValidationReport | great_expectations.core.ExpectationSuiteValidationResult
    ]:
        """Return the latest validation report attached to the feature group if it exists.

        Example:
            ```python
            # connect to the Feature Store
            fs = ...

            # get the Feature Group instance
            fg = fs.get_or_create_feature_group(...)

            val_reports = fg.get_all_validation_reports()
            ```

        Parameters:
            ge_type:
                If `True` returns a native Great Expectation type, Hopsworks custom type otherwise.
                Conversion can be performed via the `to_ge_type()` method on hopsworks type.

        Returns:
            All validation reports attached to the feature group.

        Raises:
            hopsworks.client.exceptions.RestAPIError: If the backend encounters an error when handling the request.
            hopsworks.client.exceptions.FeatureStoreException: If feature group is not registered with Hopsworks.
        """
        if self._id:
            return self._validation_report_engine.get_all(ge_type=ge_type)
        raise FeatureStoreException(
            "Only Feature Group registered with Hopsworks can fetch validation reports."
        )

    def save_validation_report(
        self,
        validation_report: dict[str, Any]
        | ValidationReport
        | great_expectations.core.expectation_validation_result.ExpectationSuiteValidationResult,
        ingestion_result: Literal[
            "UNKNOWN", "INGESTED", "REJECTED", "EXPERIMENT", "FG_DATA"
        ] = "UNKNOWN",
        ge_type: bool = HAS_GREAT_EXPECTATIONS,
    ) -> ValidationReport | great_expectations.core.ExpectationSuiteValidationResult:
        """Save validation report to hopsworks platform along previous reports of the same Feature Group.

        Example:
            ```python
            # connect to the Feature Store
            fs = ...

            # get the Feature Group instance
            fg = fs.get_or_create_feature_group(..., expectation_suite=expectation_suite)

            validation_report = great_expectations.from_pandas(
                my_experimental_features_df,
                fg.get_expectation_suite()).validate()

            fg.save_validation_report(validation_report, ingestion_result="EXPERIMENT")
            ```

        Parameters:
            validation_report: The validation report to attach to the Feature Group.
            ingestion_result:
                Specify the fate of the associated data, defaults to `"UNKNOWN"`.
                Use `"INGESTED"` or `"REJECTED"` for validation of DataFrames to be inserted in the Feature Group.
                Use `"EXPERIMENT"` for testing and development and `"FG_DATA"` when validating data already in the Feature Group.
            ge_type:
                If `True` returns a native Great Expectation type, Hopsworks custom type otherwise.
                Conversion can be performed via the `to_ge_type()` method on hopsworks type.

        Raises:
            hopsworks.client.exceptions.RestAPIError: If the backend encounters an error when handling the request.
            hopsworks.client.exceptions.FeatureStoreException: If feature group is not registered with Hopsworks.
        """
        if self._id:
            if HAS_GREAT_EXPECTATIONS and isinstance(
                validation_report,
                great_expectations.core.expectation_validation_result.ExpectationSuiteValidationResult,
            ):
                report = ValidationReport(
                    **validation_report.to_json_dict(),
                    ingestion_result=ingestion_result,
                )
            elif isinstance(validation_report, dict):
                report = ValidationReport(
                    **validation_report, ingestion_result=ingestion_result
                )
            elif isinstance(validation_report, ValidationReport):
                report = validation_report
                if ingestion_result != "UNKNOWN":
                    report.ingestion_result = ingestion_result

            return self._validation_report_engine.save(
                validation_report=report, ge_type=ge_type
            )
        raise FeatureStoreException(
            "Only Feature Group registered with Hopsworks can upload validation reports."
        )

    def get_validation_history(
        self,
        expectation_id: int,
        start_validation_time: str | int | datetime | date | None = None,
        end_validation_time: str | int | datetime | date | None = None,
        filter_by: list[
            Literal["INGESTED", "REJECTED", "FG_DATA", "EXPERIMENT", "UNKNOWN"]
        ] = None,
        ge_type: bool = HAS_GREAT_EXPECTATIONS,
    ) -> (
        list[ValidationResult]
        | list[great_expectations.core.ExpectationValidationResult]
    ):
        """Fetch validation history of an Expectation specified by its id.

        Example:
            ```python3
            validation_history = fg.get_validation_history(
                expectation_id=1,
                filter_by=["REJECTED", "UNKNOWN"],
                start_validation_time="2022-01-01 00:00:00",
                end_validation_time=datetime.datetime.now(),
                ge_type=False,
            )
            ```

        Parameters:
            expectation_id: ID of the Expectation for which to fetch the validation history.
            filter_by: List of ingestion_result category to keep.
            start_validation_time:
                Fetch only validation result posterior to the provided time, inclusive.
                Supported format include timestamps(int), datetime, date or string formatted to be datutils parsable.
                See examples above.
            end_validation_time:
                Fetch only validation result prior to the provided time, inclusive.
                Supported format include timestamps(int), datetime, date or string formatted to be datutils parsable.
                See examples above.
            ge_type:
                If `True` returns a native Great Expectation type, Hopsworks custom type otherwise.
                Conversion can be performed via the `to_ge_type()` method on hopsworks type.

        Returns:
            A list of validation result connected to the expectation_id

        Raises:
            hopsworks.client.exceptions.RestAPIError: If the backend encounters an error when handling the request.
        """
        if self._id:
            return self._validation_result_engine.get_validation_history(
                expectation_id=expectation_id,
                start_validation_time=start_validation_time,
                end_validation_time=end_validation_time,
                filter_by=filter_by or [],
                ge_type=ge_type,
            )
        raise FeatureStoreException(
            "Only Feature Group registered with Hopsworks can fetch validation history."
        )

    @uses_great_expectations
    def validate(
        self,
        dataframe: pd.DataFrame | TypeVar("pyspark.sql.DataFrame") | None = None,
        expectation_suite: hsfs.expectation_suite.ExpectationSuite | None = None,
        save_report: bool = False,
        validation_options: dict[str, Any] | None = None,
        ingestion_result: Literal[
            "UNKNOWN", "INGESTED", "REJECTED", "EXPERIMENT", "FG_DATA"
        ] = "UNKNOWN",
        ge_type: bool = True,
    ) -> (
        great_expectations.core.ExpectationSuiteValidationResult
        | ValidationReport
        | None
    ):
        """Run validation based on the attached expectations.

        Runs the expectation suite attached to the feature group against the provided dataframe.
        Raise an error if the great_expectations package is not installed.

        Example:
            ```python
            # connect to the Feature Store
            fs = ...

            # get feature group instance
            fg = fs.get_or_create_feature_group(...)

            ge_report = fg.validate(df, save_report=False)
            ```

        Parameters:
            dataframe: The dataframe to run the data validation expectations against.
            expectation_suite:
                Optionally provide an Expectation Suite to override the one that is possibly attached to the feature group.
                This is useful for testing new Expectation suites.
                When an extra suite is provided, the results will never be persisted.
            validation_options:
                Additional validation options as key-value pairs.

                - Key `"run_validation"` is a boolean value, set to `False` to skip validation temporarily on ingestion.
                - Key `"ge_validate_kwargs"` is a dictionary containing kwargs for the validate method of Great Expectations.

            ingestion_result:
                Specify the fate of the associated data.
                Use `"INGESTED"` or `"REJECTED"` for validation of DataFrames to be inserted in the Feature Group.
                Use `"EXPERIMENT"` for testing and development and `"FG_DATA"` when validating data already in the Feature Group.
            save_report:
                Whether to save the report to the backend.
                This is only possible if the Expectation suite is initialised and attached to the Feature Group.
            ge_type: Whether to return a Great Expectations object or Hopsworks own abstraction.

        Returns:
            A Validation Report produced by Great Expectations.
        """
        # Activity is logged only if the validation concerns the feature group and not a specific dataframe
        if dataframe is None:
            dataframe = self.read()
            if ingestion_result.upper() == "UNKNOWN":
                ingestion_result = "FG_DATA"

        return self._great_expectation_engine.validate(
            self,
            dataframe=engine.get_instance().convert_to_default_dataframe(dataframe),
            expectation_suite=expectation_suite,
            save_report=save_report,
            validation_options=validation_options or {},
            ingestion_result=ingestion_result.upper(),
            ge_type=ge_type,
        )

    @classmethod
    def from_response_json(
        cls, feature_group_json: dict[str, Any]
    ) -> FeatureGroup | ExternalFeatureGroup | SpineGroup:
        if (
            feature_group_json["type"] == "onDemandFeaturegroupDTO"
            and not feature_group_json["spine"]
        ):
            feature_group_obj = ExternalFeatureGroup.from_response_json(
                feature_group_json
            )
        elif (
            feature_group_json["type"] == "onDemandFeaturegroupDTO"
            and feature_group_json["spine"]
        ):
            feature_group_obj = SpineGroup.from_response_json(feature_group_json)
        else:
            feature_group_obj = FeatureGroup.from_response_json(feature_group_json)
        return feature_group_obj

    def get_feature_monitoring_configs(
        self,
        name: str | None = None,
        feature_name: str | None = None,
        config_id: int | None = None,
    ) -> fmc.FeatureMonitoringConfig | list[fmc.FeatureMonitoringConfig] | None:
        """Fetch all feature monitoring configs attached to the feature group, or fetch by name or feature name only.

        If no arguments are provided the method will return all feature monitoring configs attached to the feature group, meaning all feature monitoring configs that are attach to a feature in the feature group.
        If you wish to fetch a single config, provide the its name.
        If you wish to fetch all configs attached to a particular feature, provide the feature name.

        Example:
            ```python3
            # fetch your feature group
            fg = fs.get_feature_group(name="my_feature_group", version=1)

            # fetch all feature monitoring configs attached to the feature group
            fm_configs = fg.get_feature_monitoring_configs()

            # fetch a single feature monitoring config by name
            fm_config = fg.get_feature_monitoring_configs(name="my_config")

            # fetch all feature monitoring configs attached to a particular feature
            fm_configs = fg.get_feature_monitoring_configs(feature_name="my_feature")

            # fetch a single feature monitoring config with a given id
            fm_config = fg.get_feature_monitoring_configs(config_id=1)
            ```

        Parameters:
            name: If provided fetch only the feature monitoring config with the given name.
            feature_name: If provided, fetch only configs attached to a particular feature.
            config_id: If provided, fetch only the feature monitoring config with the given id.

        Returns:
            A list of feature monitoring configs.
            If `name` is provided, returns either a single config or `None` if not found.

        Raises:
            hopsworks.client.exceptions.RestAPIError: If the backend encounters an error when handling the request.
            hopsworks.client.exceptions.FeatureStoreException: If feature group is not registered with Hopsworks.
            ValueError: If both name and feature_name are provided.
            TypeError: If name or feature_name are not string or None.
        """
        if not self._id:
            raise FeatureStoreException(
                "Only Feature Group registered with Hopsworks can fetch feature monitoring configurations."
            )

        return self._feature_monitoring_config_engine.get_feature_monitoring_configs(
            name=name,
            feature_name=feature_name,
            config_id=config_id,
        )

    def get_feature_monitoring_history(
        self,
        config_name: str | None = None,
        config_id: int | None = None,
        start_time: int | str | datetime | date | None = None,
        end_time: int | str | datetime | date | None = None,
        with_statistics: bool = True,
    ) -> list[fmr.FeatureMonitoringResult]:
        """Fetch feature monitoring history for a given feature monitoring config.

        Example:
            ```python3
            # fetch your feature group
            fg = fs.get_feature_group(name="my_feature_group", version=1)

            # fetch feature monitoring history for a given feature monitoring config
            fm_history = fg.get_feature_monitoring_history(
                config_name="my_config",
                start_time="2020-01-01",
            )

            # fetch feature monitoring history for a given feature monitoring config id
            fm_history = fg.get_feature_monitoring_history(
                config_id=1,
                start_time=datetime.now() - timedelta(weeks=2),
                end_time=datetime.now() - timedelta(weeks=1),
                with_statistics=False,
            )
            ```

        Parameters:
            config_name: The name of the feature monitoring config to fetch history for.
            config_id: The id of the feature monitoring config to fetch history for.
            start_time: The start date of the feature monitoring history to fetch.
            end_time: The end date of the feature monitoring history to fetch.
            with_statistics:
                Whether to include statistics in the feature monitoring history.
                If `False`, only metadata about the monitoring will be fetched.

        Returns:
            A list of feature monitoring results containing the monitoring metadata as well as the computed statistics for the detection and reference window if requested.

        Raises:
            hopsworks.client.exceptions.RestAPIError: If the backend encounters an error when handling the request.
            hopsworks.client.exceptions.FeatureStoreException: If feature group is not registered with Hopsworks.
            ValueError: If both config_name and config_id are provided.
            TypeError: If config_name or config_id are not respectively string, int or None.
        """
        if not self._id:
            raise FeatureStoreException(
                "Only Feature Group registered with Hopsworks can fetch feature monitoring history."
            )

        return self._feature_monitoring_result_engine.get_feature_monitoring_results(
            config_name=config_name,
            config_id=config_id,
            start_time=start_time,
            end_time=end_time,
            with_statistics=with_statistics,
        )

    def create_statistics_monitoring(
        self,
        name: str,
        feature_name: str | None = None,
        description: str | None = None,
        start_date_time: int | str | datetime | date | pd.Timestamp | None = None,
        end_date_time: int | str | datetime | date | pd.Timestamp | None = None,
        cron_expression: str | None = "0 0 12 ? * * *",
    ) -> fmc.FeatureMonitoringConfig:
        """Run a job to compute statistics on snapshot of feature data on a schedule.

        Experimental:
            Public API is subject to change, this feature is not suitable for production use-cases.

        Example:
            ```python3
            # fetch feature group
            fg = fs.get_feature_group(name="my_feature_group", version=1)

            # enable statistics monitoring
            my_config = fg.create_statistics_monitoring(
                name="my_config",
                start_date_time="2021-01-01 00:00:00",
                description="my description",
                cron_expression="0 0 12 ? * * *",
            ).with_detection_window(
                # Statistics computed on 10% of the last week of data
                time_offset="1w",
                row_percentage=0.1,
            ).save()
            ```

        Parameters:
            name:
                Name of the feature monitoring configuration.
                The name must be unique for all configurations attached to the feature group.
            feature_name:
                Name of the feature to monitor.
                If not specified, statistics will be computed for all features.
            description: Description of the feature monitoring configuration.
            start_date_time: Start date and time from which to start computing statistics.
            end_date_time: End date and time at which to stop computing statistics.
            cron_expression:
                Cron expression to use to schedule the job.
                The cron expression must be in UTC and follow the Quartz specification.
                The default value means "every day at 12pm UTC".

        Returns:
            Configuration with minimal information about the feature monitoring.
            Additional information are required before feature monitoring is enabled.

        Raises:
            hopsworks.client.exceptions.FeatureStoreException: If feature group is not registered with Hopsworks.
        """
        if not self._id:
            raise FeatureStoreException(
                "Only Feature Group registered with Hopsworks can enable scheduled statistics monitoring."
            )

        return self._feature_monitoring_config_engine._build_default_statistics_monitoring_config(
            name=name,
            feature_name=feature_name,
            description=description,
            start_date_time=start_date_time,
            valid_feature_names=[feat.name for feat in self._features],
            end_date_time=end_date_time,
            cron_expression=cron_expression,
        )

    def create_feature_monitoring(
        self,
        name: str,
        feature_name: str,
        description: str | None = None,
        start_date_time: int | str | datetime | date | pd.Timestamp | None = None,
        end_date_time: int | str | datetime | date | pd.Timestamp | None = None,
        cron_expression: str | None = "0 0 12 ? * * *",
    ) -> fmc.FeatureMonitoringConfig:
        """Enable feature monitoring to compare statistics on snapshots of feature data over time.

        Experimental:
            Public API is subject to change, this feature is not suitable for production use-cases.

        Example:
            ```python3
            # fetch feature group
            fg = fs.get_feature_group(name="my_feature_group", version=1)

            # enable feature monitoring
            my_config = fg.create_feature_monitoring(
                name="my_monitoring_config",
                feature_name="my_feature",
                description="my monitoring config description",
                cron_expression="0 0 12 ? * * *",
            ).with_detection_window(
                # Data inserted in the last day
                time_offset="1d",
                window_length="1d",
            ).with_reference_window(
                # Data inserted last week on the same day
                time_offset="1w1d",
                window_length="1d",
            ).compare_on(
                metric="mean",
                threshold=0.5,
            ).save()
            ```

        Parameters:
            name:
                Name of the feature monitoring configuration.
                The name must be unique for all configurations attached to the feature group.
            feature_name: Name of the feature to monitor.
            description: Description of the feature monitoring configuration.
            start_date_time: Start date and time from which to start computing statistics.
            end_date_time: End date and time at which to stop computing statistics.
            cron_expression:
                Cron expression to use to schedule the job.
                The cron expression must be in UTC and follow the Quartz specification.
                The default value means "every day at 12pm UTC".

        Returns:
            Configuration with minimal information about the feature monitoring.
            Additional information are required before feature monitoring is enabled.

        Raises:
            hopsworks.client.exceptions.FeatureStoreException: If feature group is not registered with Hopsworks.
        """
        if not self._id:
            raise FeatureStoreException(
                "Only Feature Group registered with Hopsworks can enable feature monitoring."
            )

        return self._feature_monitoring_config_engine._build_default_feature_monitoring_config(
            name=name,
            feature_name=feature_name,
            description=description,
            start_date_time=start_date_time,
            valid_feature_names=[feat.name for feat in self._features],
            end_date_time=end_date_time,
            cron_expression=cron_expression,
        )

    def __getattr__(self, name: str) -> Any:
        try:
            return self.__getitem__(name)
        except KeyError as err:
            raise AttributeError(
                f"'FeatureGroup' object has no attribute '{name}'. "
                "If you are trying to access a feature, fall back on "
                "using the `get_feature` method."
            ) from err

    def __getitem__(self, name: str) -> feature.Feature:
        if not isinstance(name, str):
            raise TypeError(
                f"Expected type `str`, got `{type(name)}`. "
                "Features are accessible by name."
            )
        feature = [f for f in self.__getattribute__("_features") if f.name == name]
        if len(feature) == 1:
            return feature[0]
        raise KeyError(f"'FeatureGroup' object has no feature called '{name}'.")

    @property
    def statistics_config(self) -> StatisticsConfig:
        """Statistics configuration object defining the settings for statistics computation of the feature group.

        Raises:
            hopsworks.client.exceptions.FeatureStoreException: If statistics are not supported for this feature group type.
        """
        self._check_statistics_support()  # raises an error if stats not supported
        return self._statistics_config

    @statistics_config.setter
    def statistics_config(
        self,
        statistics_config: StatisticsConfig | dict[str, Any] | bool | None,
    ) -> None:
        self._check_statistics_support()  # raises an error if stats not supported
        if isinstance(statistics_config, StatisticsConfig):
            self._statistics_config = statistics_config
        elif isinstance(statistics_config, dict):
            self._statistics_config = StatisticsConfig(**statistics_config)
        elif isinstance(statistics_config, bool):
            self._statistics_config = StatisticsConfig(statistics_config)
        elif statistics_config is None:
            self._statistics_config = StatisticsConfig()
        else:
            raise TypeError(
                f"The argument `statistics_config` has to be `None` of type `StatisticsConfig, `bool` or `dict`, but is of type: `{type(statistics_config)}`"
            )

    def get_latest_online_ingestion(self) -> online_ingestion.OnlineIngestion:
        """Retrieve the latest online ingestion operation for this feature group.

        This method fetches metadata about the most recent online ingestion job, including its status and progress, if available.

        Returns:
            The latest OnlineIngestion object for this feature group.

        Raises:
            hopsworks.client.exceptions.RestAPIError: If the backend encounters an error when handling the request.

        Example:
            ```python
            fg = fs.get_feature_group("my_fg", 1)
            latest_ingestion = fg.get_latest_online_ingestion()
            ```
        """
        return online_ingestion_api.OnlineIngestionApi().get_online_ingestion(
            self, query_params={"filter_by": "LATEST"}
        )

    def get_online_ingestion(self, id) -> online_ingestion.OnlineIngestion:
        """Retrieve a specific online ingestion operation by its ID for this feature group.

        This method fetches metadata about a particular online ingestion job, including its status and progress, if available.

        Parameters:
            id: The unique identifier of the online ingestion operation.

        Returns:
            The OnlineIngestion object with the specified ID.

        Raises:
            hopsworks.client.exceptions.RestAPIError: If the backend encounters an error when handling the request.

        Example:
            ```python
            fg = fs.get_feature_group("my_fg", 1)
            ingestion = fg.get_online_ingestion(123)
            ```
        """
        return online_ingestion_api.OnlineIngestionApi().get_online_ingestion(
            self, query_params={"filter_by": f"ID:{id}"}
        )

    @property
    def feature_store_id(self) -> int | None:
        """ID of the feature store to which the feature group belongs."""
        return self._feature_store_id

    @property
    def feature_store(self) -> feature_store_mod.FeatureStore:
        """Feature store to which the feature group belongs."""
        if self._feature_store is None:
            self._feature_store = feature_store_api.FeatureStoreApi().get(
                self._feature_store_id
            )
        return self._feature_store

    @feature_store.setter
    def feature_store(self, feature_store: feature_store_mod.FeatureStore) -> None:
        self._feature_store = feature_store

    @property
    def id(self) -> int | None:
        """Feature group id."""
        return self._id

    @property
    def name(self) -> str | None:
        """Name of the feature group."""
        return self._name

    @property
    def version(self) -> int | None:
        """Version number of the feature group."""
        return self._version

    @version.setter
    def version(self, version: int) -> None:
        self._version = version

    def get_fg_name(self) -> str:
        """Returns the full feature group name, that is, its base name combined with its version."""
        return f"{self.name}_{self.version}"

    @property
    def statistics(self) -> Statistics | None:
        """Get the latest computed statistics for the whole feature group.

        Raises:
            hopsworks.client.exceptions.RestAPIError: If the backend encounters an error when handling the request.
        """
        self._check_statistics_support()  # raises an error if stats not supported
        return self._statistics_engine.get(self)

    @property
    def primary_key(self) -> list[str]:
        """List of features building the primary key."""
        return self._primary_key

    @primary_key.setter
    def primary_key(self, new_primary_key: list[str]) -> None:
        self._primary_key = [
            util.autofix_feature_name(pk, warn=True) for pk in new_primary_key
        ]

    def get_statistics(
        self,
        computation_time: str | float | datetime | date | None = None,
        feature_names: list[str] | None = None,
    ) -> Statistics | None:
        """Returns the statistics computed at a specific time for the current feature group.

        If `computation_time` is `None`, the most recent statistics are returned.

        Example:
            ```python
            # connect to the Feature Store
            fs = ...

            # get the Feature Group instance
            fg = fs.get_or_create_feature_group(...)

            fg_statistics = fg.get_statistics(computation_time=None)
            ```

        Parameters:
            computation_time:
                Date and time when statistics were computed.
                Strings should be formatted in one of the following formats: `%Y-%m-%d`, `%Y-%m-%d %H`, `%Y-%m-%d %H:%M`, `%Y-%m-%d %H:%M:%S`, or `%Y-%m-%d %H:%M:%S.%f`.
            feature_names: List of feature names of which statistics are retrieved.

        Returns:
            `Statistics`. Statistics object or `None` if it does not exist.

        Raises:
            hopsworks.client.exceptions.RestAPIError: If the backend encounters an error when handling the request.
            hopsworks.client.exceptions.FeatureStoreException: If statistics are not supported for this feature group type.
        """
        self._check_statistics_support()  # raises an error if stats not supported
        return self._statistics_engine.get(
            self, computation_time=computation_time, feature_names=feature_names
        )

    def get_all_statistics(
        self,
        computation_time: str | float | datetime | date | None = None,
        feature_names: list[str] | None = None,
    ) -> list[Statistics] | None:
        """Returns all the statistics metadata computed before a specific time for the current feature group.

        If `computation_time` is `None`, all the statistics metadata are returned.

        Example:
            ```python
            # connect to the Feature Store
            fs = ...

            # get the Feature Group instance
            fg = fs.get_or_create_feature_group(...)

            fg_statistics = fg.get_statistics(computation_time=None)
            ```

        Parameters:
            computation_time:
                Date and time when statistics were computed.
                Strings should be formatted in one of the following formats `%Y-%m-%d`, `%Y-%m-%d %H`, `%Y-%m-%d %H:%M`, `%Y-%m-%d %H:%M:%S`, or `%Y-%m-%d %H:%M:%S.%f`.
            feature_names: List of feature names of which statistics are retrieved.

        Returns:
            Statistics object or `None` if it does not exist.

        Raises:
            hopsworks.client.exceptions.RestAPIError: If the backend encounters an error when handling the request.
            hopsworks.client.exceptions.FeatureStoreException: If statistics are not supported for this feature group type.
        """
        self._check_statistics_support()  # raises an error if stats not supported
        return self._statistics_engine.get_all(
            self, computation_time=computation_time, feature_names=feature_names
        )

    def compute_statistics(self) -> None:
        """Recompute the statistics for the feature group and save them to the feature store.

        Statistics are only computed for data in the offline storage of the feature group.

        Example:
            ```python
            # connect to the Feature Store
            fs = ...

            # get the Feature Group instance
            fg = fs.get_or_create_feature_group(...)

            statistics_metadata = fg.compute_statistics()
            ```

        Raises:
            hopsworks.client.exceptions.RestAPIError: If the backend encounters an error when handling the request.
            hopsworks.client.exceptions.FeatureStoreException: If statistics are not supported for this feature group type.
        """
        self._check_statistics_support()  # raises an error if stats not supported
        if self.statistics_config.enabled:
            # Don't read the dataframe here, to avoid triggering a read operation
            # for the Python engine. The Python engine is going to setup a Spark Job
            # to update the statistics.
            self._statistics_engine.compute_and_save_statistics(self)
        else:
            warnings.warn(
                (
                    f"The statistics are not enabled of feature group `{self._name}`, with version"
                    f" `{self._version}`. No statistics computed."
                ),
                util.StorageWarning,
                stacklevel=1,
            )

    def get_alerts(self) -> list[FeatureGroupAlert]:
        """Get all alerts for this feature group.

        Returns:
            The list of FeatureGroupAlerts.

        Raises:
            hopsworks.client.exceptions.RestAPIError: If the backend encounters an error when handling the request.

        Example:
            ```python
            # Get all alerts
            alerts = fg.get_alerts()
            ```
        """
        return self._alert_api.get_feature_group_alerts(
            feature_store_id=self._feature_store_id,
            feature_group_id=self._id,
        )

    def get_alert(self, alert_id: int) -> FeatureGroupAlert:
        """Get an alert for this feature group by ID.

        Parameters:
            alert_id: The ID of the alert to get.

        Returns:
            The FeatureGroupAlert object.

        Raises:
            hopsworks.client.exceptions.RestAPIError: If the backend encounters an error when handling the request.

        Example:
            ```python
            # Get a specific alert
            alert = fg.get_alert(alert_id=1)
            ```
        """
        return self._alert_api.get_feature_group_alert(
            feature_store_id=self._feature_store_id,
            feature_group_id=self._id,
            alert_id=alert_id,
        )

    def create_alert(
        self,
        receiver: str,
        status: Literal[
            "feature_validation_success",
            "feature_validation_warning",
            "feature_validation_failure",
            "feature_monitor_shift_undetected",
            "feature_monitor_shift_detected",
        ],
        severity: Literal["info", "warning", "critical"],
    ) -> FeatureGroupAlert:
        """Create an alert for this feature group.

        Parameters:
            receiver: The receiver of the alert.
            status: The status that will trigger the alert.
            severity: The severity of the alert.

        Returns:
            The created FeatureGroupAlert object.

        Raises:
            ValueError: If the status is not valid.
            ValueError: If the severity is not valid.
            hopsworks.client.exceptions.RestAPIError: If the backend encounters an error when handling the request.

        Example:
            ```python
            fg.create_alert(
                receiver="email",
                status="feature_validation_failure",
                severity="critical",
            )
            ```
        """
        return self._alert_api.create_feature_group_alert(
            feature_store_id=self._feature_store_id,
            feature_group_id=self._id,
            receiver=receiver,
            status=status,
            severity=severity,
        )

    @property
    def embedding_index(self) -> EmbeddingIndex | None:
        # TODO: Add docstring
        if self._embedding_index:
            self._embedding_index.feature_group = self
        return self._embedding_index

    @embedding_index.setter
    def embedding_index(self, embedding_index: EmbeddingIndex | None) -> None:
        if embedding_index is not None and self._id is None:
            self.online_enabled = True
        self._embedding_index = embedding_index

    @property
    def event_time(self) -> str | None:
        """Event time feature in the feature group."""
        return self._event_time

    @event_time.setter
    def event_time(self, feature_name: str | None) -> None:
        if feature_name is None:
            self._event_time = None
            return
        if isinstance(feature_name, str):
            self._event_time = util.autofix_feature_name(feature_name, warn=True)
            return
        if (
            isinstance(feature_name, list)
            and len(feature_name) == 1
            and isinstance(feature_name[0], str)
        ):
            warnings.warn(
                "Providing event_time as a single-element list is deprecated"
                " and will be dropped in future versions. Provide the feature_name string instead.",
                DeprecationWarning,
                stacklevel=2,
            )
            self._event_time = util.autofix_feature_name(feature_name[0], warn=True)
            return

        raise ValueError(
            "event_time must be a string corresponding to an existing feature name of the Feature Group."
        )

    @property
    def location(self) -> str | None:
        # TODO: Add docstring
        return self._location

    @property
    def expectation_suite(
        self,
    ) -> hsfs.expectation_suite.ExpectationSuite | None:
        """Expectation Suite configuration object defining the settings for data validation of the feature group."""
        return self._expectation_suite

    @expectation_suite.setter
    def expectation_suite(
        self,
        expectation_suite: hsfs.expectation_suite.ExpectationSuite
        | great_expectations.core.ExpectationSuite
        | dict[str, Any]
        | None,
    ) -> None:
        if isinstance(expectation_suite, hsfs.expectation_suite.ExpectationSuite):
            tmp_expectation_suite = expectation_suite.to_json_dict(decamelize=True)
            tmp_expectation_suite["feature_group_id"] = self._id
            tmp_expectation_suite["feature_store_id"] = self._feature_store_id
            self._expectation_suite = hsfs.expectation_suite.ExpectationSuite(
                **tmp_expectation_suite
            )
        elif HAS_GREAT_EXPECTATIONS and isinstance(
            expectation_suite,
            great_expectations.core.expectation_suite.ExpectationSuite,
        ):
            self._expectation_suite = hsfs.expectation_suite.ExpectationSuite(
                **expectation_suite.to_json_dict(),
                feature_store_id=self._feature_store_id,
                feature_group_id=self._id,
            )
        elif isinstance(expectation_suite, dict):
            tmp_expectation_suite = expectation_suite.copy()
            tmp_expectation_suite["feature_store_id"] = self._feature_store_id
            tmp_expectation_suite["feature_group_id"] = self._id
            self._expectation_suite = hsfs.expectation_suite.ExpectationSuite(
                **tmp_expectation_suite
            )
        elif expectation_suite is None:
            self._expectation_suite = None
        else:
            raise TypeError(
                f"The argument `expectation_suite` has to be `None` of type `ExpectationSuite` or `dict`, but is of type: `{type(expectation_suite)}`"
            )

    @property
    def online_enabled(self) -> bool:
        """Setting if the feature group is available in online storage."""
        return self._online_enabled

    @online_enabled.setter
    def online_enabled(self, online_enabled: bool) -> None:
        self._online_enabled = online_enabled

    @property
<<<<<<< HEAD
    def storage_connector(self) -> "sc.StorageConnector":
        """"
            !!! warning "Deprecated"
                    `storage_connector` method is deprecated. Use
                    `data_source` instead.
        """
        return self._data_source.storage_connector

    @property
    def data_source(self) -> "ds.DataSource":
        return self._data_source
=======
    def storage_connector(self) -> sc.StorageConnector:
        """The storage connector which was used to create the feature group, if any."""
        return self._storage_connector
>>>>>>> 2adc70a5

    def prepare_spark_location(self) -> str:
        # TODO: Add docstring
        location = self.location
        if self.data_source is not None and self.data_source.storage_connector:
            location = self.data_source.storage_connector.prepare_spark(location)
        return location

    @property
    def topic_name(self) -> str | None:
        """The topic used for feature group data ingestion."""
        return self._topic_name

    @topic_name.setter
    def topic_name(self, topic_name: str | None) -> None:
        self._topic_name = topic_name

    @property
    def notification_topic_name(self) -> str | None:
        """The topic used for feature group notifications."""
        return self._notification_topic_name

    @notification_topic_name.setter
    def notification_topic_name(self, notification_topic_name: str | None) -> None:
        self._notification_topic_name = notification_topic_name

    @property
    def deprecated(self) -> bool:
        """Setting if the feature group is deprecated."""
        return self._deprecated

    @deprecated.setter
    def deprecated(self, deprecated: bool) -> None:
        self._deprecated = deprecated

    @property
<<<<<<< HEAD
    def subject(self) -> Dict[str, Any]:
=======
    def data_source(self) -> ds.DataSource | None:
        """The data source which was used to create the feature group, if any."""
        return self._data_source

    @data_source.setter
    def data_source(self, data_source: ds.DataSource) -> None:
        self._data_source = data_source
        if self._data_source is not None:
            self._data_source._update_storage_connector(self.storage_connector)

    @property
    def subject(self) -> dict[str, Any]:
>>>>>>> 2adc70a5
        """Subject of the feature group."""
        if self._subject is None:
            # cache the schema
            self._subject = self._feature_group_engine.get_subject(self)
        return self._subject

    @property
    def avro_schema(self) -> str:
        """Avro schema representation of the feature group."""
        return self.subject["schema"]

    def get_complex_features(self) -> list[str]:
        """Returns the names of all features with a complex data type in this feature group.

        Example:
            ```python
            complex_dtype_features = fg.get_complex_features()
            ```
        """
        return [f.name for f in self.features if f.is_complex()]

    def _get_encoded_avro_schema(self) -> str:
        complex_features = self.get_complex_features()
        schema = json.loads(self.avro_schema)

        for field in schema["fields"]:
            if field["name"] in complex_features:
                field["type"] = ["null", "bytes"]

        schema_s = json.dumps(schema)
        try:
            avro.schema.parse(schema_s)
        except avro.schema.SchemaParseException as e:
            raise FeatureStoreException(f"Failed to construct Avro Schema: {e}") from e
        return schema_s

    def _get_feature_avro_schema(self, feature_name: str) -> str | None:
        for field in json.loads(self.avro_schema)["fields"]:
            if field["name"] == feature_name:
                return json.dumps(field["type"])
        return None

    @property
    def features(self) -> list[feature.Feature]:
        """Feature Group schema (alias)."""
        return self._features

    @property
    def schema(self) -> list[feature.Feature]:
        """Feature Group schema."""
        return self._features

    def _are_statistics_missing(self, statistics: Statistics) -> bool:
        if not self.statistics_config.enabled:
            return False
        if statistics is None:
            return True
        if (
            self.statistics_config.histograms
            or self.statistics_config.correlations
            or self.statistics_config.exact_uniqueness
        ):
            # if statistics are missing, recompute and update statistics.
            # We need to check for missing statistics because the statistics config can have been modified
            for fds in statistics.feature_descriptive_statistics:
                if fds.feature_type in ["Integral", "Fractional"]:
                    if self.statistics_config.histograms and (
                        fds.extended_statistics is None
                        or "histogram" not in fds.extended_statistics
                    ):
                        return True

                    if self.statistics_config.correlations and (
                        fds.extended_statistics is None
                        or "correlations" not in fds.extended_statistics
                    ):
                        return True

                if self.statistics_config.exact_uniqueness and fds.uniqueness is None:
                    return True

        return False

    def _are_statistics_supported(self) -> bool:
        """Whether statistics are supported or not for the current Feature Group type."""
        return not isinstance(self, SpineGroup)

    def _check_statistics_support(self) -> None:
        """Check for statistics support on the current Feature Group type."""
        if not self._are_statistics_supported():
            raise FeatureStoreException(
                "Statistics not supported for this Feature Group type"
            )

    @features.setter
    def features(self, new_features: list[feature.Feature]) -> None:
        self._features = new_features

    def _get_project_name(self) -> str:
        return util.strip_feature_store_suffix(self.feature_store_name)

    @property
    def ttl(self) -> int | None:
        """Get the time-to-live duration in seconds for features in this group.

        The TTL determines how long features should be retained before being automatically removed.
        The value is always returned in seconds, regardless of how it was originally specified.

        Returns:
            The TTL value in seconds, or `None` if no TTL is set.
        """
        return self._ttl

    @ttl.setter
    def ttl(self, new_ttl: float | timedelta | None) -> None:
        """Set the time-to-live duration for features in this group.

        The value is stored internally in seconds.

        Parameters:
            new_ttl:
                The new TTL value.
                Can be specified as:

                - An integer or float representing seconds
                - A timedelta object
                - `None` to remove TTL
        """
        if new_ttl is not None:
            if isinstance(new_ttl, timedelta):
                self._ttl = int(new_ttl.total_seconds())
            else:
                self._ttl = int(new_ttl)
        else:
            self._ttl = None

    @property
    def ttl_enabled(self) -> bool:
        """Get whether TTL (time-to-live) is enabled for this feature group.

        Returns:
            `True` if TTL is enabled, `False` otherwise
        """
        return self._ttl_enabled

    @ttl_enabled.setter
    def ttl_enabled(self, enabled: bool) -> None:
        """Set whether TTL (time-to-live) is enabled for this feature group.

        Parameters:
            enabled: Whether TTL should be enabled.
        """
        self._ttl_enabled = enabled

    def enable_ttl(
        self,
        ttl: float | timedelta | None = None,
    ) -> FeatureGroupBase | FeatureGroup | ExternalFeatureGroup | SpineGroup:
        """Enable or update the time-to-live (TTL) configuration of the feature group.

        If ttl is not set, the feature group will be enabled with the last TTL value being set.

        Example:
            ```python
            # connect to the Feature Store
            fs = ...

            # get the Feature Group instance
            fg = fs.get_or_create_feature_group(...)

            # Enable TTL with a TTL of 7 days
            fg.enable_ttl(timedelta(days=7))

            # Disable TTL
            fg.disable_ttl()

            # Enable TTL again with a TTL of 7 days
            fg.enable_ttl()
            ```

        Info: Safe update
            This method updates the TTL configuration safely.
            In case of failure your local metadata object will keep the old configuration.

        Parameters:
            ttl:
                Optional new TTL value.
                Can be specified as:

                - An integer or float representing seconds
                - A timedelta object
                - `None` to keep current value

        Returns:
            The updated feature group object.

        Raises:
            hopsworks.client.exceptions.RestAPIError: If the backend encounters an error when handling the request.
        """
        self._feature_group_engine.update_ttl(self, ttl, True)
        return self

    def disable_ttl(self) -> FeatureGroup:
        """Disable the time-to-live (TTL) configuration of the feature group.

        Example:
            ```python
            # connect to the Feature Store
            fs = ...

            # get the Feature Group instance
            fg = fs.get_or_create_feature_group(...)

            # Disable TTL
            fg.disable_ttl()
            ```

        Info: Safe update
            This method updates the TTL configuration safely.
            In case of failure your local metadata object will keep the old configuration.

        Returns:
            The updated feature group object.

        Raises:
            hopsworks.client.exceptions.RestAPIError: If the backend encounters an error when handling the request.
        """
        self._feature_group_engine.update_ttl(self, None, False)
        return self


@typechecked
class FeatureGroup(FeatureGroupBase):
    # TODO: Add docstring
    CACHED_FEATURE_GROUP = "CACHED_FEATURE_GROUP"
    STREAM_FEATURE_GROUP = "STREAM_FEATURE_GROUP"
    ENTITY_TYPE = "featuregroups"

    def __init__(
        self,
        name: str,
        version: int | None,
        featurestore_id: int,
        description: str | None = "",
        partition_key: list[str] | None = None,
        primary_key: list[str] | None = None,
        foreign_key: list[str] | None = None,
        hudi_precombine_key: str | None = None,
        featurestore_name: str | None = None,
        embedding_index: EmbeddingIndex | None = None,
        created: str | None = None,
        creator: dict[str, Any] | None = None,
        id: int | None = None,
        features: list[feature.Feature | dict[str, Any]] | None = None,
        location: str | None = None,
        online_enabled: bool = False,
        time_travel_format: str | None = None,
        statistics_config: StatisticsConfig | dict[str, Any] | None = None,
        online_topic_name: str | None = None,
        topic_name: str | None = None,
        notification_topic_name: str | None = None,
        event_time: str | None = None,
        stream: bool = False,
        expectation_suite: great_expectations.core.ExpectationSuite
        | hsfs.expectation_suite.ExpectationSuite
        | dict[str, Any]
        | None = None,
        parents: list[explicit_provenance.Links] | None = None,
        href: str | None = None,
        delta_streamer_job_conf: dict[str, Any]
        | deltastreamer_jobconf.DeltaStreamerJobConf
        | None = None,
        deprecated: bool = False,
<<<<<<< HEAD
        transformation_functions: Optional[
            List[Union[TransformationFunction, HopsworksUdf]]
        ] = None,
        online_config: Optional[
            Union[
                OnlineConfig,
                Dict[str, Any],
            ]
        ] = None,
        offline_backfill_every_hr: Optional[Union[str, int]] = None,
        data_source: Optional[
            Union[
                ds.DataSource,
                Dict[str, Any],
            ]
        ] = None,
        ttl: Optional[Union[int, float, timedelta]] = None,
        ttl_enabled: Optional[bool] = None,
        online_disk: Optional[bool] = None,
=======
        transformation_functions: list[TransformationFunction | HopsworksUdf]
        | None = None,
        online_config: OnlineConfig | dict[str, Any] | None = None,
        offline_backfill_every_hr: str | int | None = None,
        storage_connector: sc.StorageConnector | dict[str, Any] = None,
        data_source: ds.DataSource | dict[str, Any] | None = None,
        ttl: float | timedelta | None = None,
        ttl_enabled: bool | None = None,
        online_disk: bool | None = None,
>>>>>>> 2adc70a5
        **kwargs,
    ) -> None:
        super().__init__(
            name,
            version,
            featurestore_id,
            location,
            event_time=event_time,
            online_enabled=online_enabled,
            embedding_index=embedding_index,
            id=id,
            expectation_suite=expectation_suite,
            online_topic_name=online_topic_name,
            topic_name=topic_name,
            notification_topic_name=notification_topic_name,
            deprecated=deprecated,
            online_config=online_config,
            data_source=data_source,
            ttl=ttl,
            ttl_enabled=ttl_enabled,
            online_disk=online_disk,
        )

        self._feature_store_name: str | None = featurestore_name
        self._description: str | None = description
        self._created = created
        self._creator = user.User.from_response_json(creator)

        self._features = [
            feature.Feature.from_response_json(feat) if isinstance(feat, dict) else feat
            for feat in (features or [])
        ]

        self._time_travel_format = (
            time_travel_format.upper() if time_travel_format is not None else None
        )

        self._stream = stream
        self._parents = parents
        self._deltastreamer_jobconf = delta_streamer_job_conf

        self._materialization_job: Job = None

        if self._id:
            # initialized by backend
            self.primary_key: list[str] = [
                feat.name for feat in self._features if feat.primary is True
            ]
            self.foreign_key: list[str] = [
                feat.name for feat in self._features if feat.foreign is True
            ]
            self._partition_key: list[str] = [
                feat.name for feat in self._features if feat.partition is True
            ]
            if (
                time_travel_format is not None
                and time_travel_format.upper() == "HUDI"
                and self._features
            ):
                # hudi precombine key is always a single feature
                self._hudi_precombine_key: str | None = [
                    feat.name
                    for feat in self._features
                    if feat.hudi_precombine_key is True
                ][0]
            else:
                self._hudi_precombine_key: str | None = None

            self.statistics_config = statistics_config
            self._offline_backfill_every_hr = None

        else:
            # Set time travel format and streaming based on engine type and online status
            self._init_time_travel_and_stream(
                stream,
                time_travel_format,
                self.online_enabled,  # use the getter of the super class to take into account embedding index
                self._is_hopsfs_storage(),
            )

            self.primary_key = primary_key
            self.foreign_key = foreign_key
            self.partition_key = partition_key
            self._hudi_precombine_key = (
                util.autofix_feature_name(hudi_precombine_key, warn=True)
                if hudi_precombine_key is not None
                and (
                    self._time_travel_format is None
                    or self._time_travel_format == "HUDI"
                )
                else None
            )
            self.statistics_config = statistics_config
            self._offline_backfill_every_hr = offline_backfill_every_hr

        self._feature_group_engine: feature_group_engine.FeatureGroupEngine = (
            feature_group_engine.FeatureGroupEngine(featurestore_id)
        )
        self._vector_db_client: VectorDbClient | None = None
        self._href: str | None = href

        # cache for optimized writes
        self._kafka_producer: confluent_kafka.Producer | None = None
        self._feature_writers: dict[str, callable] | None = None
        self._writer: callable | None = None
        self._kafka_headers: dict[str, bytes] | None = None
        # On-Demand Transformation Functions
        self._transformation_functions: list[TransformationFunction] = []

        if transformation_functions:
            for transformation_function in transformation_functions:
                if not isinstance(transformation_function, TransformationFunction):
                    self._transformation_functions.append(
                        TransformationFunction(
                            featurestore_id,
                            hopsworks_udf=transformation_function,
                            version=1,
                            transformation_type=TransformationType.ON_DEMAND,
                        )
                    )
                else:
                    if (
                        not transformation_function.transformation_type
                        or transformation_function.transformation_type
                        == TransformationType.UNDEFINED
                    ):
                        transformation_function.transformation_type = (
                            TransformationType.ON_DEMAND
                        )
                    self._transformation_functions.append(transformation_function)

        if self._transformation_functions:
            self._transformation_functions = (
                FeatureGroup._sort_transformation_functions(
                    self._transformation_functions
                )
            )

    def _init_time_travel_and_stream(
        self,
        stream: bool,
        time_travel_format: str | None,
        online_enabled: bool,
        is_hopsfs: bool,
    ) -> None:
        """Initialize `self._time_travel_format` and `self._stream` for new objects.

        Extracted into testable helpers to simplify unit testing.
        """
        self._time_travel_format = FeatureGroup._resolve_time_travel_format(
            time_travel_format=time_travel_format,
            online_enabled=online_enabled,
            is_hopsfs=is_hopsfs,
        )
        if engine.get_type() == "python":
            self._stream = FeatureGroup._resolve_stream_python(
                stream=stream,
                time_travel_format=self._time_travel_format,
                is_hopsfs=is_hopsfs,
                online_enabled=online_enabled,
            )

    def _is_hopsfs_storage(self) -> bool:
        """Return True if storage is HopsFS."""
        return self._storage_connector is None or (
            self._storage_connector is not None
            and self._storage_connector.type == sc.StorageConnector.HOPSFS
        )

    @staticmethod
    def _resolve_stream_python(
        stream: bool,
        time_travel_format: str,
        is_hopsfs: bool,
        online_enabled: bool,
    ) -> bool | None:
        # If stream is explicitly set stream to True, use it.
        # Otherwise, resolve it based on time travel format and other flags.
        return stream or not (
            is_hopsfs and time_travel_format == "DELTA" and not online_enabled
        )

    @staticmethod
    def _resolve_time_travel_format(
        time_travel_format: str | None,
        online_enabled: bool,
        is_hopsfs: bool,
    ) -> str:
        """Resolve only the time travel format string."""
        fmt = time_travel_format.upper() if time_travel_format is not None else None
        if fmt is None:
            if not FeatureGroup._has_deltalake():
                return "HUDI"
            return "DELTA"
        return fmt

    @staticmethod
    def _has_deltalake():
        if engine.get_type() == "python":
            return HAS_DELTALAKE_PYTHON
        return HAS_DELTALAKE_SPARK

    @staticmethod
    def _sort_transformation_functions(
        transformation_functions: list[TransformationFunction],
    ) -> list[TransformationFunction]:
        """Function that sorts transformation functions in the order of the output column names.

        The list of transformation functions are sorted based on the output columns names to maintain consistent ordering.

        Parameters:
            transformation_functions: List of transformation functions to be sorted.

        Returns:
            The sorted list of transformation functions.
        """
        return sorted(transformation_functions, key=lambda x: x.output_column_names[0])

    def read(
        self,
        wallclock_time: str | int | datetime | date | None = None,
        online: bool = False,
        dataframe_type: Literal[
            "default", "spark", "pandas", "polars", "numpy", "python"
        ] = "default",
        read_options: dict | None = None,
    ) -> (
        pd.DataFrame
        | np.ndarray
        | list[list[Any]]
        | TypeVar("pyspark.sql.DataFrame")
        | TypeVar("pyspark.RDD")
        | pl.DataFrame
    ):
        """Read the feature group into a dataframe.

        Reads the feature group by default from the offline storage as Spark DataFrame on Hopsworks and Databricks, and as Pandas dataframe on AWS Sagemaker and pure Python environments.

        Set `online` to `True` to read from the online storage, or change `dataframe_type` to read as a different format.

        Example: Reading feature group as of latest state
            ```python
            # connect to the Feature Store
            fs = ...

            # get the Feature Group instance
            fg = fs.get_or_create_feature_group(...)
            fg.read()
            ```

        Example: Reading feature group as of specific point in time:
            ```python
            fg = fs.get_or_create_feature_group(...)
            fg.read("2020-10-20 07:34:11")
            ```

        Parameters:
            wallclock_time:
                If specified, retrieves feature group as of specific point in time.
                If not specified, returns as of most recent time.
                Strings should be formatted in one of the following formats `%Y-%m-%d`, `%Y-%m-%d %H`, `%Y-%m-%d %H:%M`, `%Y-%m-%d %H:%M:%S`, or `%Y-%m-%d %H:%M:%S.%f`.
            online: If `True`, read from online feature store.
            dataframe_type:
                The type of the returned dataframe.
                By default, maps to Spark dataframe for the Spark Engine and Pandas dataframe for the Python engine.
            read_options:
                Additional options as key/value pairs to pass to the execution engine.

                For spark engine: Dictionary of read options for Spark.

                For python engine:
                - key `"arrow_flight_config"` to pass a dictionary of arrow flight configurations.
                  For example: `{"arrow_flight_config": {"timeout": 900}}`.
                - key `"pandas_types"` and value `True` to retrieve columns as [Pandas nullable types](https://pandas.pydata.org/docs/user_guide/integer_na.html) rather than numpy/object(string) types (experimental).

        Returns:
            One of the following:

            - `DataFrame`: The spark dataframe containing the feature data.
            - `pyspark.DataFrame`: A Spark DataFrame.
            - `pandas.DataFrame`: A Pandas DataFrame.
            - `polars.DataFrame`: A Polars DataFrame.
            - `numpy.ndarray`: A two-dimensional Numpy array.
            - `list`: A two-dimensional Python list.

        Raises:
            hopsworks.client.exceptions.RestAPIError: No data is available for feature group with this commit date, if time travel enabled.
        """
        if wallclock_time and self._time_travel_format is None:
            raise FeatureStoreException(
                "Time travel format is not set for the feature group, cannot read as of specific point in time."
            )
        if wallclock_time and engine.get_type() == "python":
            raise FeatureStoreException(
                "Python environments does not support incremental queries. "
                "Read feature group without timestamp to retrieve latest snapshot or switch to "
                "environment with Spark Engine."
            )

        engine.get_instance().set_job_group(
            "Fetching Feature group",
            f"Getting feature group: {self._name} from the featurestore {self._feature_store_name}",
        )

        if wallclock_time:
            return (
                self.select_all()
                .as_of(wallclock_time)
                .read(
                    online,
                    dataframe_type,
                    read_options or {},
                )
            )
        return self.select_all().read(
            online,
            dataframe_type,
            read_options or {},
        )

    def read_changes(
        self,
        start_wallclock_time: str | int | datetime | date,
        end_wallclock_time: str | int | datetime | date,
        read_options: dict | None = None,
    ) -> (
        pd.DataFrame
        | np.ndarray
        | list[list[Any]]
        | TypeVar("pyspark.sql.DataFrame")
        | TypeVar("pyspark.RDD")
        | pl.DataFrame
    ):
        """Reads updates of this feature that occurred between specified points in time.

        Warning: Deprecated
            `read_changes` method is deprecated.
            Use `as_of(end_wallclock_time, exclude_until=start_wallclock_time).read(read_options=read_options)` instead.

        Warning: Pyspark/Spark Only
            Apache HUDI exclusively supports Time Travel and Incremental Query via Spark Context.

        Warning:
            This function only works for feature groups with time_travel_format='HUDI'.

        Parameters:
            start_wallclock_time:
                Start time of the time travel query.
                Strings should be formatted in one of the following formats `%Y-%m-%d`, `%Y-%m-%d %H`, `%Y-%m-%d %H:%M`, `%Y-%m-%d %H:%M:%S`, or `%Y-%m-%d %H:%M:%S.%f`.
            end_wallclock_time:
                End time of the time travel query.
                Strings should be formatted in one of the following formats `%Y-%m-%d`, `%Y-%m-%d %H`, `%Y-%m-%d %H:%M`, `%Y-%m-%d %H:%M:%S`, or `%Y-%m-%d %H:%M:%S.%f`.
            read_options:
                Additional options as key/value pairs to pass to the execution engine.
                For spark engine, it is a dictionary of read options for Spark.

        Returns:
            The spark dataframe containing the incremental changes of feature data.

        Raises:
            hopsworks.client.exceptions.RestAPIError: No data is available for feature group with this commit date.
            hopsworks.client.exceptions.FeatureStoreException: If the feature group does not have `HUDI` time travel format.
        """
        return (
            self.select_all()
            .pull_changes(start_wallclock_time, end_wallclock_time)
            .read(False, "default", read_options or {})
        )

    def find_neighbors(
        self,
        embedding: list[int | float],
        col: str | None = None,
        k: int | None = 10,
        filter: Filter | Logic | None = None,
        options: dict | None = None,
    ) -> list[tuple[float, list[Any]]]:
        """Finds the nearest neighbors for a given embedding in the vector database.

        If `filter` is specified, or if embedding feature is stored in default project index, the number of results returned may be less than k.
        Try using a large value of k and extract the top k items from the results if needed.

        Parameters:
            embedding: The target embedding for which neighbors are to be found.
            col:
                The column name used to compute similarity score.
                Required only if there are multiple embeddings.
            k: The number of nearest neighbors to retrieve.
            filter: A filter expression to restrict the search space.
            options:
                The options used for the request to the vector database.
                The keys are attribute values of the `hsfs.core.opensearch.OpensearchRequestOption` class.

        Returns:
            A list of tuples representing the nearest neighbors.
            Each tuple contains: `(The similarity score, A list of feature values)`

        Example:
            ```
            embedding_index = EmbeddingIndex()
            embedding_index.add_embedding(name="user_vector", dimension=3)
            fg = fs.create_feature_group(
                        name='air_quality',
                        embedding_index = embedding_index,
                        version=1,
                        primary_key=['id1'],
                        online_enabled=True,
                    )
            fg.insert(data)
            fg.find_neighbors(
                [0.1, 0.2, 0.3],
                k=5,
            )

            # apply filter
            fg.find_neighbors(
                [0.1, 0.2, 0.3],
                k=5,
                filter=(fg.id1 > 10) & (fg.id1 < 30)
            )
            ```
        """
        if self._vector_db_client is None and self._embedding_index:
            self._vector_db_client = VectorDbClient(self.select_all())
        results = self._vector_db_client.find_neighbors(
            embedding,
            feature=(self.__getattr__(col) if col else None),
            k=k,
            filter=filter,
            options=options,
        )
        return [
            (result[0], [result[1][f.name] for f in self.features])
            for result in results
        ]

    def show(self, n: int, online: bool = False) -> list[list[Any]]:
        """Show the first `n` rows of the feature group.

        Example:
            ```python
            # connect to the Feature Store
            fs = ...

            # get the Feature Group instance
            fg = fs.get_or_create_feature_group(...)

            # make a query and show top 5 rows
            fg.select(['date','weekly_sales','is_holiday']).show(5)
            ```

        Parameters:
            n: Number of rows to show.
            online: If `True` read from online feature store.
        """
        engine.get_instance().set_job_group(
            "Fetching Feature group",
            f"Getting feature group: {self._name} from the featurestore {self._feature_store_name}",
        )
        return self.select_all().show(n, online)

    def save(
        self,
        features: pd.DataFrame
        | pl.DataFrame
        | TypeVar("pyspark.sql.DataFrame")
        | TypeVar("pyspark.RDD")
        | np.ndarray
        | list[feature.Feature] = None,
        write_options: dict[str, Any] | None = None,
        validation_options: dict[str, Any] | None = None,
        wait: bool = False,
    ) -> tuple[
        Job | None,
        great_expectations.core.ExpectationSuiteValidationResult | None,
    ]:
        """Persist the metadata and materialize the feature group to the feature store.

        Warning: Changed in 3.3.0
            `insert` and `save` methods are now async by default in non-spark clients.
            To achieve the old behaviour, set `wait` argument to `True`.

        Calling `save` creates the metadata for the feature group in the feature store.
        If a Pandas DataFrame, Polars DatFrame, RDD or Ndarray is provided, the data is written to the online/offline feature store as specified.
        By default, this writes the feature group to the offline storage, and if `online_enabled` for the feature group, also to the online feature store.
        The `features` dataframe can be a Spark DataFrame or RDD, a Pandas DataFrame, or a two-dimensional Numpy array or a two-dimensional Python nested list.

        Parameters:
            features:
                Features to be saved.
                This argument is optional if the feature list is provided in the `create_feature_group` or in the `get_or_create_feature_group` method invokation.
            write_options:
                Additional write options as key-value pairs.

                When using the `python` engine, write_options can contain the following entries:

                - key `spark` and value an object of type [hsfs.core.job_configuration.JobConfiguration][hsfs.core.job_configuration.JobConfiguration] to configure the Hopsworks Job used to write data into the feature group.
                - key `wait_for_job` and value `True` or `False` to configure whether or not to the save call should return only after the Hopsworks Job has finished.
                  By default it does not wait.
                - key `wait_for_online_ingestion` and value `True` or `False` to configure whether or not to the save call should return only after the Hopsworks online ingestion has finished.
                  By default it does not wait.
                - key `start_offline_backfill` and value `True` or `False` to configure whether or not to start the materialization job to write data to the offline storage. `start_offline_backfill` is deprecated.
                  Use `start_offline_materialization` instead.
                - key `start_offline_materialization` and value `True` or `False` to configure whether or not to start the materialization job to write data to the offline storage.
                  By default the materialization job gets started immediately.
                - key `kafka_producer_config` and value an object of type [properties](https://docs.confluent.io/platform/current/clients/librdkafka/html/md_CONFIGURATION.htmln) used to configure the Kafka client.
                  To optimize for throughput in high latency connection, consider changing the [producer properties](https://docs.confluent.io/cloud/current/client-apps/optimizing/throughput.html#producer).
                - key `internal_kafka` and value `True` or `False` in case you established connectivity from you Python environment to the internal advertised listeners of the Hopsworks Kafka Cluster.
                  Defaults to `False` and will use external listeners when connecting from outside of Hopsworks.
                - key `delta.enableChangeDataFeed` set to a *string* value of true or false to enable or disable cdf operations on the feature group delta table.
                  Set to true by default on Feature Group creation.

            validation_options:
                Additional validation options as key-value pairs.

                - key `run_validation` boolean value, set to `False` to skip validation temporarily on ingestion.
                - key `save_report` boolean value, set to `False` to skip upload of the validation report to Hopsworks.
                - key `ge_validate_kwargs` a dictionary containing kwargs for the validate method of Great Expectations.
                - key `schema_validation` boolean value, set to `True` to validate the schema.

            wait:
                Wait for job and online ingestion to finish before returning.
                Shortcut for write_options `{"wait_for_job": False, "wait_for_online_ingestion": False}`.

        Returns:
            When using the `python` engine, it returns the Hopsworks Job that was launched to ingest the feature group data.

        Raises:
            hopsworks.client.exceptions.RestAPIError: If the backend encounters an error when handling the request.
        """
        if write_options is None:
            write_options = {}
        if all(
            [
                not self._id,
                self.time_travel_format == "DELTA",
                write_options.get("delta.enableChangeDataFeed") != "false",
            ]
        ):
            # New delta FG allow for change data capture query
            write_options["delta.enableChangeDataFeed"] = "true"

        if (
            (features is None and len(self._features) > 0)
            or (
                isinstance(features, list)
                and len(features) > 0
                and all(isinstance(f, feature.Feature) for f in features)
            )
            or (features is None and len(self.transformation_functions) > 0)
        ):
            # This is done for compatibility. Users can specify the feature list in the
            # (get_or_)create_feature_group. Users can also provide the feature list in the save().
            # Though it's an optional parameter.
            # For consistency reasons if the user specify both the feature list in the (get_or_)create_feature_group
            # and in the `save()` call, then the (get_or_)create_feature_group wins.
            # This is consistent with the behavior of the insert method where the feature list wins over the
            # dataframe structure
            self._features = (
                self._features
                if len(self._features) > 0
                else features
                if features
                else []
            )

            self._features = self._feature_group_engine._update_feature_group_schema_on_demand_transformations(
                self, self._features
            )

            self._feature_group_engine.save_feature_group_metadata(
                self, None, write_options or {}
            )

            return None, None

        if features is None:
            raise FeatureStoreException(
                "Feature list not provided in the create_feature_group or get_or_create_feature_group invokations."
                " Please provide a list of features or a Dataframe"
            )

        feature_dataframe = engine.get_instance().convert_to_default_dataframe(features)

        user_version = self._version

        if "wait_for_job" not in write_options:
            write_options["wait_for_job"] = wait
        if "wait_for_online_ingestion" not in write_options:
            write_options["wait_for_online_ingestion"] = wait

        # fg_job is used only if the python engine is used
        fg_job, ge_report = self._feature_group_engine.save(
            self, feature_dataframe, write_options, validation_options or {}
        )

        # Compute stats in client if there is no backfill job:
        # - spark engine: always compute in client
        # - python engine: only compute if FG is offline only (no backfill job)
        if self.statistics_config.enabled and engine.get_type().startswith("spark"):
            self._statistics_engine.compute_and_save_statistics(self, feature_dataframe)
        elif engine.get_type() == "python" and not self.stream:
            commit_id = list(self.commit_details(limit=1))[0]
            self._statistics_engine.compute_and_save_statistics(
                metadata_instance=self,
                feature_dataframe=feature_dataframe,
                feature_group_commit_id=commit_id,
            )

        if user_version is None:
            warnings.warn(
                f"No version provided for creating feature group `{self._name}`, incremented version to `{self._version}`.",
                util.VersionWarning,
                stacklevel=1,
            )
        return (
            fg_job,
            ge_report.to_ge_type() if ge_report is not None else None,
        )

    def insert(
        self,
        features: pd.DataFrame
        | pl.DataFrame
        | TypeVar("pyspark.sql.DataFrame")
        | TypeVar("pyspark.RDD")
        | np.ndarray
        | list[list],
        overwrite: bool = False,
        operation: Literal["insert", "upsert"] = "upsert",
        storage: str | None = None,
        write_options: dict[str, Any] | None = None,
        validation_options: dict[str, Any] | None = None,
        wait: bool = False,
        transformation_context: dict[str, Any] = None,
        transform: bool = True,
    ) -> tuple[Job | None, ValidationReport | None]:
        """Persist the metadata and materialize the feature group to the feature store or insert data from a dataframe into the existing feature group.

        Incrementally insert data to a feature group or overwrite all data contained in the feature group.
        By default, the data is inserted into the offline storage as well as the online storage if the feature group is `online_enabled=True`.

        The `features` dataframe can be a Spark DataFrame or RDD, a Pandas DataFrame, a Polars DataFrame or a two-dimensional Numpy array or a two-dimensional Python nested list.
        If statistics are enabled, statistics are recomputed for the entire feature group.
        If feature group's time travel format is `HUDI` then `operation` argument can be either `insert` or `upsert`.

        If feature group doesn't exist the insert method will create the necessary metadata the first time it is invoked and writes the specified `features` dataframe as feature group to the online/offline feature store.

        Warning: Changed in 3.3.0
            `insert` and `save` methods are now async by default in non-spark clients.
            To achieve the old behaviour, set `wait` argument to `True`.

        Example: Upsert new feature data with time travel format `HUDI`
            ```python
            # connect to the Feature Store
            fs = ...

            fg = fs.get_or_create_feature_group(
                name='bitcoin_price',
                description='Bitcoin price aggregated for days',
                version=1,
                primary_key=['unix'],
                online_enabled=True,
                event_time='unix'
            )

            fg.insert(df_bitcoin_processed)
            ```

        Example: Async insert
            ```python
            # connect to the Feature Store
            fs = ...

            fg1 = fs.get_or_create_feature_group(
                name='feature_group_name1',
                description='Description of the first FG',
                version=1,
                primary_key=['unix'],
                online_enabled=True,
                event_time='unix'
            )
            # async insertion in order not to wait till finish of the job
            fg.insert(df_for_fg1, write_options={"wait_for_job" : False})

            fg2 = fs.get_or_create_feature_group(
                name='feature_group_name2',
                description='Description of the second FG',
                version=1,
                primary_key=['unix'],
                online_enabled=True,
                event_time='unix'
            )
            fg.insert(df_for_fg2)
            ```

        Parameters:
            features: Features to be saved.
            overwrite:
                Drop all data in the feature group before inserting new data.
                This does not affect metadata.
            operation: Apache Hudi operation type `"insert"` or `"upsert"`.
            storage:
                Overwrite default behaviour, write to offline storage only with `"offline"` or online only with `"online"`.
                If the streaming APIs are enabled, specifying the storage option is not supported.
            write_options:
                Additional write options as key-value pairs.

                When using the `python` engine, write_options can contain the following entries:

                - key `spark` and value an object of type [hsfs.core.job_configuration.JobConfiguration][hsfs.core.job_configuration.JobConfiguration] to configure the Hopsworks Job used to write data into the feature group.
                - key `wait_for_job` and value `True` or `False` to configure whether or not to the insert call should return only after the Hopsworks Job has finished. By default it waits.
                - key `wait_for_online_ingestion` and value `True` or `False` to configure whether or not to the save call should return only after the Hopsworks online ingestion has finished. By default it does not wait.
                - key `start_offline_backfill` and value `True` or `False` to configure whether or not to start the materialization job to write data to the offline storage.
                  `start_offline_backfill` is deprecated.
                  Use `start_offline_materialization` instead.
                - key `start_offline_materialization` and value `True` or `False` to configure whether or not to start the materialization job to write data to the offline storage.
                  By default the materialization job gets started immediately.
                - key `kafka_producer_config` and value an object of type [properties](https://docs.confluent.io/platform/current/clients/librdkafka/html/md_CONFIGURATION.htmln) used to configure the Kafka client.
                  To optimize for throughput in high latency connection consider changing [producer properties](https://docs.confluent.io/cloud/current/client-apps/optimizing/throughput.html#producer).
                - key `internal_kafka` and value `True` or `False` in case you established connectivity from you Python environment to the internal advertised listeners of the Hopsworks Kafka Cluster.
                  Defaults to `False` and will use external listeners when connecting from outside of Hopsworks.
                - key `delta.enableChangeDataFeed` set to a *string* value of true or false to enable or disable cdf operations on the feature group delta table.
                  Set to true by default on Feature Group creation.

            validation_options:
                Additional validation options as key-value pairs.

                - key `run_validation` boolean value, set to `False` to skip validation temporarily on ingestion.
                - key `save_report` boolean value, set to `False` to skip upload of the validation report to Hopsworks.
                - key `ge_validate_kwargs` a dictionary containing kwargs for the validate method of Great Expectations.
                - key `fetch_expectation_suite` a boolean value, by default `True`, to control whether the expectation suite of the feature group should be fetched before every insert.
                - key `schema_validation` boolean value, set to `True` to validate the schema.

            wait:
                Wait for job and online ingestion to finish before returning.
                Shortcut for write_options `{"wait_for_job": False, "wait_for_online_ingestion": False}`.
            transformation_context:
                A dictionary mapping variable names to objects that will be provided as contextual information to the transformation function at runtime.
                These variables must be explicitly defined as parameters in the transformation function to be accessible during execution.
            transform:
                When set to `False`, the dataframe is inserted without applying any on-demand transformations
                In this case, all required on-demand features must already exist in the provided dataframe.

        Returns:
            Job: The job information if python engine is used.
            ValidationReport: The validation report if validation is enabled.

        Raises:
            hopsworks.client.exceptions.RestAPIError: e.g., fail to create feature group, dataframe schema does not match existing feature group schema, etc.
            hsfs.client.exceptions.DataValidationException:
                If data validation fails and the expectation suite `validation_ingestion_policy` is set to `STRICT`.
                Data is NOT ingested.
        """
        if storage and self.stream:
            warnings.warn(
                "Specifying the storage option is not supported if the streaming APIs are enabled",
                stacklevel=1,
            )

        feature_dataframe = engine.get_instance().convert_to_default_dataframe(features)

        if validation_options is None:
            validation_options = {}
        if write_options is None:
            write_options = {}
        if "wait_for_job" not in write_options:
            write_options["wait_for_job"] = wait
        if "wait_for_online_ingestion" not in write_options:
            write_options["wait_for_online_ingestion"] = wait
        if not self._id and self._offline_backfill_every_hr is not None:
            write_options["offline_backfill_every_hr"] = self._offline_backfill_every_hr
        if all(
            [
                not self._id,
                self.time_travel_format == "DELTA",
                write_options.get("delta.enableChangeDataFeed") != "false",
            ]
        ):
            # New delta FG allow for change data capture query
            write_options["delta.enableChangeDataFeed"] = "true"

        job, ge_report = self._feature_group_engine.insert(
            self,
            feature_dataframe=feature_dataframe,
            overwrite=overwrite,
            operation=operation,
            storage=storage.lower() if storage is not None else None,
            write_options=write_options,
            validation_options={"save_report": True, **validation_options},
            transformation_context=transformation_context,
            transform=transform,
        )

        # Compute stats in client if there is no backfill job:
        # - spark engine: always compute in client
        # - python engine: only compute if FG is offline only (no backfill job)
        if engine.get_type().startswith("spark") and not self.stream:
            self.compute_statistics()
        elif engine.get_type() == "python" and not self.stream:
            commit_id = list(self.commit_details(limit=1))[0]
            self._statistics_engine.compute_and_save_statistics(
                metadata_instance=self,
                feature_dataframe=feature_dataframe,
                feature_group_commit_id=commit_id,
            )

        return (
            job,
            ge_report.to_ge_type() if ge_report is not None else None,
        )

    def multi_part_insert(
        self,
        features: pd.DataFrame
        | pl.DataFrame
        | TypeVar("pyspark.sql.DataFrame")
        | TypeVar("pyspark.RDD")
        | np.ndarray
        | list[list]
        | None = None,
        overwrite: bool = False,
        operation: Literal["insert", "upsert"] = "upsert",
        storage: str | None = None,
        write_options: dict[str, Any] | None = None,
        validation_options: dict[str, Any] | None = None,
        transformation_context: dict[str, Any] = None,
        transform: bool = True,
    ) -> (
        tuple[Job | None, ValidationReport | None]
        | feature_group_writer.FeatureGroupWriter
    ):
        """Get FeatureGroupWriter for optimized multi part inserts or call this method to start manual multi part optimized inserts.

        In use cases where very small batches (1 to 1000) rows per Dataframe need to be written to the feature store repeatedly, it might be inefficient to use the standard `feature_group.insert()` method as it performs some background actions to update the metadata of the feature group object first.

        For these cases, the feature group provides the `multi_part_insert` API, which is optimized for writing many small Dataframes after another.

        There are two ways to use this API:

        Example: Python Context Manager
            Using the Python `with` syntax you can acquire a FeatureGroupWriter object that implements the same `multi_part_insert` API.

            ```python
            feature_group = fs.get_or_create_feature_group("fg_name", version=1)

            with feature_group.multi_part_insert() as writer:
                # run inserts in a loop:
                while loop:
                    small_batch_df = ...
                    writer.insert(small_batch_df)
            ```

            The writer batches the small Dataframes and transmits them to Hopsworks efficiently.
            When exiting the context, the feature group writer is sure to exit only once all the rows have been transmitted.

        Example: Multi part insert with manual context management
            Instead of letting Python handle the entering and exiting of the multi part insert context, you can start and finalize the context manually.

            ```python
            feature_group = fs.get_or_create_feature_group("fg_name", version=1)

            while loop:
                small_batch_df = ...
                feature_group.multi_part_insert(small_batch_df)

            # IMPORTANT: finalize the multi part insert to make sure all rows
            # have been transmitted
            feature_group.finalize_multi_part_insert()
            ```

            Note that the first call to `multi_part_insert` initiates the context and be sure to finalize it.
            The `finalize_multi_part_insert` is a blocking call that returns once all rows have been transmitted.

            Once you are done with the multi part insert, it is good practice to start the materialization job in order to write the data to the offline storage:

            ```python
            feature_group.materialization_job.run(await_termination=True)
            ```

        Parameters:
            features: Features to be saved.
            overwrite:
                Drop all data in the feature group before inserting new data.
                This does not affect metadata.
            operation: Apache Hudi operation type `"insert"` or `"upsert"`.
            storage: Overwrite default behaviour, write to offline storage only with `"offline"` or online only with `"online"`.
            write_options:
                Additional write options as key-value pairs.

                When using the `python` engine, write_options can contain the following entries:

                - key `spark` and value an object of type [hsfs.core.job_configuration.JobConfiguration][hsfs.core.job_configuration.JobConfiguration] to configure the Hopsworks Job used to write data into the feature group.
                - key `wait_for_job` and value `True` or `False` to configure whether or not to the insert call should return only after the Hopsworks Job has finished.
                  By default it waits.
                - key `start_offline_backfill` and value `True` or `False` to configure whether or not to start the materialization job to write data to the offline storage.
                  `start_offline_backfill` is deprecated.
                  Use `start_offline_materialization` instead.
                - key `start_offline_materialization` and value `True` or `False` to configure whether or not to start the materialization job to write data to the offline storage.
                  By default the materialization job does not get started automatically for multi part inserts.
                - key `kafka_producer_config` and value an object of type [properties](https://docs.confluent.io/platform/current/clients/librdkafka/html/md_CONFIGURATION.htmln) used to configure the Kafka client.
                  To optimize for throughput in high latency connection consider changing [producer properties](https://docs.confluent.io/cloud/current/client-apps/optimizing/throughput.html#producer).
                - key `internal_kafka` and value `True` or `False` in case you established connectivity from you Python environment to the internal advertised listeners of the Hopsworks Kafka Cluster.
                  Defaults to `False` and will use external listeners when connecting from outside of Hopsworks.

            validation_options:
                Additional validation options as key-value pairs.

                - key `run_validation` boolean value, set to `False` to skip validation temporarily on ingestion.
                - key `save_report` boolean value, set to `False` to skip upload of the validation report to Hopsworks.
                - key `ge_validate_kwargs` a dictionary containing kwargs for the validate method of Great Expectations.
                - key `fetch_expectation_suite` a boolean value, by default `False` for multi part inserts, to control whether the expectation suite of the feature group should be fetched before every insert.

            transformation_context:
                A dictionary mapping variable names to objects that will be provided as contextual information to the transformation function at runtime.
                These variables must be explicitly defined as parameters in the transformation function to be accessible during execution.
            transform:
                When set to `False`, the dataframe is inserted without applying any on-demand transformations.
                In this case, all required on-demand features must already exist in the provided dataframe.

        Returns:
            One of:

            - A tuple with job information if python engine is used and the validation report if validation is enabled, or
            - `FeatureGroupWriter` when used as a context manager with Python `with` statement.
        """
        self._multi_part_insert = True
        multi_part_writer = feature_group_writer.FeatureGroupWriter(self)
        if features is None:
            return multi_part_writer
        # go through writer to avoid setting multi insert defaults again
        return multi_part_writer.insert(
            features,
            overwrite,
            operation,
            storage,
            write_options or {},
            validation_options or {},
            transformation_context,
            transform=transform,
        )

    def finalize_multi_part_insert(self) -> None:
        """Finalizes and exits the multi part insert context opened by `multi_part_insert` in a blocking fashion once all rows have been transmitted.

        Example: Multi part insert with manual context management
            Instead of letting Python handle the entering and exiting of the multi part insert context, you can start and finalize the context manually.

            ```python
            feature_group = fs.get_or_create_feature_group("fg_name", version=1)

            while loop:
                small_batch_df = ...
                feature_group.multi_part_insert(small_batch_df)

            # IMPORTANT: finalize the multi part insert to make sure all rows
            # have been transmitted
            feature_group.finalize_multi_part_insert()
            ```

            Note that the first call to `multi_part_insert` initiates the context and be sure to finalize it.
            The `finalize_multi_part_insert` is a blocking call that returns once all rows have been transmitted.
        """
        if self._kafka_producer is not None:
            self._kafka_producer.flush()
            self._kafka_producer = None
        self._feature_writers = None
        self._writer = None
        self._kafka_headers = None
        self._multi_part_insert = False

    def insert_stream(
        self,
        features: TypeVar("pyspark.sql.DataFrame"),  # noqa: F821
        query_name: str | None = None,
        output_mode: Literal["append", "complete", "update"] = "append",
        await_termination: bool = False,
        timeout: int | None = None,
        checkpoint_dir: str | None = None,
        write_options: dict[str, Any] | None = None,
        transformation_context: dict[str, Any] = None,
        transform: bool = True,
    ) -> TypeVar("StreamingQuery"):
        """Ingest a Spark Structured Streaming Dataframe to the online feature store.

        This method creates a long running Spark Streaming Query, you can control the termination of the query through the arguments.

        It is possible to stop the returned query with the `.stop()` and check its status with `.isActive`.

        To get a list of all active queries, use:

        ```python
        sqm = spark.streams

        # get the list of active streaming queries
        [q.name for q in sqm.active]
        ```

        Warning: Engine Support
            **Spark only**

            Stream ingestion using Pandas/Python as engine is currently not supported.
            Python/Pandas has no notion of streaming.

        Warning: Data Validation Support
            `insert_stream` does not perform any data validation using Great Expectations even when a expectation suite is attached.

        Parameters:
            features: Features in Streaming Dataframe to be saved.
            query_name: It is possible to optionally specify a name for the query to make it easier to recognise in the Spark UI.
            output_mode:
                Specifies how data of a streaming DataFrame/Dataset is written to a streaming sink.

                - `"append"`: Only the new rows in the streaming DataFrame/Dataset will be written to the sink.
                - `"complete"`: All the rows in the streaming DataFrame/Dataset will be written to the sink every time there is some update.
                - `"update"`: Only the rows that were updated in the streaming DataFrame/Dataset will be written to the sink every time there are some updates.
                  If the query doesn't contain aggregations, it will be equivalent to append mode.

            await_termination:
                Waits for the termination of this query, either by query.stop() or by an exception.
                If the query has terminated with an exception, then the exception will be thrown.
                If timeout is set, it returns whether the query has terminated or not within the timeout seconds.
            timeout: Only relevant in combination with `await_termination=True`.
            checkpoint_dir:
                Checkpoint directory location.
                This will be used to as a reference to from where to resume the streaming job.
                If `None` then hsfs will construct as "insert_stream_" + online_topic_name.
            write_options: Additional write options for Spark as key-value pairs.
            transformation_context:
                A dictionary mapping variable names to objects that will be provided as contextual information to the transformation function at runtime.
                These variables must be explicitly defined as parameters in the transformation function to be accessible during execution.
            transform:
                When set to `False`, the dataframe is inserted without applying any on-demand transformations.
                In this case, all required on-demand features must already exist in the provided dataframe.

        Returns:
            Spark Structured Streaming Query object.
        """
        if (
            not engine.get_instance().is_spark_dataframe(features)
            or not features.isStreaming
        ):
            raise TypeError(
                "Features have to be a streaming type spark dataframe. Use `insert()` method instead."
            )
        # lower casing feature names
        feature_dataframe = engine.get_instance().convert_to_default_dataframe(features)
        warnings.warn(
            (
                f"Stream ingestion for feature group `{self._name}`, with version"
                f" `{self._version}` will not compute statistics."
            ),
            util.StatisticsWarning,
            stacklevel=1,
        )

        return self._feature_group_engine.insert_stream(
            self,
            feature_dataframe,
            query_name,
            output_mode,
            await_termination,
            timeout,
            checkpoint_dir,
            write_options or {},
            transformation_context=transformation_context,
            transform=transform,
        )

    def commit_details(
        self,
        wallclock_time: str | int | datetime | date | None = None,
        limit: int | None = None,
    ) -> dict[str, dict[str, str]]:
        """Retrieves commit timeline for this feature group.

        This method can only be used on time travel enabled feature groups

        Example:
            ```python
            # connect to the Feature Store
            fs = ...

            # get the Feature Group instance
            fg = fs.get_or_create_feature_group(...)

            commit_details = fg.commit_details()
            ```

        Parameters:
            wallclock_time:
                Commit details as of specific point in time.
                Strings should be formatted in one of the following formats `%Y-%m-%d`, `%Y-%m-%d %H`, `%Y-%m-%d %H:%M`, `%Y-%m-%d %H:%M:%S`, or `%Y-%m-%d %H:%M:%S.%f`.
            limit: Number of commits to retrieve.

        Returns:
            Dictionary object of commit metadata timeline, where Key is commit id and value is `Dict[str, str]` with key value pairs of date committed on, number of rows updated, inserted and deleted.

        Raises:
            hopsworks.client.exceptions.RestAPIError: If the backend encounters an error when handling the request.
            hopsworks.client.exceptions.FeatureStoreException: If the feature group does not have `HUDI` time travel format.
        """
        return self._feature_group_engine.commit_details(self, wallclock_time, limit)

    def commit_delete_record(
        self,
        delete_df: TypeVar("pyspark.sql.DataFrame"),  # noqa: F821
        write_options: dict[Any, Any] | None = None,
    ) -> None:
        """Drops records present in the provided DataFrame and commits it as update to this Feature group.

        This method can only be used on feature groups stored as HUDI or DELTA.

        Parameters:
            delete_df: dataFrame containing records to be deleted.
            write_options: User provided write options.

        Raises:
            hopsworks.client.exceptions.RestAPIError: If the backend encounters an error when handling the request.
        """
        if self.time_travel_format == "HUDI" and not engine.get_type().startswith(
            "spark"
        ):
            raise NotImplementedError(
                "commit_delete_record is only supported for HUDI feature groups when using the Spark engine."
            )
        self._feature_group_engine.commit_delete(self, delete_df, write_options or {})

    def delta_vacuum(
        self,
        retention_hours: int = None,
    ) -> None:
        """Vacuum files that are no longer referenced by a Delta table and are older than the retention threshold.

        This method can only be used on feature groups stored as DELTA.

        Example:
            ```python
            # connect to the Feature Store
            fs = ...

            # get the Feature Group instance
            fg = fs.get_or_create_feature_group(...)

            commit_details = fg.delta_vacuum(retention_hours = 168)
            ```

        Parameters:
            retention_hours:
                User provided retention period.
                The default retention threshold for the files is 7 days.

        Raises:
            hopsworks.client.exceptions.RestAPIError: If the backend encounters an error when handling the request.
        """
        self._feature_group_engine.delta_vacuum(self, retention_hours)

    def as_of(
        self,
        wallclock_time: str | int | datetime | date | None = None,
        exclude_until: str | int | datetime | date | None = None,
    ) -> query.Query:
        """Get Query object to retrieve all features of the group at a point in the past.

        Warning: Pyspark/Spark Only
            Apache HUDI exclusively supports Time Travel and Incremental Query via Spark Context

        This method selects all features in the feature group and returns a Query object at the specified point in time.
        Optionally, commits before a specified point in time can be excluded from the query.
        The Query can then either be read into a Dataframe or used further to perform joins or construct a training dataset.

        Example: Reading features at a specific point in time
            ```python
            # connect to the Feature Store
            fs = ...

            # get the Feature Group instance
            fg = fs.get_or_create_feature_group(...)

            # get data at a specific point in time and show it
            fg.as_of("2020-10-20 07:34:11").read().show()
            ```

        Example: Reading commits incrementally between specified points in time
            ```python
            fg.as_of("2020-10-20 07:34:11", exclude_until="2020-10-19 07:34:11").read().show()
            ```

        The first parameter is inclusive while the latter is exclusive.
        That means, in order to query a single commit, you need to query that commit time and exclude everything just before the commit.

        Example: Reading only the changes from a single commit
            ```python
            fg.as_of("2020-10-20 07:31:38", exclude_until="2020-10-20 07:31:37").read().show()
            ```

        When no wallclock_time is given, the latest state of features is returned. Optionally, commits before a specified point in time can still be excluded.

        Example: Reading the latest state of features, excluding commits before a specified point in time
            ```python
            fg.as_of(None, exclude_until="2020-10-20 07:31:38").read().show()
            ```

        Note that the interval will be applied to all joins in the query.
        If you want to query different intervals for different feature groups in the query, you have to apply them in a nested fashion:

        Example:
            ```python
            # connect to the Feature Store
            fs = ...

            # get the Feature Group instance
            fg1 = fs.get_or_create_feature_group(...)
            fg2 = fs.get_or_create_feature_group(...)

            fg1.select_all().as_of("2020-10-20", exclude_until="2020-10-19")
                .join(fg2.select_all().as_of("2020-10-20", exclude_until="2020-10-19"))
            ```

        If instead you apply another `as_of` selection after the join, all joined feature groups will be queried with this interval:

        Example:
            ```python
            fg1.select_all().as_of("2020-10-20", exclude_until="2020-10-19")  # as_of is not applied
                .join(fg2.select_all().as_of("2020-10-20", exclude_until="2020-10-15"))  # as_of is not applied
                .as_of("2020-10-20", exclude_until="2020-10-19")
            ```

        Warning:
            This function only works for feature groups with time_travel_format='HUDI'.

        Warning:
            Excluding commits via exclude_until is only possible within the range of the Hudi active timeline.
            By default, Hudi keeps the last 20 to 30 commits in the active timeline.
            If you need to keep a longer active timeline, you can overwrite the options: `hoodie.keep.min.commits` and `hoodie.keep.max.commits` when calling the `insert()` method.

        Parameters:
            wallclock_time:
                Read data as of this point in time.
                Strings should be formatted in one of the following formats `%Y-%m-%d`, `%Y-%m-%d %H`, `%Y-%m-%d %H:%M`, or `%Y-%m-%d %H:%M:%S`.
            exclude_until:
                Exclude commits until this point in time.
                Strings should be formatted in one of the following formats `%Y-%m-%d`, `%Y-%m-%d %H`, `%Y-%m-%d %H:%M`, or `%Y-%m-%d %H:%M:%S`.

        Returns:
            The query object with the applied time travel condition.
        """
        return self.select_all().as_of(
            wallclock_time=wallclock_time, exclude_until=exclude_until
        )

    def get_statistics_by_commit_window(
        self,
        from_commit_time: str | int | datetime | date | None = None,
        to_commit_time: str | int | datetime | date | None = None,
        feature_names: list[str] | None = None,
    ) -> Statistics | list[Statistics] | None:
        """Returns the statistics computed on a specific commit window for this feature group.

        If time travel is not enabled, it raises an exception.

        If `from_commit_time` is `None`, the commit window starts from the first commit.
        If `to_commit_time` is `None`, the commit window ends at the last commit.

        Example:
            ```python
            # connect to the Feature Store
            fs = ...
            # get the Feature Group instance
            fg = fs.get_or_create_feature_group(...)
            fg_statistics = fg.get_statistics_by_commit_window(from_commit_time=None, to_commit_time=None)
            ```

        Parameters:
            to_commit_time:
                Date and time of the last commit of the window. Defaults to `None`.
                Strings should be formatted in one of the following formats `%Y-%m-%d`, `%Y-%m-%d %H`, `%Y-%m-%d %H:%M`, `%Y-%m-%d %H:%M:%S`, or `%Y-%m-%d %H:%M:%S.%f`.
            from_commit_time:
                Date and time of the first commit of the window. Defaults to `None`.
                Strings should be formatted in one of the following formats `%Y-%m-%d`, `%Y-%m-%d %H`, `%Y-%m-%d %H:%M`, `%Y-%m-%d %H:%M:%S`, or `%Y-%m-%d %H:%M:%S.%f`.
            feature_names: List of feature names of which statistics are retrieved.

        Returns:
            Statistics object or `None` if it does not exist.

        Raises:
            hopsworks.client.exceptions.RestAPIError: If the backend encounters an error when handling the request.
        """
        if not self._is_time_travel_enabled():
            raise ValueError("Time travel is not enabled for this feature group")
        return self._statistics_engine.get_by_time_window(
            self,
            start_commit_time=from_commit_time,
            end_commit_time=to_commit_time,
            feature_names=feature_names,
        )

    def compute_statistics(
        self, wallclock_time: str | int | datetime | date | None = None
    ) -> None:
        """Recompute the statistics for the feature group and save them to the feature store.

        Statistics are only computed for data in the offline storage of the feature group.

        Parameters:
            wallclock_time:
                If specified will recompute statistics on feature group as of specific point in time.
                If not specified then will compute statistics as of most recent time of this feature group.
                Strings should be formatted in one of the following formats `%Y-%m-%d`, `%Y-%m-%d %H`, `%Y-%m-%d %H:%M`, `%Y-%m-%d %H:%M:%S`, or `%Y-%m-%d %H:%M:%S.%f`.

        Raises:
            hopsworks.client.exceptions.RestAPIError: If the backend encounters an error when handling the request.
        """
        if self.statistics_config.enabled and (
            self._is_time_travel_enabled() or wallclock_time is not None
        ):
            wallclock_time = wallclock_time or datetime.now()
            # Retrieve fg commit id related to this wall clock time and recompute statistics. It will throw
            # exception if its not time travel enabled feature group.
            fg_commit_id = list(
                self._feature_group_engine.commit_details(
                    self, wallclock_time, 1
                ).keys()
            )[0]
            registered_stats = self.get_statistics_by_commit_window(
                to_commit_time=fg_commit_id
            )
            if registered_stats is not None and self._are_statistics_missing(
                registered_stats
            ):
                registered_stats = None
            # Don't read the dataframe here, to avoid triggering a read operation
            # for the Python engine. The Python engine is going to setup a Spark Job
            # to update the statistics.
            return (
                registered_stats
                or self._statistics_engine.compute_and_save_statistics(
                    self,
                    feature_group_commit_id=fg_commit_id,
                )
            )
        return super().compute_statistics()

    @classmethod
    def from_response_json(
        cls, json_dict: dict[str, Any] | list[dict[str, Any]]
    ) -> FeatureGroup | list[FeatureGroup]:
        json_decamelized = humps.decamelize(json_dict)
        if isinstance(json_decamelized, dict):
            if "type" in json_decamelized:
                json_decamelized["stream"] = (
                    json_decamelized["type"] == "streamFeatureGroupDTO"
                )
            _ = json_decamelized.pop("type", None)
            json_decamelized.pop("validation_type", None)
            if "embedding_index" in json_decamelized:
                json_decamelized["embedding_index"] = EmbeddingIndex.from_response_json(
                    json_decamelized["embedding_index"]
                )
            if "transformation_functions" in json_decamelized:
                transformation_functions = json_decamelized["transformation_functions"]
                json_decamelized["transformation_functions"] = [
                    TransformationFunction.from_response_json(
                        {
                            **transformation_function,
                            "transformation_type": TransformationType.ON_DEMAND,
                        }
                    )
                    for transformation_function in transformation_functions
                ]
            return cls(**json_decamelized)
        for fg in json_decamelized:
            if "type" in fg:
                fg["stream"] = fg["type"] == "streamFeatureGroupDTO"
            _ = fg.pop("type", None)
            fg.pop("validation_type", None)
            if "embedding_index" in fg:
                fg["embedding_index"] = EmbeddingIndex.from_response_json(
                    fg["embedding_index"]
                )
            if "transformation_functions" in fg:
                transformation_functions = fg["transformation_functions"]
                fg["transformation_functions"] = [
                    TransformationFunction.from_response_json(
                        {
                            **transformation_function,
                            "transformation_type": TransformationType.ON_DEMAND,
                        }
                    )
                    for transformation_function in transformation_functions
                ]
        return [cls(**fg) for fg in json_decamelized]

    def update_from_response_json(self, json_dict: dict[str, Any]) -> FeatureGroup:
        json_decamelized = humps.decamelize(json_dict)
        json_decamelized["stream"] = json_decamelized["type"] == "streamFeatureGroupDTO"
        _ = json_decamelized.pop("type")
        if "embedding_index" in json_decamelized:
            json_decamelized["embedding_index"] = EmbeddingIndex.from_response_json(
                json_decamelized["embedding_index"]
            )
        if "transformation_functions" in json_decamelized:
            transformation_functions = json_decamelized["transformation_functions"]
            json_decamelized["transformation_functions"] = [
                TransformationFunction.from_response_json(
                    {
                        **transformation_function,
                        "transformation_type": TransformationType.ON_DEMAND,
                    }
                )
                for transformation_function in transformation_functions
            ]
        self.__init__(**json_decamelized)
        return self

    def json(self) -> str:
        """Get specific Feature Group metadata in json format.

        Example:
            ```python
            fg.json()
            ```
        """
        return json.dumps(self, cls=util.Encoder)

    def to_dict(self) -> dict[str, Any]:
        """Get structured info about specific Feature Group in python dictionary format.

        Example:
            ```python
            # connect to the Feature Store
            fs = ...

            # get the Feature Group instance
            fg = fs.get_or_create_feature_group(...)

            fg.to_dict()
            ```
        """
        fg_meta_dict = {
            "id": self._id,
            "name": self._name,
            "version": self._version,
            "description": self._description,
            "onlineEnabled": self._online_enabled,
            "timeTravelFormat": self._time_travel_format,
            "features": self._features,
            "featurestoreId": self._feature_store_id,
            "type": "cachedFeaturegroupDTO"
            if not self._stream
            else "streamFeatureGroupDTO",
            "statisticsConfig": self._statistics_config,
            "eventTime": self.event_time,
            "expectationSuite": self._expectation_suite,
            "parents": self._parents,
            "topicName": self.topic_name,
            "notificationTopicName": self.notification_topic_name,
            "deprecated": self.deprecated,
            "transformationFunctions": [
                tf.to_dict() for tf in self._transformation_functions
            ],
            "ttl": self.ttl,
            "ttlEnabled": self._ttl_enabled,
        }
        if self.data_source:
            fg_meta_dict["dataSource"] = self.data_source.to_dict()
        if self._online_config:
            fg_meta_dict["onlineConfig"] = self._online_config.to_dict()
        if self.embedding_index:
            fg_meta_dict["embeddingIndex"] = self.embedding_index.to_dict()
        if self._stream:
            fg_meta_dict["deltaStreamerJobConf"] = self._deltastreamer_jobconf
        return fg_meta_dict

    def _get_table_name(self) -> str:
        return self.feature_store_name + "." + self.get_fg_name()

    def _is_time_travel_enabled(self) -> bool:
        """Whether time-travel is enabled or not."""
        return (
            self._time_travel_format is not None
            and self._time_travel_format.upper() != "NONE"
        )

    @property
    def id(self) -> int | None:
        """Feature group id."""
        return self._id

    @property
    def description(self) -> str | None:
        """Description of the feature group contents."""
        return self._description

    @property
    def time_travel_format(self) -> str | None:
        """Setting of the feature group time travel format."""
        return self._time_travel_format

    @property
    def partition_key(self) -> list[str]:
        """List of features building the partition key."""
        return self._partition_key

    @property
    def hudi_precombine_key(self) -> str | None:
        """Feature name that is the hudi precombine key."""
        return self._hudi_precombine_key

    @property
    def feature_store_name(self) -> str | None:
        """Name of the feature store in which the feature group is located."""
        return self._feature_store_name

    @property
    def creator(self) -> user.User | None:
        """Username of the creator."""
        return self._creator

    @property
    def created(self) -> str | None:
        """Timestamp when the feature group was created."""
        return self._created

    @property
    def stream(self) -> bool:
        """Whether to enable real time stream writing capabilities."""
        return self._stream

    @property
    def parents(self) -> list[explicit_provenance.Links]:
        """Parent feature groups as origin of the data in the current feature group.

        This is part of explicit provenance.
        """
        return self._parents

    @property
    def materialization_job(self) -> Job | None:
        """Get the Job object reference for the materialization job for this Feature Group."""
        if self._materialization_job is not None:
            return self._materialization_job
        feature_group_name = util.feature_group_name(self)
        job_suffix_list = ["materialization", "backfill"]
        for job_suffix in job_suffix_list:
            job_name = f"{feature_group_name}_offline_fg_{job_suffix}"
            for _ in range(3):  # retry starting job
                try:
                    self._materialization_job = job_api.JobApi().get(job_name)
                    return self._materialization_job
                except RestAPIError as e:
                    if e.response.status_code == 404:
                        if e.response.json().get("errorCode", "") == 130009:
                            break  # no need to retry, since no such job exists
                        time.sleep(1)  # backoff and then retry
                        continue
                    raise e
        raise FeatureStoreException("No materialization job was found")

    @property
    def statistics(self) -> Statistics:
        """Get the latest computed statistics for the whole feature group."""
        if self._is_time_travel_enabled():
            # retrieve the latests statistics computed on the whole Feature Group, including all the commits.
            now = util.convert_event_time_to_timestamp(datetime.now())
            return self._statistics_engine.get_by_time_window(
                self,
                start_commit_time=None,
                end_commit_time=now,
            )
        return super().statistics

    @property
    def transformation_functions(
        self,
    ) -> list[TransformationFunction]:
        """Get transformation functions."""
        return self._transformation_functions

    @description.setter
    def description(self, new_description: str | None) -> None:
        self._description = new_description

    @time_travel_format.setter
    def time_travel_format(self, new_time_travel_format: str | None) -> None:
        self._time_travel_format = new_time_travel_format

    @partition_key.setter
    def partition_key(self, new_partition_key: list[str]) -> None:
        self._partition_key = [
            util.autofix_feature_name(pk, warn=True) for pk in new_partition_key
        ]

    @hudi_precombine_key.setter
    def hudi_precombine_key(self, hudi_precombine_key: str) -> None:
        self._hudi_precombine_key = util.autofix_feature_name(
            hudi_precombine_key, warn=True
        )

    @stream.setter
    def stream(self, stream: bool) -> None:
        self._stream = stream

    @parents.setter
    def parents(self, new_parents: explicit_provenance.Links) -> None:
        self._parents = new_parents

    @transformation_functions.setter
    def transformation_functions(
        self,
        transformation_functions: list[TransformationFunction],
    ) -> None:
        self._transformation_functions = transformation_functions

    @property
    def offline_backfill_every_hr(self) -> int | str | None:
        """On Feature Group creation, used to set scheduled run of the materialisation job."""
        if self.id:
            job = self.materialization_job
            if job.job_schedule:
                print(
                    "You can checkout the full job schedule for the materialization job using `.materialization_job.job_schedule`"
                )
                return job.job_schedule.cron_expression
            warnings.warn(
                "No schedule found for the materialization job. Use `job = fg.materialization_job` "
                "to get the full job object and edit the schedule",
                stacklevel=1,
            )
            return None
        return self._offline_backfill_every_hr

    @offline_backfill_every_hr.setter
    def offline_backfill_every_hr(
        self, new_offline_backfill_every_hr: int | str | None
    ) -> None:
        if self.id:
            raise FeatureStoreException(
                "This property is read-only for existing Feature Groups. "
                "Use `job = fg.materialization_job` to get the full job object and edit the schedule"
            )
        self._offline_backfill_every_hr = new_offline_backfill_every_hr


@typechecked
class ExternalFeatureGroup(FeatureGroupBase):
    """A feature group that references data stored outside Hopsworks."""

    EXTERNAL_FEATURE_GROUP = "ON_DEMAND_FEATURE_GROUP"
    ENTITY_TYPE = "featuregroups"

    def __init__(
        self,
<<<<<<< HEAD
        data_format: Optional[str] = None,
        options: Optional[Dict[str, Any]] = None,
        name: Optional[str] = None,
        version: Optional[int] = None,
        description: Optional[str] = None,
        primary_key: Optional[List[str]] = None,
        foreign_key: Optional[List[str]] = None,
        featurestore_id: Optional[int] = None,
        featurestore_name: Optional[str] = None,
        created: Optional[str] = None,
        creator: Optional[Dict[str, Any]] = None,
        id: Optional[int] = None,
        features: Optional[Union[List[Dict[str, Any]], List[feature.Feature]]] = None,
        location: Optional[str] = None,
        statistics_config: Optional[Union[StatisticsConfig, Dict[str, Any]]] = None,
        event_time: Optional[str] = None,
        expectation_suite: Optional[
            Union[
                hsfs.expectation_suite.ExpectationSuite,
                great_expectations.core.ExpectationSuite,
                Dict[str, Any],
            ]
        ] = None,
=======
        storage_connector: sc.StorageConnector | dict[str, Any],
        data_format: str | None = None,
        options: dict[str, Any] | None = None,
        name: str | None = None,
        version: int | None = None,
        description: str | None = None,
        primary_key: list[str] | None = None,
        foreign_key: list[str] | None = None,
        featurestore_id: int | None = None,
        featurestore_name: str | None = None,
        created: str | None = None,
        creator: dict[str, Any] | None = None,
        id: int | None = None,
        features: list[dict[str, Any]] | list[feature.Feature] | None = None,
        location: str | None = None,
        statistics_config: StatisticsConfig | dict[str, Any] | None = None,
        event_time: str | None = None,
        expectation_suite: hsfs.expectation_suite.ExpectationSuite
        | great_expectations.core.ExpectationSuite
        | dict[str, Any]
        | None = None,
>>>>>>> 2adc70a5
        online_enabled: bool = False,
        href: str | None = None,
        online_topic_name: str | None = None,
        topic_name: str | None = None,
        notification_topic_name: str | None = None,
        spine: bool = False,
        deprecated: bool = False,
        embedding_index: EmbeddingIndex | None = None,
        online_config: OnlineConfig | dict[str, Any] | None = None,
        data_source: ds.DataSource | dict[str, Any] | None = None,
        ttl: float | timedelta | None = None,
        ttl_enabled: bool | None = None,
        online_disk: bool | None = None,
        **kwargs,
    ) -> None:
        super().__init__(
            name,
            version,
            featurestore_id,
            location,
            event_time=event_time,
            online_enabled=online_enabled,
            id=id,
            embedding_index=embedding_index,
            expectation_suite=expectation_suite,
            online_topic_name=online_topic_name,
            topic_name=topic_name,
            notification_topic_name=notification_topic_name,
            deprecated=deprecated,
            online_config=online_config,
            data_source=data_source,
            ttl=ttl,
            ttl_enabled=ttl_enabled,
            online_disk=online_disk,
        )

        self._feature_store_name = featurestore_name
        self._description = description
        self._created = created
        self._creator = user.User.from_response_json(creator)
        self._data_format = data_format.upper() if data_format else None

        self._features = [
            feature.Feature.from_response_json(feat) if isinstance(feat, dict) else feat
            for feat in (features or [])
        ]

        self._feature_group_engine: external_feature_group_engine.ExternalFeatureGroupEngine = external_feature_group_engine.ExternalFeatureGroupEngine(
            featurestore_id
        )

        if self._id:
            # Got from Hopsworks, deserialize features and storage connector
            self.primary_key = (
                [feat.name for feat in self._features if feat.primary is True]
                if self._features
                else []
            )
            self.foreign_key = (
                [feat.name for feat in self._features if feat.foreign is True]
                if self._features
                else []
            )
            self.statistics_config = statistics_config

            self._options = (
                {option["name"]: option["value"] for option in options}
                if options
                else None
            )
        else:
            self.primary_key = primary_key
            self.foreign_key = foreign_key
            self.statistics_config = statistics_config
            self._options = options or {}

        self._vector_db_client: VectorDbClient | None = None
        self._href: str | None = href

    def save(self) -> None:
        """Persist the metadata for this external feature group.

        Without calling this method, your feature group will only exist
        in your Python Kernel, but not in Hopsworks.

        ```python
        query = "SELECT * FROM sales"

        fg = feature_store.create_external_feature_group(name="sales",
            version=1,
            description="Physical shop sales features",
            data_source=ds,
            primary_key=['ss_store_sk'],
            event_time='sale_date'
        )

        fg.save()
        ```
        """
        self._feature_group_engine.save(self)

        if self.statistics_config.enabled:
            self._statistics_engine.compute_and_save_statistics(self)

    def insert(
        self,
        features: pd.DataFrame
        | TypeVar("pyspark.sql.DataFrame")
        | TypeVar("pyspark.RDD")
        | np.ndarray
        | list[list],
        write_options: dict[str, Any] | None = None,
        validation_options: dict[str, Any] | None = None,
        wait: bool = False,
    ) -> tuple[None, great_expectations.core.ExpectationSuiteValidationResult | None]:
        """Insert the dataframe feature values ONLY in the online feature store.

        External Feature Groups contains metadata about feature data in an external storage system.
        External storage system are usually offline, meaning feature values cannot be retrieved in real-time.
        In order to use the feature values for real-time use-cases, you can insert them in Hopsoworks Online Feature Store via this method.

        The Online Feature Store has a single-entry per primary key value, meaining that providing a new value with for a given primary key will overwrite the existing value.
        No record of the previous value is kept.

        Example:
            ```python
            # connect to the Feature Store
            fs = ...

            # get the External Feature Group instance
            fg = fs.get_feature_group(name="external_sales_records", version=1)

            # get the feature values, e.g reading from csv files in a S3 bucket
            feature_values = ...

            # insert the feature values in the online feature store
            fg.insert(feature_values)
            ```

        Note:
            Data Validation via Great Expectation is supported if you have attached an expectation suite to your External Feature Group.
            However, as opposed to regular Feature Groups, this can lead to discrepancies between the data in the external storage system and the online feature store.

        Parameters:
            features: Features to be saved.
            write_options:
                Additional write options as key-value pairs.

                When using the `python` engine, write_options can contain the following entries:

                - key `wait_for_job` and value `True` or `False` to configure whether or not to the insert call should return only after the Hopsworks Job has finished.
                  By default it waits.
                - key `wait_for_online_ingestion` and value `True` or `False` to configure whether or not to the save call should return only after the Hopsworks online ingestion has finished.
                  By default it does not wait.
                - key `kafka_producer_config` and value an object of type [properties](https://docs.confluent.io/platform/current/clients/librdkafka/html/md_CONFIGURATION.htmln) used to configure the Kafka client.
                  To optimize for throughput in high latency connection consider changing [producer properties](https://docs.confluent.io/cloud/current/client-apps/optimizing/throughput.html#producer).
                - key `internal_kafka` and value `True` or `False` in case you established connectivity from you Python environment to the internal advertised listeners of the Hopsworks Kafka Cluster.
                  Defaults to `False` and will use external listeners when connecting from outside of Hopsworks.

            validation_options:
                Additional validation options as key-value pairs.

                - key `run_validation` boolean value, set to `False` to skip validation temporarily on ingestion.
                - key `save_report` boolean value, set to `False` to skip upload of the validation report to Hopsworks.
                - key `ge_validate_kwargs` a dictionary containing kwargs for the validate method of Great Expectations.
                - key `fetch_expectation_suite` a boolean value, by default `True`, to control whether the expectation suite of the feature group should be fetched before every insert.
            wait:
                Wait for job and online ingestion to finish before returning.
                Shortcut for write_options `{"wait_for_job": False, "wait_for_online_ingestion": False}`.

        Returns:
            The validation report if validation is enabled.

        Raises:
            hopsworks.client.exceptions.RestAPIError: e.g., fail to create feature group, dataframe schema does not match existing feature group schema, etc.
            hsfs.client.exceptions.DataValidationException:
                If data validation fails and the expectation suite `validation_ingestion_policy` is set to `STRICT`.
                Data is NOT ingested.
        """
        feature_dataframe = engine.get_instance().convert_to_default_dataframe(features)

        if validation_options is None:
            validation_options = {}
        if write_options is None:
            write_options = {}
        if "wait_for_job" not in write_options:
            write_options["wait_for_job"] = wait
        if "wait_for_online_ingestion" not in write_options:
            write_options["wait_for_online_ingestion"] = wait

        job, ge_report = self._feature_group_engine.insert(
            self,
            feature_dataframe=feature_dataframe,
            write_options=write_options,
            validation_options={"save_report": True, **validation_options},
        )

        if self.statistics_config.enabled:
            warnings.warn(
                (
                    f"Statistics are not computed for insertion to online enabled external feature group `{self._name}`, with version"
                    f" `{self._version}`. Call `compute_statistics` explicitly to compute statistics over the data in the external storage system."
                ),
                util.StorageWarning,
                stacklevel=1,
            )

        return (
            job,
            ge_report.to_ge_type() if ge_report is not None else None,
        )

    def read(
        self,
        dataframe_type: Literal[
            "default", "spark", "pandas", "polars", "numpy", "python"
        ] = "default",
        online: bool = False,
        read_options: dict[str, Any] | None = None,
    ) -> (
        TypeVar("pyspark.sql.DataFrame")
        | TypeVar("pyspark.RDD")
        | pd.DataFrame
        | pl.DataFrame
        | np.ndarray
    ):
        """Get the feature group as a DataFrame.

        Example:
            ```python
            # connect to the Feature Store
            fs = ...

            # get the Feature Group instance
            fg = fs.get_or_create_feature_group(...)

            df = fg.read()
            ```

        Warning: Engine Support
            **Spark only**

            Reading an External Feature Group directly into a Pandas Dataframe using Python/Pandas as Engine is not supported, however, you can use the Query API to create Feature Views/Training Data containing External Feature Groups.

        Parameters:
            dataframe_type:
                The type of the returned dataframe.
                By default, maps to Spark dataframe for the Spark Engine and Pandas dataframe for the Python engine.
            online: If `True` read from online feature store.
            read_options: Additional options as key/value pairs to pass to the spark engine.

        Returns:
            One of:

            - `DataFrame`: The spark dataframe containing the feature data.
            - `pyspark.DataFrame`: A Spark DataFrame.
            - `pandas.DataFrame`: A Pandas DataFrame.
            - `numpy.ndarray`: A two-dimensional Numpy array.
            - `list`: A two-dimensional Python list.

        Raises:
            hopsworks.client.exceptions.RestAPIError: If the backend encounters an error when handling the request.
            hopsworks.client.exceptions.FeatureStoreException: If trying to read an external feature group directly in.
        """
        if (
            engine.get_type() == "python"
            and not online
            and not engine.get_instance().is_flyingduck_query_supported(
                self.select_all()
            )
        ):
            raise FeatureStoreException(
                "Reading an External Feature Group directly into a Pandas Dataframe using "
                "Python/Pandas as Engine from the external storage system "
                "is not supported, however, if the feature group is online enabled, you can read "
                "from online storage or you can use the "
                "Query API to create Feature Views/Training Data containing External "
                "Feature Groups."
            )
        engine.get_instance().set_job_group(
            "Fetching Feature group",
            f"Getting feature group: {self._name} from the featurestore {self._feature_store_name}",
        )
        return self.select_all().read(
            dataframe_type=dataframe_type,
            online=online,
            read_options=read_options or {},
        )

    def show(self, n: int, online: bool = False) -> list[list[Any]]:
        """Show the first `n` rows of the feature group.

        Example:
            ```python
            # connect to the Feature Store
            fs = ...

            # get the Feature Group instance
            fg = fs.get_or_create_feature_group(...)

            # make a query and show top 5 rows
            fg.select(['date','weekly_sales','is_holiday']).show(5)
            ```

        Parameters:
            n: Number of rows to show.
            online: If `True` read from online feature store.
        """
        engine.get_instance().set_job_group(
            "Fetching Feature group",
            f"Getting feature group: {self._name} from the featurestore {self._feature_store_name}",
        )
        return self.select_all().show(n, online)

    def find_neighbors(
        self,
        embedding: list[int | float],
        col: str | None = None,
        k: int | None = 10,
        filter: Filter | Logic | None = None,
        options: dict | None = None,
    ) -> list[tuple[float, list[Any]]]:
        """Finds the nearest neighbors for a given embedding in the vector database.

        If `filter` is specified, or if embedding feature is stored in default project index, the number of results returned may be less than k.
        Try using a large value of k and extract the top k items from the results if needed.

        Parameters:
            embedding: The target embedding for which neighbors are to be found.
            col:
                The column name used to compute similarity score.
                Required only if there are multiple embeddings.
            k: The number of nearest neighbors to retrieve.
            filter: A filter expression to restrict the search space.
            options:
                The options used for the request to the vector database.
                The keys are attribute values of the `hsfs.core.opensearch.OpensearchRequestOption` class.

        Returns:
            A list of tuples representing the nearest neighbors.
            Each tuple contains: `(The similarity score, A list of feature values)`.

        Example:
            ```
            embedding_index = EmbeddingIndex()
            embedding_index.add_embedding(name="user_vector", dimension=3)
            fg = fs.create_feature_group(
                        name='air_quality',
                        embedding_index = embedding_index,
                        version=1,
                        primary_key=['id1'],
                        online_enabled=True,
                    )
            fg.insert(data)
            fg.find_neighbors(
                [0.1, 0.2, 0.3],
                k=5,
            )

            # apply filter
            fg.find_neighbors(
                [0.1, 0.2, 0.3],
                k=5,
                filter=(fg.id1 > 10) & (fg.id1 < 30)
            )
            ```
        """
        if self._vector_db_client is None and self._embedding_index:
            self._vector_db_client = VectorDbClient(self.select_all())
        results = self._vector_db_client.find_neighbors(
            embedding,
            feature=(self.__getattr__(col) if col else None),
            k=k,
            filter=filter,
            options=options,
        )
        return [
            (result[0], [result[1][f.name] for f in self.features])
            for result in results
        ]

    @classmethod
    def from_response_json(
        cls, json_dict: dict[str, Any]
    ) -> ExternalFeatureGroup | list[ExternalFeatureGroup]:
        json_decamelized = humps.decamelize(json_dict)
        if isinstance(json_decamelized, dict):
            _ = json_decamelized.pop("type", None)
            if "embedding_index" in json_decamelized:
                json_decamelized["embedding_index"] = EmbeddingIndex.from_response_json(
                    json_decamelized["embedding_index"]
                )
            return cls(**json_decamelized)
        for fg in json_decamelized:
            _ = fg.pop("type", None)
            if "embedding_index" in fg:
                fg["embedding_index"] = EmbeddingIndex.from_response_json(
                    fg["embedding_index"]
                )
        return [cls(**fg) for fg in json_decamelized]

    def update_from_response_json(
        self, json_dict: dict[str, Any]
    ) -> ExternalFeatureGroup:
        json_decamelized = humps.decamelize(json_dict)
        if "type" in json_decamelized:
            _ = json_decamelized.pop("type")
        if "embedding_index" in json_decamelized:
            json_decamelized["embedding_index"] = EmbeddingIndex.from_response_json(
                json_decamelized["embedding_index"]
            )
        self.__init__(**json_decamelized)
        return self

    def json(self) -> str:
        return json.dumps(self, cls=util.Encoder)

    def to_dict(self) -> dict[str, Any]:
        fg_meta_dict = {
            "id": self._id,
            "name": self._name,
            "description": self._description,
            "version": self._version,
            "features": self._features,
            "featurestoreId": self._feature_store_id,
            "dataFormat": self._data_format,
            "options": [{"name": k, "value": v} for k, v in self._options.items()]
            if self._options
            else None,
            "type": "onDemandFeaturegroupDTO",
            "statisticsConfig": self._statistics_config,
            "eventTime": self._event_time,
            "expectationSuite": self._expectation_suite,
            "onlineEnabled": self._online_enabled,
            "spine": False,
            "topicName": self.topic_name,
            "notificationTopicName": self.notification_topic_name,
            "deprecated": self.deprecated,
            "ttl": self.ttl,
            "ttlEnabled": self._ttl_enabled,
        }
        if self.data_source:
            fg_meta_dict["dataSource"] = self.data_source.to_dict()
        if self._online_config:
            fg_meta_dict["onlineConfig"] = self._online_config.to_dict()
        if self.embedding_index:
            fg_meta_dict["embeddingIndex"] = self.embedding_index
        return fg_meta_dict

    @property
    def id(self) -> int | None:
        """ID of the feature group, set by backend."""
        return self._id

    @property
    def description(self) -> str | None:
        """Description of the feature group, as it appears in the UI."""
        return self._description

    @property
    def data_format(self) -> str | None:
        # TODO: Add docstring
        return self._data_format

    @property
    def options(self) -> dict[str, Any] | None:
        # TODO: Add docstring
        return self._options

    @property
    def creator(self) -> user.User | None:
        """User who created the feature group."""
        return self._creator

    @property
    def created(self) -> str | None:
        # TODO: Add docstring
        return self._created

    @description.setter
    def description(self, new_description: str | None) -> None:
        self._description = new_description

    @property
    def feature_store_name(self) -> str | None:
        """Name of the feature store in which the feature group is located."""
        return self._feature_store_name


@typechecked
class SpineGroup(FeatureGroupBase):
    # TODO: Add docstring
    SPINE_GROUP = "ON_DEMAND_FEATURE_GROUP"
    ENTITY_TYPE = "featuregroups"

    def __init__(
        self,
<<<<<<< HEAD
        query: Optional[str] = None,
        data_format: Optional[str] = None,
        options: Dict[str, Any] = None,
        name: Optional[str] = None,
        version: Optional[int] = None,
        description: Optional[str] = None,
        primary_key: Optional[List[str]] = None,
        featurestore_id: Optional[int] = None,
        featurestore_name: Optional[str] = None,
        created: Optional[str] = None,
        creator: Optional[Dict[str, Any]] = None,
        id: Optional[int] = None,
        features: Optional[List[Union[feature.Feature, Dict[str, Any]]]] = None,
        location: Optional[str] = None,
        statistics_config: Optional[StatisticsConfig] = None,
        event_time: Optional[str] = None,
        expectation_suite: Optional[
            Union[
                hsfs.expectation_suite.ExpectationSuite,
                great_expectations.core.ExpectationSuite,
            ]
        ] = None,
        online_enabled: bool = False,
        href: Optional[str] = None,
        online_topic_name: Optional[str] = None,
        topic_name: Optional[str] = None,
=======
        storage_connector: sc.StorageConnector | dict[str, Any] | None = None,
        query: str | None = None,
        data_format: str | None = None,
        options: dict[str, Any] = None,
        name: str | None = None,
        version: int | None = None,
        description: str | None = None,
        primary_key: list[str] | None = None,
        featurestore_id: int | None = None,
        featurestore_name: str | None = None,
        created: str | None = None,
        creator: dict[str, Any] | None = None,
        id: int | None = None,
        features: list[feature.Feature | dict[str, Any]] | None = None,
        location: str | None = None,
        statistics_config: StatisticsConfig | None = None,
        event_time: str | None = None,
        expectation_suite: hsfs.expectation_suite.ExpectationSuite
        | great_expectations.core.ExpectationSuite
        | None = None,
        # spine groups are online enabled by default such that feature_view.get_feature_vector can be used
        online_enabled: bool = True,
        href: str | None = None,
        online_topic_name: str | None = None,
        topic_name: str | None = None,
>>>>>>> 2adc70a5
        spine: bool = True,
        dataframe: str | None = None,
        deprecated: bool = False,
        online_config: OnlineConfig | dict[str, Any] | None = None,
        data_source: ds.DataSource | dict[str, Any] | None = None,
        online_disk: bool | None = None,
        **kwargs,
    ) -> None:
        super().__init__(
            name,
            version,
            featurestore_id,
            location,
            event_time=event_time,
            online_enabled=online_enabled,
            id=id,
            expectation_suite=expectation_suite,
            online_topic_name=online_topic_name,
            topic_name=topic_name,
            deprecated=deprecated,
            online_config=online_config,
            data_source=data_source,
            online_disk=online_disk,
        )

        self._feature_store_name = featurestore_name
        self._description = description
        self._created = created
        self._creator = user.User.from_response_json(creator)

        self._features = [
            feature.Feature.from_response_json(feat) if isinstance(feat, dict) else feat
            for feat in (features or [])
        ]

        self._feature_group_engine: spine_group_engine.SpineGroupEngine = (
            spine_group_engine.SpineGroupEngine(featurestore_id)
        )
        self._statistics_config = None

        if self._id:
            # Got from Hopsworks, deserialize features and storage connector
            self._features = (
                [
                    feature.Feature.from_response_json(feat)
                    if isinstance(feat, dict)
                    else feat
                    for feat in features
                ]
                if features
                else None
            )
            self.primary_key = (
                [feat.name for feat in self._features if feat.primary is True]
                if self._features
                else []
            )
        else:
            self.primary_key = primary_key
            self._features = features

        self._href = href

        # has to happen last -> features and id are needed for schema verification
        # use setter to convert to default dataframe type for engine
        self.dataframe = dataframe

    def _save(self) -> SpineGroup:
        """Persist the metadata for this spine group.

        Without calling this method, your feature group will only exist
        in your Python Kernel, but not in Hopsworks.

        ```python
        query = "SELECT * FROM sales"

        fg = feature_store.create_spine_group(name="sales",
            version=1,
            description="Physical shop sales features",
            primary_key=['ss_store_sk'],
            event_time='sale_date',
            dataframe=df,
        )

        fg._save()
        ```
        """
        self._feature_group_engine.save(self)
        return self

    @property
    def dataframe(
        self,
    ) -> pd.DataFrame | TypeVar("pyspark.sql.DataFrame") | None:
        """Spine dataframe with primary key, event time and label column to use for point in time join when fetching features."""
        return self._dataframe

    @dataframe.setter
    def dataframe(
        self,
        dataframe: pd.DataFrame
        | pl.DataFrame
        | np.ndarray
        | TypeVar("pyspark.sql.DataFrame")
        | TypeVar("pyspark.RDD")
        | None,
    ) -> None:
        """Update the spine dataframe contained in the spine group."""
        if dataframe is None:
            warnings.warn(
                "Spine group dataframe is not set, use `spine_fg.dataframe = df` to set it"
                " before attempting to use it as a basis to join features. The dataframe will not"
                " be saved to Hopsworks when registering the spine group with `save` method.",
                UserWarning,
                stacklevel=1,
            )
            self._dataframe = (
                None  # if metadata fetched from backend the dataframe is not set
            )
        else:
            self._dataframe = engine.get_instance().convert_to_default_dataframe(
                dataframe
            )

        # in fs query the features are not sent, so then don't do validation
        if (
            self._id is not None
            and self._dataframe is not None
            and self._features is not None
        ):
            dataframe_features = engine.get_instance().parse_schema_feature_group(
                self._dataframe
            )
            self._feature_group_engine._verify_schema_compatibility(
                self._features, dataframe_features
            )

    @classmethod
    def from_response_json(
        cls, json_dict: dict[str, Any]
    ) -> SpineGroup | list[SpineGroup]:
        json_decamelized = humps.decamelize(json_dict)
        if isinstance(json_decamelized, dict):
            _ = json_decamelized.pop("type", None)
            return cls(**json_decamelized)
        for fg in json_decamelized:
            _ = fg.pop("type", None)
        return [cls(**fg) for fg in json_decamelized]

    def update_from_response_json(self, json_dict: dict[str, Any]) -> SpineGroup:
        json_decamelized = humps.decamelize(json_dict)
        if "type" in json_decamelized:
            _ = json_decamelized.pop("type")
        self.__init__(**json_decamelized)
        return self

    def json(self) -> str:
        return json.dumps(self, cls=util.Encoder)

    def to_dict(self) -> dict[str, Any]:
        return {
            "id": self._id,
            "name": self._name,
            "description": self._description,
            "version": self._version,
            "features": self._features,
            "featurestoreId": self._feature_store_id,
            "type": "onDemandFeaturegroupDTO",
            "statisticsConfig": self._statistics_config,
            "eventTime": self._event_time,
            "spine": True,
            "topicName": self.topic_name,
            "deprecated": self.deprecated,
            "onlineEnabled": self._online_enabled,
        }<|MERGE_RESOLUTION|>--- conflicted
+++ resolved
@@ -135,57 +135,15 @@
         topic_name: str | None = None,
         notification_topic_name: str | None = None,
         deprecated: bool = False,
-<<<<<<< HEAD
-        online_config: Optional[
-            Union[
-                OnlineConfig,
-                Dict[str, Any],
-            ]
-        ] = None,
-        data_source: Optional[
-            Union[
-                ds.DataSource,
-                Dict[str, Any],
-            ]
-        ] = None,
-        ttl: Optional[Union[int, float, timedelta]] = None,
-        ttl_enabled: Optional[bool] = None,
-        online_disk: Optional[bool] = None,
-=======
         online_config: OnlineConfig | dict[str, Any] | None = None,
         data_source: ds.DataSource | dict[str, Any] | None = None,
-        storage_connector: sc.StorageConnector | dict[str, Any] = None,
         ttl: float | timedelta | None = None,
         ttl_enabled: bool | None = None,
         online_disk: bool | None = None,
->>>>>>> 2adc70a5
         **kwargs,
     ) -> None:
         """Initialize a feature group object.
 
-<<<<<<< HEAD
-        # Arguments
-            name: Name of the feature group to create
-            version: Version number of the feature group
-            featurestore_id: ID of the feature store to create the feature group in
-            location: Location to store the feature group data
-            event_time: Event time column for the feature group
-            online_enabled: Whether to enable online serving for this feature group
-            id: ID of the feature group
-            embedding_index: Embedding index configuration for vector similarity search
-            expectation_suite: Great Expectations suite for data validation
-            online_topic_name: Name of the Kafka topic for online serving
-            topic_name: Name of the Kafka topic for streaming
-            notification_topic_name: Name of the Kafka topic for notifications
-            deprecated: Whether this feature group is deprecated
-            online_config: Configuration for online serving
-            data_source: Data source configuration
-            ttl: Time-to-live (TTL) configuration for this feature group
-            ttl_enabled: Whether to enable time-to-live (TTL) for this feature group. Defaults to True if ttl is set.
-            online_disk: Whether to enable online disk storage for this feature group. Overrides online_config.table_space.
-                Defaults to using cluster wide configuration 'featurestore_online_tablespace' to identify tablespace for disk storage.
-            **kwargs: Additional keyword arguments
-=======
         Parameters:
             name: Name of the feature group to create.
             version: Version number of the feature group.
@@ -202,7 +160,6 @@
             deprecated: Whether this feature group is deprecated.
             online_config: Configuration for online serving.
             data_source: Data source configuration.
-            storage_connector: Storage connector configuration.
             ttl: Time-to-live (TTL) configuration for this feature group.
             ttl_enabled:
                 Whether to enable time-to-live (TTL) for this feature group.
@@ -211,7 +168,6 @@
                 Whether to enable online disk storage for this feature group.
                 Overrides `online_config.table_space`.
                 Defaults to using cluster wide configuration `featurestore_online_tablespace` to identify tablespace for disk storage.
->>>>>>> 2adc70a5
         """
         self._version = version
         self._name = name
@@ -231,15 +187,6 @@
         self.ttl = ttl
         self._ttl_enabled = ttl_enabled if ttl_enabled is not None else ttl is not None
 
-<<<<<<< HEAD
-=======
-        if storage_connector is not None and isinstance(storage_connector, dict):
-            self._storage_connector = sc.StorageConnector.from_response_json(
-                storage_connector
-            )
-        else:
-            self._storage_connector: sc.StorageConnector = storage_connector
->>>>>>> 2adc70a5
         self._online_config = (
             OnlineConfig.from_response_json(online_config)
             if isinstance(online_config, dict)
@@ -773,17 +720,12 @@
     def get_storage_connector_provenance(self) -> explicit_provenance.Links | None:
         """Get the parents of this feature group, based on explicit provenance.
 
-<<<<<<< HEAD
-        # Warning "Deprecated"
-            `get_storage_connector_provenance` method is deprecated. Use `get_data_source_provenance` instead.
-
-        # Returns
-            `Links`: the storage connector used to generate this feature group or `None` if it does not exist.
-=======
         Parents are storage connectors.
         These storage connector can be accessible, deleted or inaccessible.
         For deleted and inaccessible storage connector, only minimal information is returned.
->>>>>>> 2adc70a5
+
+        Warning "Deprecated"
+            `get_storage_connector_provenance` method is deprecated. Use `get_data_source_provenance` instead.
 
         Returns:
             The storage connector used to generate this feature group or `None` if it does not exist.
@@ -793,7 +735,6 @@
         """
         return self._feature_group_engine.get_storage_connector_provenance(self)
 
-<<<<<<< HEAD
     def get_data_source_provenance(self) -> Optional[explicit_provenance.Links]:
         """Get the parents of this feature group, based on explicit provenance.
         Parents are storage connectors. These storage connector can be accessible,
@@ -809,26 +750,32 @@
         """
         return self._feature_group_engine.get_storage_connector_provenance(self)
 
-    def get_storage_connector(self) -> Optional["sc.StorageConnector"]:
-        """Get the storage connector using this feature group, based on explicit
-        provenance. Only the accessible storage connector is returned.
-        For more items use the base method - get_storage_connector_provenance
-
-        # Warning "Deprecated"
-            `get_storage_connector_provenance` method is deprecated. Use `get_data_source_provenance` instead.
+    def get_data_source_provenance(self) -> Optional[explicit_provenance.Links]:
+        """Get the parents of this feature group, based on explicit provenance.
+        Parents are storage connectors. These storage connector can be accessible,
+        deleted or inaccessible.
+        For deleted and inaccessible storage connector, only minimal information is
+        returned.
 
         # Returns
-            `StorageConnector`: Storage connector or `None` if it does not exist.
-=======
+            `Links`: the data source used to generate this feature group or `None` if it does not exist.
+
+        # Raises
+            `hopsworks.client.exceptions.RestAPIError`: If the backend encounters an error when handling the request
+        """
+        return self._feature_group_engine.get_storage_connector_provenance(self)
+
     def get_storage_connector(self) -> sc.StorageConnector | None:
         """Get the storage connector using this feature group, based on explicit provenance.
 
         Only the accessible storage connector is returned.
         For more items use the base method, see [`get_storage_connector_provenance`][hsfs.feature_group.FeatureGroup.get_storage_connector_provenance].
 
+        Warning "Deprecated"
+            `get_storage_connector_provenance` method is deprecated. Use `get_data_source_provenance` instead.
+
         Returns:
             Storage connector or `None` if it does not exist.
->>>>>>> 2adc70a5
 
         Raises:
             hopsworks.client.exceptions.RestAPIError: If the backend encounters an error when handling the request.
@@ -847,10 +794,6 @@
             return storage_connector_provenance.accessible[0]
         return None
 
-    def get_generated_feature_views(self) -> explicit_provenance.Links | None:
-        """Get the generated feature view using this feature group, based on explicit provenance.
-
-<<<<<<< HEAD
     def get_data_source(self) -> Optional["ds.DataSource"]:
         """Get the data source using this feature group, based on explicit
         provenance. Only the accessible data source is returned.
@@ -877,15 +820,11 @@
         else:
             return None
 
-    def get_generated_feature_views(self) -> Optional[explicit_provenance.Links]:
-        """Get the generated feature view using this feature group, based on explicit
-        provenance. These feature views can be accessible or inaccessible. Explicit
-        provenance does not track deleted generated feature view links, so deleted
-        will always be empty.
-=======
+    def get_generated_feature_views(self) -> explicit_provenance.Links | None:
+        """Get the generated feature view using this feature group, based on explicit provenance.
+
         These feature views can be accessible or inaccessible.
         Explicit provenance does not track deleted generated feature view links, so deleted will always be empty.
->>>>>>> 2adc70a5
         For inaccessible feature views, only a minimal information is returned.
 
         Returns:
@@ -2357,8 +2296,7 @@
         self._online_enabled = online_enabled
 
     @property
-<<<<<<< HEAD
-    def storage_connector(self) -> "sc.StorageConnector":
+    def storage_connector(self) -> sc.StorageConnector:
         """"
             !!! warning "Deprecated"
                     `storage_connector` method is deprecated. Use
@@ -2369,11 +2307,6 @@
     @property
     def data_source(self) -> "ds.DataSource":
         return self._data_source
-=======
-    def storage_connector(self) -> sc.StorageConnector:
-        """The storage connector which was used to create the feature group, if any."""
-        return self._storage_connector
->>>>>>> 2adc70a5
 
     def prepare_spark_location(self) -> str:
         # TODO: Add docstring
@@ -2410,22 +2343,7 @@
         self._deprecated = deprecated
 
     @property
-<<<<<<< HEAD
-    def subject(self) -> Dict[str, Any]:
-=======
-    def data_source(self) -> ds.DataSource | None:
-        """The data source which was used to create the feature group, if any."""
-        return self._data_source
-
-    @data_source.setter
-    def data_source(self, data_source: ds.DataSource) -> None:
-        self._data_source = data_source
-        if self._data_source is not None:
-            self._data_source._update_storage_connector(self.storage_connector)
-
-    @property
     def subject(self) -> dict[str, Any]:
->>>>>>> 2adc70a5
         """Subject of the feature group."""
         if self._subject is None:
             # cache the schema
@@ -2699,37 +2617,14 @@
         | deltastreamer_jobconf.DeltaStreamerJobConf
         | None = None,
         deprecated: bool = False,
-<<<<<<< HEAD
-        transformation_functions: Optional[
-            List[Union[TransformationFunction, HopsworksUdf]]
-        ] = None,
-        online_config: Optional[
-            Union[
-                OnlineConfig,
-                Dict[str, Any],
-            ]
-        ] = None,
-        offline_backfill_every_hr: Optional[Union[str, int]] = None,
-        data_source: Optional[
-            Union[
-                ds.DataSource,
-                Dict[str, Any],
-            ]
-        ] = None,
-        ttl: Optional[Union[int, float, timedelta]] = None,
-        ttl_enabled: Optional[bool] = None,
-        online_disk: Optional[bool] = None,
-=======
         transformation_functions: list[TransformationFunction | HopsworksUdf]
         | None = None,
         online_config: OnlineConfig | dict[str, Any] | None = None,
         offline_backfill_every_hr: str | int | None = None,
-        storage_connector: sc.StorageConnector | dict[str, Any] = None,
         data_source: ds.DataSource | dict[str, Any] | None = None,
         ttl: float | timedelta | None = None,
         ttl_enabled: bool | None = None,
         online_disk: bool | None = None,
->>>>>>> 2adc70a5
         **kwargs,
     ) -> None:
         super().__init__(
@@ -4383,32 +4278,6 @@
 
     def __init__(
         self,
-<<<<<<< HEAD
-        data_format: Optional[str] = None,
-        options: Optional[Dict[str, Any]] = None,
-        name: Optional[str] = None,
-        version: Optional[int] = None,
-        description: Optional[str] = None,
-        primary_key: Optional[List[str]] = None,
-        foreign_key: Optional[List[str]] = None,
-        featurestore_id: Optional[int] = None,
-        featurestore_name: Optional[str] = None,
-        created: Optional[str] = None,
-        creator: Optional[Dict[str, Any]] = None,
-        id: Optional[int] = None,
-        features: Optional[Union[List[Dict[str, Any]], List[feature.Feature]]] = None,
-        location: Optional[str] = None,
-        statistics_config: Optional[Union[StatisticsConfig, Dict[str, Any]]] = None,
-        event_time: Optional[str] = None,
-        expectation_suite: Optional[
-            Union[
-                hsfs.expectation_suite.ExpectationSuite,
-                great_expectations.core.ExpectationSuite,
-                Dict[str, Any],
-            ]
-        ] = None,
-=======
-        storage_connector: sc.StorageConnector | dict[str, Any],
         data_format: str | None = None,
         options: dict[str, Any] | None = None,
         name: str | None = None,
@@ -4429,7 +4298,6 @@
         | great_expectations.core.ExpectationSuite
         | dict[str, Any]
         | None = None,
->>>>>>> 2adc70a5
         online_enabled: bool = False,
         href: str | None = None,
         online_topic_name: str | None = None,
@@ -4927,35 +4795,6 @@
 
     def __init__(
         self,
-<<<<<<< HEAD
-        query: Optional[str] = None,
-        data_format: Optional[str] = None,
-        options: Dict[str, Any] = None,
-        name: Optional[str] = None,
-        version: Optional[int] = None,
-        description: Optional[str] = None,
-        primary_key: Optional[List[str]] = None,
-        featurestore_id: Optional[int] = None,
-        featurestore_name: Optional[str] = None,
-        created: Optional[str] = None,
-        creator: Optional[Dict[str, Any]] = None,
-        id: Optional[int] = None,
-        features: Optional[List[Union[feature.Feature, Dict[str, Any]]]] = None,
-        location: Optional[str] = None,
-        statistics_config: Optional[StatisticsConfig] = None,
-        event_time: Optional[str] = None,
-        expectation_suite: Optional[
-            Union[
-                hsfs.expectation_suite.ExpectationSuite,
-                great_expectations.core.ExpectationSuite,
-            ]
-        ] = None,
-        online_enabled: bool = False,
-        href: Optional[str] = None,
-        online_topic_name: Optional[str] = None,
-        topic_name: Optional[str] = None,
-=======
-        storage_connector: sc.StorageConnector | dict[str, Any] | None = None,
         query: str | None = None,
         data_format: str | None = None,
         options: dict[str, Any] = None,
@@ -4980,7 +4819,6 @@
         href: str | None = None,
         online_topic_name: str | None = None,
         topic_name: str | None = None,
->>>>>>> 2adc70a5
         spine: bool = True,
         dataframe: str | None = None,
         deprecated: bool = False,
