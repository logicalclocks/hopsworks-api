--- conflicted
+++ resolved
@@ -149,12 +149,8 @@
                 Dict[str, Any],
             ]
         ] = None,
-<<<<<<< HEAD
-=======
-        storage_connector: Union[sc.StorageConnector, Dict[str, Any]] = None,
         ttl: Optional[Union[int, float, timedelta]] = None,
         ttl_enabled: Optional[bool] = None,
->>>>>>> 357e4c0d
         **kwargs,
     ) -> None:
         """Initialize a feature group object.
@@ -175,7 +171,6 @@
             deprecated: Whether this feature group is deprecated
             online_config: Configuration for online serving
             data_source: Data source configuration
-            storage_connector: Storage connector configuration
             ttl: Time-to-live (TTL) configuration for this feature group
             ttl_enabled: Whether to enable time-to-live (TTL) for this feature group. Defaults to True if ttl is set.
             **kwargs: Additional keyword arguments
