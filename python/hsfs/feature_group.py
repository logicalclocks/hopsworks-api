#
#   Copyright 2020 Logical Clocks AB
#
#   Licensed under the Apache License, Version 2.0 (the "License");
#   you may not use this file except in compliance with the License.
#   You may obtain a copy of the License at
#
#       http://www.apache.org/licenses/LICENSE-2.0
#
#   Unless required by applicable law or agreed to in writing, software
#   distributed under the License is distributed on an "AS IS" BASIS,
#   WITHOUT WARRANTIES OR CONDITIONS OF ANY KIND, either express or implied.
#   See the License for the specific language governing permissions and
#   limitations under the License.
#
from __future__ import annotations

import copy
import json
import logging
import time
import warnings
from datetime import date, datetime
from typing import (
    TYPE_CHECKING,
    Any,
    Dict,
    List,
    Literal,
    Optional,
    Tuple,
    TypeVar,
    Union,
)


if TYPE_CHECKING:
    import great_expectations

import avro.schema
import hsfs.expectation_suite
import humps
import numpy as np
import pandas as pd
from hopsworks_common.client.exceptions import FeatureStoreException, RestAPIError
from hopsworks_common.core.constants import HAS_POLARS
from hsfs import (
    engine,
    feature,
    feature_group_writer,
    tag,
    user,
    util,
)
from hsfs import (
    feature_store as feature_store_mod,
)
from hsfs import (
    storage_connector as sc,
)
from hsfs.constructor import filter, query
from hsfs.constructor.filter import Filter, Logic
from hsfs.core import (
    deltastreamer_jobconf,
    expectation_suite_engine,
    explicit_provenance,
    external_feature_group_engine,
    feature_group_engine,
    feature_monitoring_config_engine,
    feature_monitoring_result_engine,
    feature_store_api,
    great_expectation_engine,
    job_api,
    spine_group_engine,
    statistics_engine,
    validation_report_engine,
    validation_result_engine,
)
from hsfs.core import feature_monitoring_config as fmc
from hsfs.core import feature_monitoring_result as fmr
from hsfs.core.constants import (
    HAS_CONFLUENT_KAFKA,
    HAS_GREAT_EXPECTATIONS,
)
from hsfs.core.job import Job
from hsfs.core.variable_api import VariableApi
from hsfs.core.vector_db_client import VectorDbClient

# if great_expectations is not installed, we will default to using native Hopsworks class as return values
from hsfs.decorators import typechecked, uses_great_expectations
from hsfs.embedding import EmbeddingIndex
from hsfs.ge_validation_result import ValidationResult
from hsfs.hopsworks_udf import HopsworksUdf
from hsfs.online_config import OnlineConfig
from hsfs.statistics import Statistics
from hsfs.statistics_config import StatisticsConfig
from hsfs.transformation_function import TransformationFunction, TransformationType
from hsfs.validation_report import ValidationReport


if HAS_GREAT_EXPECTATIONS:
    import great_expectations

if HAS_CONFLUENT_KAFKA:
    import confluent_kafka

if HAS_POLARS:
    import polars as pl


_logger = logging.getLogger(__name__)


@typechecked
class FeatureGroupBase:
    def __init__(
        self,
        name: Optional[str],
        version: Optional[int],
        featurestore_id: Optional[int],
        location: Optional[str],
        event_time: Optional[Union[str, int, date, datetime]] = None,
        online_enabled: bool = False,
        id: Optional[int] = None,
        embedding_index: Optional[EmbeddingIndex] = None,
        expectation_suite: Optional[
            Union[
                hsfs.expectation_suite.ExpectationSuite,
                great_expectations.core.ExpectationSuite,
                Dict[str, Any],
            ]
        ] = None,
        online_topic_name: Optional[str] = None,
        topic_name: Optional[str] = None,
        notification_topic_name: Optional[str] = None,
        deprecated: bool = False,
        online_config: Optional[
            Union[
                OnlineConfig,
                Dict[str, Any],
            ]
        ] = None,
        storage_connector: Union[sc.StorageConnector, Dict[str, Any]] = None,
        path: Optional[str] = None,
        **kwargs,
    ) -> None:
        self._version = version
        self._name = name
        self.event_time = event_time
        self._online_enabled = online_enabled
        self._location = location
        self._id = id
        self._subject = None
        self._online_topic_name = online_topic_name
        self._topic_name = topic_name
        self._notification_topic_name = notification_topic_name
        self._deprecated = deprecated
        self._feature_store_id = featurestore_id
        self._feature_store = None
        self._variable_api: VariableApi = VariableApi()
        self._path = path

        if storage_connector is not None and isinstance(storage_connector, dict):
            self._storage_connector = sc.StorageConnector.from_response_json(
                storage_connector
            )
        else:
            self._storage_connector: "sc.StorageConnector" = storage_connector

        self._online_config = (
            OnlineConfig.from_response_json(online_config)
            if isinstance(online_config, dict)
            else online_config
        )

        self._multi_part_insert: bool = False
        self._embedding_index = embedding_index
        # use setter for correct conversion
        self.expectation_suite = expectation_suite

        self._feature_group_engine: Optional[
            feature_group_engine.FeatureGroupEngine
        ] = None
        self._statistics_engine: statistics_engine.StatisticsEngine = (
            statistics_engine.StatisticsEngine(featurestore_id, self.ENTITY_TYPE)
        )
        self._great_expectation_engine: great_expectation_engine.GreatExpectationEngine = great_expectation_engine.GreatExpectationEngine(
            featurestore_id
        )
        if self._id is not None:
            if expectation_suite:
                self._expectation_suite._init_expectation_engine(
                    feature_store_id=featurestore_id, feature_group_id=self._id
                )
            self._expectation_suite_engine: Optional[
                expectation_suite_engine.ExpectationSuiteEngine
            ] = expectation_suite_engine.ExpectationSuiteEngine(
                feature_store_id=featurestore_id, feature_group_id=self._id
            )
            self._validation_report_engine: Optional[
                validation_report_engine.ValidationReportEngine
            ] = validation_report_engine.ValidationReportEngine(
                featurestore_id, self._id
            )
            self._validation_result_engine: Optional[
                validation_result_engine.ValidationResultEngine
            ] = validation_result_engine.ValidationResultEngine(
                featurestore_id, self._id
            )
            self._feature_monitoring_config_engine: Optional[
                feature_monitoring_config_engine.FeatureMonitoringConfigEngine
            ] = feature_monitoring_config_engine.FeatureMonitoringConfigEngine(
                feature_store_id=featurestore_id,
                feature_group_id=self._id,
            )
            self._feature_monitoring_result_engine: feature_monitoring_result_engine.FeatureMonitoringResultEngine = feature_monitoring_result_engine.FeatureMonitoringResultEngine(
                feature_store_id=self._feature_store_id,
                feature_group_id=self._id,
            )

        self.check_deprecated()

    def check_deprecated(self) -> None:
        if self.deprecated:
            warnings.warn(
                f"Feature Group `{self._name}`, version `{self._version}` is deprecated",
                stacklevel=1,
            )

    def delete(self) -> None:
        """Drop the entire feature group along with its feature data.

        !!! example
            ```python
            # connect to the Feature Store
            fs = ...

            # get the Feature Group instance
            fg = fs.get_or_create_feature_group(
                    name='bitcoin_price',
                    version=1
                    )

            # delete the feature group
            fg.delete()
            ```

        !!! danger "Potentially dangerous operation"
            This operation drops all metadata associated with **this version** of the
            feature group **and** all the feature data in offline and online storage
            associated with it.

        # Raises
            `hsfs.client.exceptions.RestAPIError`.
        """
        warnings.warn(
            "All jobs associated to feature group `{}`, version `{}` will be removed.".format(
                self._name, self._version
            ),
            util.JobWarning,
            stacklevel=1,
        )
        self._feature_group_engine.delete(self)

    def select_all(
        self,
        include_primary_key: Optional[bool] = True,
        include_event_time: Optional[bool] = True,
    ) -> query.Query:
        """Select all features along with primary key and event time from the feature group and return a query object.

        The query can be used to construct joins of feature groups or create a
        feature view.

        !!! example
            ```python
            # connect to the Feature Store
            fs = ...

            # get the Feature Group instances
            fg1 = fs.get_or_create_feature_group(...)
            fg2 = fs.get_or_create_feature_group(...)

            # construct the query
            query = fg1.select_all().join(fg2.select_all())

            # show first 5 rows
            query.show(5)


            # select all features exclude primary key and event time
            from hsfs.feature import Feature
            fg = fs.create_feature_group(
                    "fg",
                    features=[
                            Feature("id", type="string"),
                            Feature("ts", type="bigint"),
                            Feature("f1", type="date"),
                            Feature("f2", type="double")
                            ],
                    primary_key=["id"],
                    event_time="ts")

            query = fg.select_all()
            query.features
            # [Feature('id', ...), Feature('ts', ...), Feature('f1', ...), Feature('f2', ...)]

            query = fg.select_all(include_primary_key=False, include_event_time=False)
            query.features
            # [Feature('f1', ...), Feature('f2', ...)]
            ```

        # Arguments
            include_primary_key: If True, include primary key of the feature group
                to the feature list. Defaults to True.
            include_event_time: If True, include event time of the feature group
                to the feature list. Defaults to True.
        # Returns
            `Query`. A query object with all features of the feature group.
        """
        if include_event_time and include_primary_key:
            return query.Query(
                left_feature_group=self,
                left_features=self._features,
                feature_store_name=self._feature_store_name,
                feature_store_id=self._feature_store_id,
            )
        elif include_event_time:
            return self.select_except(self.primary_key)
        elif include_primary_key:
            return self.select_except([self.event_time])
        else:
            return self.select_except(self.primary_key + [self.event_time])

    def select_features(
        self,
    ) -> query.Query:
        """Select all the features in the feature group and return a query object.

        Queries define the schema of Feature View objects which can be used to
        create Training Datasets, read from the Online Feature Store, and more. They can
        also be composed to create more complex queries using the `join` method.

        !!! info
        This method does not select the primary key and event time of the feature group.
        Use `select_all` to include them.
        Note that primary keys do not need to be included in the query to allow joining
        on them.

        !!! example
            ```python
            # connect to the Feature Store
            fs = hopsworks.login().get_feature_store()

            # Some dataframe to create the feature group with
            # both an event time and a primary key column
            my_df.head()
            +------------+------------+------------+------------+
            |    id      | feature_1  |    ...     |    ts      |
            +------------+------------+------------+------------+
            |     8      |     8      |            |    15      |
            |     3      |     3      |    ...     |    6       |
            |     1      |     1      |            |    18      |
            +------------+------------+------------+------------+

            # Create the Feature Group instances
            fg1 = fs.create_feature_group(
                    name = "fg1",
                    version=1,
                    primary_key=["id"],
                    event_time="ts",
                )

            # Insert data to the feature group.
            fg1.insert(my_df)

            # select all features from `fg1` excluding primary key and event time
            query = fg1.select_features()

            # show first 3 rows
            query.show(3)

            # Output, no id or ts columns
            +------------+------------+------------+
            | feature_1  | feature_2  | feature_3  |
            +------------+------------+------------+
            |     8      |     7      |    15      |
            |     3      |     1      |     6      |
            |     1      |     2      |    18      |
            +------------+------------+------------+
            ```

            !!! example
            ```python
            # connect to the Feature Store
            fs = hopsworks.login().get_feature_store()

            # Get the Feature Group from the previous example
            fg1 = fs.get_feature_group("fg1", 1)

            # Some dataframe to create another feature group
            # with a primary key column
            +------------+------------+------------+
            |    id_2    | feature_6  | feature_7  |
            +------------+------------+------------+
            |     8      |     11     |            |
            |     3      |     4      |    ...     |
            |     1      |     9      |            |
            +------------+------------+------------+

            # join the two feature groups on their indexes, `id` and `id_2`
            # but does not include them in the query
            query = fg1.select_features().join(fg2.select_features(), left_on="id", right_on="id_2")

            # show first 5 rows
            query.show(3)

            # Output
            +------------+------------+------------+------------+------------+
            | feature_1  | feature_2  | feature_3  | feature_6  | feature_7  |
            +------------+------------+------------+------------+------------+
            |     8      |     7      |    15      |    11      |    15      |
            |     3      |     1      |     6      |     4      |     3      |
            |     1      |     2      |    18      |     9      |    20      |
            +------------+------------+------------+------------+------------+

            ```

        # Returns
            `Query`. A query object with all features of the feature group.
        """
        query = self.select_except(self.primary_key + [self.event_time])
        _logger.info(
            f"Using {[f.name for f in query.features]} as features for the query."
            "To include primary key and event time use `select_all`."
        )

        return query

    def select(self, features: List[Union[str, feature.Feature]]) -> query.Query:
        """Select a subset of features of the feature group and return a query object.

        The query can be used to construct joins of feature groups or create a
        feature view with a subset of features of the feature group.

        !!! example
            ```python
            # connect to the Feature Store
            fs = ...

            # get the Feature Group instance
            from hsfs.feature import Feature
            fg = fs.create_feature_group(
                    "fg",
                    features=[
                            Feature("id", type="string"),
                            Feature("ts", type="bigint"),
                            Feature("f1", type="date"),
                            Feature("f2", type="double")
                            ],
                    primary_key=["id"],
                    event_time="ts")

            # construct query
            query = fg.select(["id", "f1"])
            query.features
            # [Feature('id', ...), Feature('f1', ...)]
            ```

        # Arguments
            features: A list of `Feature` objects or feature names as
                strings to be selected.

        # Returns
            `Query`: A query object with the selected features of the feature group.
        """
        return query.Query(
            left_feature_group=self,
            left_features=features,
            feature_store_name=self._feature_store_name,
            feature_store_id=self._feature_store_id,
        )

    def select_except(
        self, features: Optional[List[Union[str, feature.Feature]]] = None
    ) -> query.Query:
        """Select all features including primary key and event time feature
        of the feature group except provided `features` and return a query object.

        The query can be used to construct joins of feature groups or create a
        feature view with a subset of features of the feature group.

        !!! example
            ```python
            # connect to the Feature Store
            fs = ...

            # get the Feature Group instance
            from hsfs.feature import Feature
            fg = fs.create_feature_group(
                    "fg",
                    features=[
                            Feature("id", type="string"),
                            Feature("ts", type="bigint"),
                            Feature("f1", type="date"),
                            Feature("f2", type="double")
                            ],
                    primary_key=["id"],
                    event_time="ts")

            # construct query
            query = fg.select_except(["ts", "f1"])
            query.features
            # [Feature('id', ...), Feature('f1', ...)]
            ```

        # Arguments
            features: A list of `Feature` objects or feature names as
                strings to be excluded from the selection. Defaults to [],
                selecting all features.

        # Returns
            `Query`: A query object with the selected features of the feature group.
        """
        if features:
            except_features = [
                f.name if isinstance(f, feature.Feature) else f for f in features
            ]
            return query.Query(
                left_feature_group=self,
                left_features=[
                    f for f in self._features if f.name not in except_features
                ],
                feature_store_name=self._feature_store_name,
                feature_store_id=self._feature_store_id,
            )
        else:
            return self.select_all()

    def filter(self, f: Union[filter.Filter, filter.Logic]) -> query.Query:
        """Apply filter to the feature group.

        Selects all features and returns the resulting `Query` with the applied filter.
        !!! example
            ```python
            from hsfs.feature import Feature

            # connect to the Feature Store
            fs = ...

            # get the Feature Group instance
            fg = fs.get_or_create_feature_group(...)

            fg.filter(Feature("weekly_sales") > 1000)
            ```

        If you are planning to join the filtered feature group later on with another
        feature group, make sure to select the filtered feature explicitly from the
        respective feature group:
        !!! example
            ```python
            fg.filter(fg.feature1 == 1).show(10)
            ```

        Composite filters require parenthesis and symbols for logical operands (e.g. `&`, `|`, ...):
        !!! example
            ```python
            fg.filter((fg.feature1 == 1) | (fg.feature2 >= 2))
            ```

        # Arguments
            f: Filter object.

        # Returns
            `Query`. The query object with the applied filter.
        """
        return self.select_all().filter(f)

    def add_tag(self, name: str, value: Any) -> None:
        """Attach a tag to a feature group.

        A tag consists of a <name,value> pair. Tag names are unique identifiers across the whole cluster.
        The value of a tag can be any valid json - primitives, arrays or json objects.

        !!! example
            ```python
            # connect to the Feature Store
            fs = ...

            # get the Feature Group instance
            fg = fs.get_or_create_feature_group(...)

            fg.add_tag(name="example_tag", value="42")
            ```

        # Arguments
            name: Name of the tag to be added.
            value: Value of the tag to be added.

        # Raises
            `hsfs.client.exceptions.RestAPIError` in case the backend fails to add the tag.
        """

        self._feature_group_engine.add_tag(self, name, value)

    def delete_tag(self, name: str) -> None:
        """Delete a tag attached to a feature group.

        !!! example
            ```python
            # connect to the Feature Store
            fs = ...

            # get the Feature Group instance
            fg = fs.get_or_create_feature_group(...)

            fg.delete_tag("example_tag")
            ```

        # Arguments
            name: Name of the tag to be removed.

        # Raises
            `hsfs.client.exceptions.RestAPIError` in case the backend fails to delete the tag.
        """
        self._feature_group_engine.delete_tag(self, name)

    def get_tag(self, name: str) -> tag.Tag:
        """Get the tags of a feature group.

        !!! example
            ```python
            # connect to the Feature Store
            fs = ...

            # get the Feature Group instance
            fg = fs.get_or_create_feature_group(...)

            fg_tag_value = fg.get_tag("example_tag")
            ```

        # Arguments
            name: Name of the tag to get.

        # Returns
            tag value

        # Raises
            `hsfs.client.exceptions.RestAPIError` in case the backend fails to retrieve the tag.
        """
        return self._feature_group_engine.get_tag(self, name)

    def get_tags(self) -> Dict[str, tag.Tag]:
        """Retrieves all tags attached to a feature group.

        # Returns
            `Dict[str, obj]` of tags.

        # Raises
            `hsfs.client.exceptions.RestAPIError` in case the backend fails to retrieve the tags.
        """
        return self._feature_group_engine.get_tags(self)

    def get_parent_feature_groups(self) -> explicit_provenance.Links:
        """Get the parents of this feature group, based on explicit provenance.
        Parents are feature groups or external feature groups. These feature
        groups can be accessible, deleted or inaccessible.
        For deleted and inaccessible feature groups, only a minimal information is
        returned.

        # Returns
            `ProvenanceLinks`: Object containing the section of provenance graph requested.

        # Raises
            `hsfs.client.exceptions.RestAPIError`.
        """
        return self._feature_group_engine.get_parent_feature_groups(self)

    def get_storage_connector_provenance(self):
        """Get the parents of this feature group, based on explicit provenance.
        Parents are storage connectors. These storage connector can be accessible,
        deleted or inaccessible.
        For deleted and inaccessible storage connector, only a minimal information is
        returned.

        # Returns
            `ExplicitProvenance.Links`: the storage connector used to generated this
            feature group

        # Raises
            `hsfs.client.exceptions.RestAPIError`.
        """
        return self._feature_group_engine.get_storage_connector_provenance(self)

    def get_storage_connector(self):
        """Get the storage connector using this feature group, based on explicit
        provenance. Only the accessible storage connector is returned.
        For more items use the base method - get_storage_connector_provenance

        # Returns
            `StorageConnector: Storage connector.
        """
        storage_connector_provenance = self.get_storage_connector_provenance()

        if (
            storage_connector_provenance.inaccessible
            or storage_connector_provenance.deleted
        ):
            _logger.info(
                "The parent storage connector is deleted or inaccessible. For more details access `get_storage_connector_provenance`"
            )

        if storage_connector_provenance.accessible:
            return storage_connector_provenance.accessible[0]
        else:
            return None

    def get_generated_feature_views(self) -> explicit_provenance.Links:
        """Get the generated feature view using this feature group, based on explicit
        provenance. These feature views can be accessible or inaccessible. Explicit
        provenance does not track deleted generated feature view links, so deleted
        will always be empty.
        For inaccessible feature views, only a minimal information is returned.

        # Returns
            `ProvenanceLinks`: Object containing the section of provenance graph requested.

        # Raises
            `hsfs.client.exceptions.RestAPIError`.
        """
        return self._feature_group_engine.get_generated_feature_views(self)

    def get_generated_feature_groups(self) -> explicit_provenance.Links:
        """Get the generated feature groups using this feature group, based on explicit
        provenance. These feature groups can be accessible or inaccessible. Explicit
        provenance does not track deleted generated feature group links, so deleted
        will always be empty.
        For inaccessible feature groups, only a minimal information is returned.

        # Returns
            `ProvenanceLinks`: Object containing the section of provenance graph requested.

        # Raises
            `hsfs.client.exceptions.RestAPIError`.
        """
        return self._feature_group_engine.get_generated_feature_groups(self)

    def get_feature(self, name: str) -> feature.Feature:
        """Retrieve a `Feature` object from the schema of the feature group.

        There are several ways to access features of a feature group:

        !!! example
            ```python
            # connect to the Feature Store
            fs = ...

            # get the Feature Group instance
            fg = fs.get_or_create_feature_group(...)

            # get Feature instanse
            fg.feature1
            fg["feature1"]
            fg.get_feature("feature1")
            ```

        !!! note
            Attribute access to features works only for non-reserved names. For example
            features named `id` or `name` will not be accessible via `fg.name`, instead
            this will return the name of the feature group itself. Fall back on using
            the `get_feature` method.

        # Arguments:
            name: The name of the feature to retrieve

        # Returns:
            Feature: The feature object

        # Raises
            `hsfs.client.exceptions.FeatureStoreException`.
        """
        try:
            return self.__getitem__(name)
        except KeyError as err:
            raise FeatureStoreException(
                f"'FeatureGroup' object has no feature called '{name}'."
            ) from err

    def update_statistics_config(
        self,
    ) -> Union[FeatureGroup, ExternalFeatureGroup, SpineGroup, FeatureGroupBase]:
        """Update the statistics configuration of the feature group.

        Change the `statistics_config` object and persist the changes by calling
        this method.

        !!! example
            ```python
            # connect to the Feature Store
            fs = ...

            # get the Feature Group instance
            fg = fs.get_or_create_feature_group(...)

            fg.update_statistics_config()
            ```

        # Returns
            `FeatureGroup`. The updated metadata object of the feature group.

        # Raises
            `hsfs.client.exceptions.RestAPIError`.
            `hsfs.client.exceptions.FeatureStoreException`.
        """
        self._check_statistics_support()  # raises an error if stats not supported
        self._feature_group_engine.update_statistics_config(self)
        return self

    def update_description(
        self, description: str
    ) -> Union[FeatureGroupBase, FeatureGroup, ExternalFeatureGroup, SpineGroup]:
        """Update the description of the feature group.

        !!! example
            ```python
            # connect to the Feature Store
            fs = ...

            # get the Feature Group instance
            fg = fs.get_or_create_feature_group(...)

            fg.update_description(description="Much better description.")
            ```

        !!! info "Safe update"
            This method updates the feature group description safely. In case of failure
            your local metadata object will keep the old description.

        # Arguments
            description: New description string.

        # Returns
            `FeatureGroup`. The updated feature group object.
        """
        self._feature_group_engine.update_description(self, description)
        return self

    def update_notification_topic_name(
        self, notification_topic_name: str
    ) -> Union[FeatureGroupBase, ExternalFeatureGroup, SpineGroup, FeatureGroup]:
        """Update the notification topic name of the feature group.

        !!! example
            ```python
            # connect to the Feature Store
            fs = ...

            # get the Feature Group instance
            fg = fs.get_or_create_feature_group(...)

            fg.update_notification_topic_name(notification_topic_name="notification_topic_name")
            ```

        !!! info "Safe update"
            This method updates the feature group notification topic name safely. In case of failure
            your local metadata object will keep the old notification topic name.

        # Arguments
            notification_topic_name: Name of the topic used for sending notifications when entries
                are inserted or updated on the online feature store. If set to None no notifications are sent.

        # Returns
            `FeatureGroup`. The updated feature group object.
        """
        self._feature_group_engine.update_notification_topic_name(
            self, notification_topic_name
        )
        return self

    def update_deprecated(
        self, deprecate: bool = True
    ) -> Union[FeatureGroupBase, FeatureGroup, ExternalFeatureGroup, SpineGroup]:
        """Deprecate the feature group.

        !!! example
            ```python
            # connect to the Feature Store
            fs = ...

            # get the Feature Group instance
            fg = fs.get_or_create_feature_group(...)

            fg.update_deprecated(deprecate=True)
            ```

        !!! info "Safe update"
            This method updates the feature group safely. In case of failure
            your local metadata object will be kept unchanged.

        # Arguments
            deprecate: Boolean value identifying if the feature group should be deprecated. Defaults to True.

        # Returns
            `FeatureGroup`. The updated feature group object.
        """
        self._feature_group_engine.update_deprecated(self, deprecate)
        return self

    def update_features(
        self, features: Union[feature.Feature, List[feature.Feature]]
    ) -> Union[FeatureGroupBase, FeatureGroup, ExternalFeatureGroup, SpineGroup]:
        """Update metadata of features in this feature group.

        Currently it's only supported to update the description of a feature.

        !!! danger "Unsafe update"
            Note that if you use an existing `Feature` object of the schema in the
            feature group metadata object, this might leave your metadata object in a
            corrupted state if the update fails.

        # Arguments
            features: `Feature` or list of features. A feature object or list thereof to
                be updated.

        # Returns
            `FeatureGroup`. The updated feature group object.
        """
        new_features = []
        if isinstance(features, feature.Feature):
            new_features.append(features)
        elif isinstance(features, list):
            for feat in features:
                if isinstance(feat, feature.Feature):
                    new_features.append(feat)
                else:
                    raise TypeError(
                        "The argument `features` has to be of type `Feature` or "
                        "a list thereof, but an element is of type: `{}`".format(
                            type(features)
                        )
                    )
        else:
            raise TypeError(
                "The argument `features` has to be of type `Feature` or a list "
                "thereof, but is of type: `{}`".format(type(features))
            )
        self._feature_group_engine.update_features(self, new_features)
        return self

    def update_feature_description(
        self, feature_name: str, description: str
    ) -> Union[FeatureGroupBase, FeatureGroup, ExternalFeatureGroup, SpineGroup]:
        """Update the description of a single feature in this feature group.

        !!! example
            ```python
            # connect to the Feature Store
            fs = ...

            # get the Feature Group instance
            fg = fs.get_or_create_feature_group(...)

            fg.update_feature_description(feature_name="min_temp",
                                          description="Much better feature description.")
            ```

        !!! info "Safe update"
            This method updates the feature description safely. In case of failure
            your local metadata object will keep the old description.

        # Arguments
            feature_name: Name of the feature to be updated.
            description: New description string.

        # Returns
            `FeatureGroup`. The updated feature group object.
        """
        f_copy = copy.deepcopy(self[feature_name])
        f_copy.description = description
        self._feature_group_engine.update_features(self, [f_copy])
        return self

    def append_features(
        self, features: Union[feature.Feature, List[feature.Feature]]
    ) -> Union[FeatureGroupBase, FeatureGroup, ExternalFeatureGroup, SpineGroup]:
        """Append features to the schema of the feature group.

        !!! example
            ```python
            # connect to the Feature Store
            fs = ...

            # define features to be inserted in the feature group
            features = [
                Feature(name="id",type="int",online_type="int"),
                Feature(name="name",type="string",online_type="varchar(20)")
            ]

            # get the Feature Group instance
            fg = fs.get_or_create_feature_group(...)

            fg.append_features(features)
            ```

        !!! info "Safe append"
            This method appends the features to the feature group description safely.
            In case of failure your local metadata object will contain the correct
            schema.

        It is only possible to append features to a feature group. Removing
        features is considered a breaking change. Note that feature views built on
        top of this feature group will not read appended feature data. Create a new
        feature view based on an updated query via `fg.select` to include the new features.

        # Arguments
            features: Feature or list. A feature object or list thereof to append to
                the schema of the feature group.

        # Returns
            `FeatureGroup`. The updated feature group object.
        """
        new_features = []
        if isinstance(features, feature.Feature):
            new_features.append(features)
        elif isinstance(features, list):
            for feat in features:
                if isinstance(feat, feature.Feature):
                    new_features.append(feat)
                else:
                    raise TypeError(
                        "The argument `features` has to be of type `Feature` or "
                        "a list thereof, but an element is of type: `{}`".format(
                            type(features)
                        )
                    )
        else:
            raise TypeError(
                "The argument `features` has to be of type `Feature` or a list "
                "thereof, but is of type: `{}`".format(type(features))
            )
        self._feature_group_engine.append_features(self, new_features)
        return self

    def get_expectation_suite(
        self, ge_type: bool = HAS_GREAT_EXPECTATIONS
    ) -> Union[
        hsfs.expectation_suite.ExpectationSuite,
        great_expectations.core.ExpectationSuite,
        None,
    ]:
        """Return the expectation suite attached to the feature group if it exists.

        !!! example
            ```python
            # connect to the Feature Store
            fs = ...

            # get the Feature Group instance
            fg = fs.get_or_create_feature_group(...)

            exp_suite = fg.get_expectation_suite()
            ```

        # Arguments
            ge_type: If `True` returns a native Great Expectation type, Hopsworks
                custom type otherwise. Conversion can be performed via the `to_ge_type()`
                method on hopsworks type. Defaults to `True` if Great Expectations is installed,
                else `False`.

        # Returns
            `ExpectationSuite`. The expectation suite attached to the feature group.

        # Raises
            `hsfs.client.exceptions.RestAPIError`.
        """
        # Avoid throwing an error if Feature Group not initialised.
        if self._id:
            self._expectation_suite = self._expectation_suite_engine.get()

        if self._expectation_suite is not None and ge_type is True:
            return self._expectation_suite.to_ge_type()
        else:
            return self._expectation_suite

    def save_expectation_suite(
        self,
        expectation_suite: Union[
            hsfs.expectation_suite.ExpectationSuite,
            great_expectations.core.ExpectationSuite,
        ],
        run_validation: bool = True,
        validation_ingestion_policy: Literal["always", "strict"] = "always",
        overwrite: bool = False,
    ) -> Union[
        hsfs.expectation_suite.ExpectationSuite,
        great_expectations.core.ExpectationSuite,
    ]:
        """Attach an expectation suite to a feature group and saves it for future use. If an expectation
        suite is already attached, it is replaced. Note that the provided expectation suite is modified
        inplace to include expectationId fields.

        !!! example
            ```python
            # connect to the Feature Store
            fs = ...

            # get the Feature Group instance
            fg = fs.get_or_create_feature_group(...)

            fg.save_expectation_suite(expectation_suite, run_validation=True)
            ```

        # Arguments
            expectation_suite: The expectation suite to attach to the Feature Group.
            overwrite: If an Expectation Suite is already attached, overwrite it.
                The new suite will have its own validation history, but former reports are preserved.
            run_validation: Set whether the expectation_suite will run on ingestion
            validation_ingestion_policy: Set the policy for ingestion to the Feature Group.
                - "STRICT" only allows DataFrame passing validation to be inserted into Feature Group.
                - "ALWAYS" always insert the DataFrame to the Feature Group, irrespective of overall validation result.

        # Raises
            `hsfs.client.exceptions.RestAPIError`.
        """
        if HAS_GREAT_EXPECTATIONS and isinstance(
            expectation_suite, great_expectations.core.ExpectationSuite
        ):
            tmp_expectation_suite = (
                hsfs.expectation_suite.ExpectationSuite.from_ge_type(
                    ge_expectation_suite=expectation_suite,
                    run_validation=run_validation,
                    validation_ingestion_policy=validation_ingestion_policy,
                    feature_store_id=self._feature_store_id,
                    feature_group_id=self._id,
                )
            )
        elif isinstance(expectation_suite, hsfs.expectation_suite.ExpectationSuite):
            tmp_expectation_suite = expectation_suite.to_json_dict(decamelize=True)
            tmp_expectation_suite["feature_group_id"] = self._id
            tmp_expectation_suite["feature_store_id"] = self._feature_store_id
            tmp_expectation_suite = hsfs.expectation_suite.ExpectationSuite(
                **tmp_expectation_suite
            )
        else:
            raise TypeError(
                "The provided expectation suite type `{}` is not supported. Use Great Expectation `ExpectationSuite` or HSFS' own `ExpectationSuite` object.".format(
                    type(expectation_suite)
                )
            )

        if overwrite:
            self.delete_expectation_suite()

        if self._id:
            self._expectation_suite = self._expectation_suite_engine.save(
                tmp_expectation_suite
            )
            expectation_suite = self._expectation_suite.to_ge_type()
        else:
            # Added to avoid throwing an error if Feature Group is not initialised with the backend
            self._expectation_suite = tmp_expectation_suite

    def delete_expectation_suite(self) -> None:
        """Delete the expectation suite attached to the Feature Group.

        !!! example
            ```python
            # connect to the Feature Store
            fs = ...

            # get the Feature Group instance
            fg = fs.get_or_create_feature_group(...)

            fg.delete_expectation_suite()
            ```

        # Raises
            `hsfs.client.exceptions.RestAPIError`.
        """
        if self.get_expectation_suite() is not None:
            self._expectation_suite_engine.delete(self._expectation_suite.id)
        self._expectation_suite = None

    def get_latest_validation_report(
        self, ge_type: bool = HAS_GREAT_EXPECTATIONS
    ) -> Union[
        ValidationReport, great_expectations.core.ExpectationSuiteValidationResult, None
    ]:
        """Return the latest validation report attached to the Feature Group if it exists.

        !!! example
            ```python
            # connect to the Feature Store
            fs = ...

            # get the Feature Group instance
            fg = fs.get_or_create_feature_group(...)

            latest_val_report = fg.get_latest_validation_report()
            ```

        # Arguments
            ge_type: If `True` returns a native Great Expectation type, Hopsworks
                custom type otherwise. Conversion can be performed via the `to_ge_type()`
                method on hopsworks type. Defaults to `True` if Great Expectations is installed,
                else `False`.

        # Returns
            `ValidationReport`. The latest validation report attached to the Feature Group.

        # Raises
            `hsfs.client.exceptions.RestAPIError`.
        """
        return self._validation_report_engine.get_last(ge_type=ge_type)

    def get_all_validation_reports(
        self, ge_type: bool = HAS_GREAT_EXPECTATIONS
    ) -> List[
        Union[
            ValidationReport, great_expectations.core.ExpectationSuiteValidationResult
        ]
    ]:
        """Return the latest validation report attached to the feature group if it exists.

        !!! example
            ```python
            # connect to the Feature Store
            fs = ...

            # get the Feature Group instance
            fg = fs.get_or_create_feature_group(...)

            val_reports = fg.get_all_validation_reports()
            ```

        # Arguments
            ge_type: If `True` returns a native Great Expectation type, Hopsworks
                custom type otherwise. Conversion can be performed via the `to_ge_type()`
                method on hopsworks type. Defaults to `True` if Great Expectations is installed,
                else `False`.

        # Returns
            Union[List[`ValidationReport`], `ValidationReport`]. All validation reports attached to the feature group.

        # Raises
            `hsfs.client.exceptions.RestAPIError`.
            `hsfs.client.exceptions.FeatureStoreException`.
        """
        if self._id:
            return self._validation_report_engine.get_all(ge_type=ge_type)
        else:
            raise FeatureStoreException(
                "Only Feature Group registered with Hopsworks can fetch validation reports."
            )

    def save_validation_report(
        self,
        validation_report: Union[
            Dict[str, Any],
            ValidationReport,
            great_expectations.core.expectation_validation_result.ExpectationSuiteValidationResult,
        ],
        ingestion_result: Literal["unknown", "experiment", "fg_data"] = "UNKNOWN",
        ge_type: bool = HAS_GREAT_EXPECTATIONS,
    ) -> Union[
        ValidationReport, great_expectations.core.ExpectationSuiteValidationResult
    ]:
        """Save validation report to hopsworks platform along previous reports of the same Feature Group.

        !!! example
            ```python
            # connect to the Feature Store
            fs = ...

            # get the Feature Group instance
            fg = fs.get_or_create_feature_group(..., expectation_suite=expectation_suite)

            validation_report = great_expectations.from_pandas(
                my_experimental_features_df,
                fg.get_expectation_suite()).validate()

            fg.save_validation_report(validation_report, ingestion_result="EXPERIMENT")
            ```

        # Arguments
            validation_report: The validation report to attach to the Feature Group.
            ingestion_result: Specify the fate of the associated data, defaults
                to "UNKNOWN". Supported options are  "UNKNOWN", "INGESTED", "REJECTED",
                "EXPERIMENT", "FG_DATA". Use "INGESTED" or "REJECTED" for validation
                of DataFrames to be inserted in the Feature Group. Use "EXPERIMENT"
                for testing and development and "FG_DATA" when validating data
                already in the Feature Group.
            ge_type: If `True` returns a native Great Expectation type, Hopsworks
                custom type otherwise. Conversion can be performed via the `to_ge_type()`
                method on hopsworks type. Defaults to `True` if Great Expectations is installed,
                else `False`.

        # Raises
            `hsfs.client.exceptions.RestAPIError`.
        """
        if self._id:
            if HAS_GREAT_EXPECTATIONS and isinstance(
                validation_report,
                great_expectations.core.expectation_validation_result.ExpectationSuiteValidationResult,
            ):
                report = ValidationReport(
                    **validation_report.to_json_dict(),
                    ingestion_result=ingestion_result,
                )
            elif isinstance(validation_report, dict):
                report = ValidationReport(
                    **validation_report, ingestion_result=ingestion_result
                )
            elif isinstance(validation_report, ValidationReport):
                report = validation_report
                if ingestion_result != "UNKNOWN":
                    report.ingestion_result = ingestion_result

            return self._validation_report_engine.save(
                validation_report=report, ge_type=ge_type
            )
        else:
            raise FeatureStoreException(
                "Only Feature Group registered with Hopsworks can upload validation reports."
            )

    def get_validation_history(
        self,
        expectation_id: int,
        start_validation_time: Union[str, int, datetime, date, None] = None,
        end_validation_time: Union[str, int, datetime, date, None] = None,
        filter_by: List[
            Literal["ingested", "rejected", "unknown", "fg_data", "experiment"]
        ] = None,
        ge_type: bool = HAS_GREAT_EXPECTATIONS,
    ) -> Union[
        List[ValidationResult],
        List[great_expectations.core.ExpectationValidationResult],
    ]:
        """Fetch validation history of an Expectation specified by its id.

        !!! example
        ```python3
        validation_history = fg.get_validation_history(
            expectation_id=1,
            filter_by=["REJECTED", "UNKNOWN"],
            start_validation_time="2022-01-01 00:00:00",
            end_validation_time=datetime.datetime.now(),
            ge_type=False
        )
        ```

        # Arguments
            expectation_id: id of the Expectation for which to fetch the validation history
            filter_by: list of ingestion_result category to keep. Ooptions are "INGESTED", "REJECTED", "FG_DATA", "EXPERIMENT", "UNKNOWN".
            start_validation_time: fetch only validation result posterior to the provided time, inclusive.
            Supported format include timestamps(int), datetime, date or string formatted to be datutils parsable. See examples above.
            end_validation_time: fetch only validation result prior to the provided time, inclusive.
            Supported format include timestamps(int), datetime, date or string formatted to be datutils parsable. See examples above.
            ge_type: If `True` returns a native Great Expectation type, Hopsworks
                custom type otherwise. Conversion can be performed via the `to_ge_type()`
                method on hopsworks type. Defaults to `True` if Great Expectations is installed,
                else `False`.

        # Raises
            `hsfs.client.exceptions.RestAPIError`.

        # Return
            Union[List[`ValidationResult`], List[`ExpectationValidationResult`]] A list of validation result connected to the expectation_id
        """
        if self._id:
            return self._validation_result_engine.get_validation_history(
                expectation_id=expectation_id,
                start_validation_time=start_validation_time,
                end_validation_time=end_validation_time,
                filter_by=filter_by or [],
                ge_type=ge_type,
            )
        else:
            raise FeatureStoreException(
                "Only Feature Group registered with Hopsworks can fetch validation history."
            )

    @uses_great_expectations
    def validate(
        self,
        dataframe: Optional[
            Union[pd.DataFrame, TypeVar("pyspark.sql.DataFrame")]  # noqa: F821
        ] = None,
        expectation_suite: Optional[hsfs.expectation_suite.ExpectationSuite] = None,
        save_report: Optional[bool] = False,
        validation_options: Optional[Dict[str, Any]] = None,
        ingestion_result: Literal[
            "unknown", "ingested", "rejected", "fg_data", "experiement"
        ] = "unknown",
        ge_type: bool = True,
    ) -> Union[
        great_expectations.core.ExpectationSuiteValidationResult, ValidationReport, None
    ]:
        """Run validation based on the attached expectations.

        Runs the expectation suite attached to the feature group against the provided dataframe.
        Raise an error if the great_expectations package is not installed.

        !!! example
            ```python
            # connect to the Feature Store
            fs = ...

            # get feature group instance
            fg = fs.get_or_create_feature_group(...)

            ge_report = fg.validate(df, save_report=False)
            ```

        # Arguments
            dataframe: The dataframe to run the data validation expectations against.
            expectation_suite: Optionally provide an Expectation Suite to override the
                one that is possibly attached to the feature group. This is useful for
                testing new Expectation suites. When an extra suite is provided, the results
                will never be persisted. Defaults to `None`.
            validation_options: Additional validation options as key-value pairs, defaults to `{}`.
                * key `run_validation` boolean value, set to `False` to skip validation temporarily on ingestion.
                * key `ge_validate_kwargs` a dictionary containing kwargs for the validate method of Great Expectations.
            ingestion_result: Specify the fate of the associated data, defaults
                to "UNKNOWN". Supported options are  "UNKNOWN", "INGESTED", "REJECTED",
                "EXPERIMENT", "FG_DATA". Use "INGESTED" or "REJECTED" for validation
                of DataFrames to be inserted in the Feature Group. Use "EXPERIMENT"
                for testing and development and "FG_DATA" when validating data
                already in the Feature Group.
            save_report: Whether to save the report to the backend. This is only possible if the Expectation suite
                is initialised and attached to the Feature Group. Defaults to False.
            ge_type: Whether to return a Great Expectations object or Hopsworks own abstraction.
                Defaults to `True` if Great Expectations is installed, else `False`.

        # Returns
            A Validation Report produced by Great Expectations.
        """
        # Activity is logged only if a the validation concerns the feature group and not a specific dataframe
        if dataframe is None:
            dataframe = self.read()
            if ingestion_result.upper() == "UNKNOWN":
                ingestion_result = "FG_DATA"

        return self._great_expectation_engine.validate(
            self,
            dataframe=engine.get_instance().convert_to_default_dataframe(dataframe),
            expectation_suite=expectation_suite,
            save_report=save_report,
            validation_options=validation_options or {},
            ingestion_result=ingestion_result.upper(),
            ge_type=ge_type,
        )

    @classmethod
    def from_response_json(
        cls, feature_group_json: Dict[str, Any]
    ) -> Union[FeatureGroup, ExternalFeatureGroup, SpineGroup]:
        if (
            feature_group_json["type"] == "onDemandFeaturegroupDTO"
            and not feature_group_json["spine"]
        ):
            feature_group_obj = ExternalFeatureGroup.from_response_json(
                feature_group_json
            )
        elif (
            feature_group_json["type"] == "onDemandFeaturegroupDTO"
            and feature_group_json["spine"]
        ):
            feature_group_obj = SpineGroup.from_response_json(feature_group_json)
        else:
            feature_group_obj = FeatureGroup.from_response_json(feature_group_json)
        return feature_group_obj

    def get_feature_monitoring_configs(
        self,
        name: Optional[str] = None,
        feature_name: Optional[str] = None,
        config_id: Optional[int] = None,
    ) -> Union[fmc.FeatureMonitoringConfig, List[fmc.FeatureMonitoringConfig], None]:
        """Fetch all feature monitoring configs attached to the feature group, or fetch by name or feature name only.
        If no arguments is provided the method will return all feature monitoring configs
        attached to the feature group, meaning all feature monitoring configs that are attach
        to a feature in the feature group. If you wish to fetch a single config, provide the
        its name. If you wish to fetch all configs attached to a particular feature, provide
        the feature name.
        !!! example
            ```python3
            # fetch your feature group
            fg = fs.get_feature_group(name="my_feature_group", version=1)

            # fetch all feature monitoring configs attached to the feature group
            fm_configs = fg.get_feature_monitoring_configs()

            # fetch a single feature monitoring config by name
            fm_config = fg.get_feature_monitoring_configs(name="my_config")

            # fetch all feature monitoring configs attached to a particular feature
            fm_configs = fg.get_feature_monitoring_configs(feature_name="my_feature")

            # fetch a single feature monitoring config with a given id
            fm_config = fg.get_feature_monitoring_configs(config_id=1)
            ```

        # Arguments
            name: If provided fetch only the feature monitoring config with the given name.
                Defaults to None.
            feature_name: If provided, fetch only configs attached to a particular feature.
                Defaults to None.
            config_id: If provided, fetch only the feature monitoring config with the given id.
                Defaults to None.

        # Raises
            `hsfs.client.exceptions.RestAPIError`.
            `hsfs.client.exceptions.FeatureStoreException`.
            ValueError: if both name and feature_name are provided.
            TypeError: if name or feature_name are not string or None.

        # Return
            Union[`FeatureMonitoringConfig`, List[`FeatureMonitoringConfig`], None]
                A list of feature monitoring configs. If name provided,
                returns either a single config or None if not found.
        """
        if not self._id:
            raise FeatureStoreException(
                "Only Feature Group registered with Hopsworks can fetch feature monitoring configurations."
            )

        return self._feature_monitoring_config_engine.get_feature_monitoring_configs(
            name=name,
            feature_name=feature_name,
            config_id=config_id,
        )

    def get_feature_monitoring_history(
        self,
        config_name: Optional[str] = None,
        config_id: Optional[int] = None,
        start_time: Optional[Union[int, str, datetime, date]] = None,
        end_time: Optional[Union[int, str, datetime, date]] = None,
        with_statistics: Optional[bool] = True,
    ) -> List[fmr.FeatureMonitoringResult]:
        """Fetch feature monitoring history for a given feature monitoring config.

        !!! example
            ```python3
            # fetch your feature group
            fg = fs.get_feature_group(name="my_feature_group", version=1)

            # fetch feature monitoring history for a given feature monitoring config
            fm_history = fg.get_feature_monitoring_history(
                config_name="my_config",
                start_time="2020-01-01",
            )

            # fetch feature monitoring history for a given feature monitoring config id
            fm_history = fg.get_feature_monitoring_history(
                config_id=1,
                start_time=datetime.now() - timedelta(weeks=2),
                end_time=datetime.now() - timedelta(weeks=1),
                with_statistics=False,
            )
            ```

        # Arguments
            config_name: The name of the feature monitoring config to fetch history for.
                Defaults to None.
            config_id: The id of the feature monitoring config to fetch history for.
                Defaults to None.
            start_time: The start date of the feature monitoring history to fetch.
                Defaults to None.
            end_time: The end date of the feature monitoring history to fetch.
                Defaults to None.
            with_statistics: Whether to include statistics in the feature monitoring history.
                Defaults to True. If False, only metadata about the monitoring will be fetched.

        # Raises
            `hsfs.client.exceptions.RestAPIError`.
            `hsfs.client.exceptions.FeatureStoreException`.
            ValueError: if both config_name and config_id are provided.
            TypeError: if config_name or config_id are not respectively string, int or None.

        # Return
            List[`FeatureMonitoringResult`]
                A list of feature monitoring results containing the monitoring metadata
                as well as the computed statistics for the detection and reference window
                if requested.
        """
        if not self._id:
            raise FeatureStoreException(
                "Only Feature Group registered with Hopsworks can fetch feature monitoring history."
            )

        return self._feature_monitoring_result_engine.get_feature_monitoring_results(
            config_name=config_name,
            config_id=config_id,
            start_time=start_time,
            end_time=end_time,
            with_statistics=with_statistics,
        )

    def create_statistics_monitoring(
        self,
        name: str,
        feature_name: Optional[str] = None,
        description: Optional[str] = None,
        start_date_time: Optional[Union[int, str, datetime, date, pd.Timestamp]] = None,
        end_date_time: Optional[Union[int, str, datetime, date, pd.Timestamp]] = None,
        cron_expression: Optional[str] = "0 0 12 ? * * *",
    ) -> fmc.FeatureMonitoringConfig:
        """Run a job to compute statistics on snapshot of feature data on a schedule.

        !!! experimental
            Public API is subject to change, this feature is not suitable for production use-cases.

        !!! example
            ```python3
            # fetch feature group
            fg = fs.get_feature_group(name="my_feature_group", version=1)

            # enable statistics monitoring
            my_config = fg.create_statistics_monitoring(
                name="my_config",
                start_date_time="2021-01-01 00:00:00",
                description="my description",
                cron_expression="0 0 12 ? * * *",
            ).with_detection_window(
                # Statistics computed on 10% of the last week of data
                time_offset="1w",
                row_percentage=0.1,
            ).save()
            ```

        # Arguments
            name: Name of the feature monitoring configuration.
                name must be unique for all configurations attached to the feature group.
            feature_name: Name of the feature to monitor. If not specified, statistics
                will be computed for all features.
            description: Description of the feature monitoring configuration.
            start_date_time: Start date and time from which to start computing statistics.
            end_date_time: End date and time at which to stop computing statistics.
            cron_expression: Cron expression to use to schedule the job. The cron expression
                must be in UTC and follow the Quartz specification. Default is '0 0 12 ? * * *',
                every day at 12pm UTC.

        # Raises
            `hsfs.client.exceptions.FeatureStoreException`.

        # Return
            `FeatureMonitoringConfig` Configuration with minimal information about the feature monitoring.
                Additional information are required before feature monitoring is enabled.
        """
        if not self._id:
            raise FeatureStoreException(
                "Only Feature Group registered with Hopsworks can enable scheduled statistics monitoring."
            )

        return self._feature_monitoring_config_engine._build_default_statistics_monitoring_config(
            name=name,
            feature_name=feature_name,
            description=description,
            start_date_time=start_date_time,
            valid_feature_names=[feat.name for feat in self._features],
            end_date_time=end_date_time,
            cron_expression=cron_expression,
        )

    def create_feature_monitoring(
        self,
        name: str,
        feature_name: str,
        description: Optional[str] = None,
        start_date_time: Optional[Union[int, str, datetime, date, pd.Timestamp]] = None,
        end_date_time: Optional[Union[int, str, datetime, date, pd.Timestamp]] = None,
        cron_expression: Optional[str] = "0 0 12 ? * * *",
    ) -> fmc.FeatureMonitoringConfig:
        """Enable feature monitoring to compare statistics on snapshots of feature data over time.

        !!! experimental
            Public API is subject to change, this feature is not suitable for production use-cases.

        !!! example
            ```python3
            # fetch feature group
            fg = fs.get_feature_group(name="my_feature_group", version=1)

            # enable feature monitoring
            my_config = fg.create_feature_monitoring(
                name="my_monitoring_config",
                feature_name="my_feature",
                description="my monitoring config description",
                cron_expression="0 0 12 ? * * *",
            ).with_detection_window(
                # Data inserted in the last day
                time_offset="1d",
                window_length="1d",
            ).with_reference_window(
                # Data inserted last week on the same day
                time_offset="1w1d",
                window_length="1d",
            ).compare_on(
                metric="mean",
                threshold=0.5,
            ).save()
            ```

        # Arguments
            name: Name of the feature monitoring configuration.
                name must be unique for all configurations attached to the feature group.
            feature_name: Name of the feature to monitor.
            description: Description of the feature monitoring configuration.
            start_date_time: Start date and time from which to start computing statistics.
            end_date_time: End date and time at which to stop computing statistics.
            cron_expression: Cron expression to use to schedule the job. The cron expression
                must be in UTC and follow the Quartz specification. Default is '0 0 12 ? * * *',
                every day at 12pm UTC.

        # Raises
            `hsfs.client.exceptions.FeatureStoreException`.

        # Return
            `FeatureMonitoringConfig` Configuration with minimal information about the feature monitoring.
                Additional information are required before feature monitoring is enabled.
        """
        if not self._id:
            raise FeatureStoreException(
                "Only Feature Group registered with Hopsworks can enable feature monitoring."
            )

        return self._feature_monitoring_config_engine._build_default_feature_monitoring_config(
            name=name,
            feature_name=feature_name,
            description=description,
            start_date_time=start_date_time,
            valid_feature_names=[feat.name for feat in self._features],
            end_date_time=end_date_time,
            cron_expression=cron_expression,
        )

    def __getattr__(self, name: str) -> Any:
        try:
            return self.__getitem__(name)
        except KeyError as err:
            raise AttributeError(
                f"'FeatureGroup' object has no attribute '{name}'. "
                "If you are trying to access a feature, fall back on "
                "using the `get_feature` method."
            ) from err

    def __getitem__(self, name: str) -> feature.Feature:
        if not isinstance(name, str):
            raise TypeError(
                f"Expected type `str`, got `{type(name)}`. "
                "Features are accessible by name."
            )
        feature = [f for f in self.__getattribute__("_features") if f.name == name]
        if len(feature) == 1:
            return feature[0]
        else:
            raise KeyError(f"'FeatureGroup' object has no feature called '{name}'.")

    @property
    def statistics_config(self) -> StatisticsConfig:
        """Statistics configuration object defining the settings for statistics
        computation of the feature group.

        # Raises
            `hsfs.client.exceptions.FeatureStoreException`.
        """
        self._check_statistics_support()  # raises an error if stats not supported
        return self._statistics_config

    @statistics_config.setter
    def statistics_config(
        self,
        statistics_config: Optional[Union[StatisticsConfig, Dict[str, Any], bool]],
    ) -> None:
        self._check_statistics_support()  # raises an error if stats not supported
        if isinstance(statistics_config, StatisticsConfig):
            self._statistics_config = statistics_config
        elif isinstance(statistics_config, dict):
            self._statistics_config = StatisticsConfig(**statistics_config)
        elif isinstance(statistics_config, bool):
            self._statistics_config = StatisticsConfig(statistics_config)
        elif statistics_config is None:
            self._statistics_config = StatisticsConfig()
        else:
            raise TypeError(
                "The argument `statistics_config` has to be `None` of type `StatisticsConfig, `bool` or `dict`, but is of type: `{}`".format(
                    type(statistics_config)
                )
            )

    @property
    def feature_store_id(self) -> Optional[int]:
        return self._feature_store_id

    @property
    def feature_store(self) -> feature_store_mod.FeatureStore:
        if self._feature_store is None:
            self._feature_store = feature_store_api.FeatureStoreApi().get(
                self._feature_store_id
            )
        return self._feature_store

    @feature_store.setter
    def feature_store(self, feature_store: feature_store_mod.FeatureStore) -> None:
        self._feature_store = feature_store

    @property
    def name(self) -> Optional[str]:
        """Name of the feature group."""
        return self._name

    @property
    def version(self) -> Optional[int]:
        """Version number of the feature group."""
        return self._version

    @version.setter
    def version(self, version: int) -> None:
        self._version = version

    def get_fg_name(self) -> str:
        return f"{self.name}_{self.version}"

    @property
    def statistics(self) -> Optional[Statistics]:
        """Get the latest computed statistics for the whole feature group.

        # Raises
            `hsfs.client.exceptions.FeatureStoreException`.
        """
        self._check_statistics_support()  # raises an error if stats not supported
        return self._statistics_engine.get(self)

    @property
    def primary_key(self) -> List[str]:
        """List of features building the primary key."""
        return self._primary_key

    @primary_key.setter
    def primary_key(self, new_primary_key: List[str]) -> None:
        self._primary_key = [util.autofix_feature_name(pk) for pk in new_primary_key]

    def get_statistics(
        self,
        computation_time: Optional[Union[str, int, float, datetime, date]] = None,
        feature_names: Optional[List[str]] = None,
    ) -> Optional[Statistics]:
        """Returns the statistics computed at a specific time for the current feature group.

        If `computation_time` is `None`, the most recent statistics are returned.

        !!! example
            ```python
            # connect to the Feature Store
            fs = ...

            # get the Feature Group instance
            fg = fs.get_or_create_feature_group(...)

            fg_statistics = fg.get_statistics(computation_time=None)
            ```

        # Arguments
            computation_time: Date and time when statistics were computed. Defaults to `None`. Strings should
                be formatted in one of the following formats `%Y-%m-%d`, `%Y-%m-%d %H`, `%Y-%m-%d %H:%M`, `%Y-%m-%d %H:%M:%S`,
                or `%Y-%m-%d %H:%M:%S.%f`.
            feature_names: List of feature names of which statistics are retrieved.
        # Returns
            `Statistics`. Statistics object.

        # Raises
            `hsfs.client.exceptions.RestAPIError`
            `hsfs.client.exceptions.FeatureStoreException`.
        """
        self._check_statistics_support()  # raises an error if stats not supported
        return self._statistics_engine.get(
            self, computation_time=computation_time, feature_names=feature_names
        )

    def get_all_statistics(
        self,
        computation_time: Optional[Union[str, int, float, datetime, date]] = None,
        feature_names: Optional[List[str]] = None,
    ) -> Optional[List[Statistics]]:
        """Returns all the statistics metadata computed before a specific time for the current feature group.

        If `computation_time` is `None`, all the statistics metadata are returned.

        !!! example
            ```python
            # connect to the Feature Store
            fs = ...

            # get the Feature Group instance
            fg = fs.get_or_create_feature_group(...)

            fg_statistics = fg.get_statistics(computation_time=None)
            ```

        # Arguments
            computation_time: Date and time when statistics were computed. Defaults to `None`. Strings should
                be formatted in one of the following formats `%Y-%m-%d`, `%Y-%m-%d %H`, `%Y-%m-%d %H:%M`, `%Y-%m-%d %H:%M:%S`,
                or `%Y-%m-%d %H:%M:%S.%f`.
            feature_names: List of feature names of which statistics are retrieved.

        # Returns
            `Statistics`. Statistics object.

        # Raises
            `hsfs.client.exceptions.RestAPIError`
            `hsfs.client.exceptions.FeatureStoreException`.
        """
        self._check_statistics_support()  # raises an error if stats not supported
        return self._statistics_engine.get_all(
            self, computation_time=computation_time, feature_names=feature_names
        )

    def compute_statistics(self) -> None:
        """Recompute the statistics for the feature group and save them to the
        feature store.
        Statistics are only computed for data in the offline storage of the feature
        group.

        !!! example
            ```python
            # connect to the Feature Store
            fs = ...

            # get the Feature Group instance
            fg = fs.get_or_create_feature_group(...)

            statistics_metadata = fg.compute_statistics()
            ```

        # Returns
            `Statistics`. The statistics metadata object.

        # Raises
            `hsfs.client.exceptions.RestAPIError`. Unable to persist the statistics.
            `hsfs.client.exceptions.FeatureStoreException`.
        """
        self._check_statistics_support()  # raises an error if stats not supported
        if self.statistics_config.enabled:
            # Don't read the dataframe here, to avoid triggering a read operation
            # for the Python engine. The Python engine is going to setup a Spark Job
            # to update the statistics.
            self._statistics_engine.compute_and_save_statistics(self)
        else:
            warnings.warn(
                (
                    "The statistics are not enabled of feature group `{}`, with version"
                    " `{}`. No statistics computed."
                ).format(self._name, self._version),
                util.StorageWarning,
                stacklevel=1,
            )

    @property
    def embedding_index(self) -> Optional["EmbeddingIndex"]:
        if self._embedding_index:
            self._embedding_index.feature_group = self
        return self._embedding_index

    @embedding_index.setter
    def embedding_index(self, embedding_index: Optional["EmbeddingIndex"]) -> None:
        self._embedding_index = embedding_index

    @property
    def event_time(self) -> Optional[str]:
        """Event time feature in the feature group."""
        return self._event_time

    @event_time.setter
    def event_time(self, feature_name: Optional[str]) -> None:
        if feature_name is None:
            self._event_time = None
            return
        elif isinstance(feature_name, str):
            self._event_time = feature_name
            return
        elif isinstance(feature_name, list) and len(feature_name) == 1:
            if isinstance(feature_name[0], str):
                warnings.warn(
                    "Providing event_time as a single-element list is deprecated"
                    + " and will be dropped in future versions. Provide the feature_name string instead.",
                    DeprecationWarning,
                    stacklevel=2,
                )
                self._event_time = feature_name[0]
                return

        raise ValueError(
            "event_time must be a string corresponding to an existing feature name of the Feature Group."
        )

    @property
    def location(self) -> Optional[str]:
        return self._location

    @property
    def expectation_suite(
        self,
    ) -> Optional[hsfs.expectation_suite.ExpectationSuite]:
        """Expectation Suite configuration object defining the settings for
        data validation of the feature group."""
        return self._expectation_suite

    @expectation_suite.setter
    def expectation_suite(
        self,
        expectation_suite: Union[
            hsfs.expectation_suite.ExpectationSuite,
            great_expectations.core.ExpectationSuite,
            Dict[str, Any],
            None,
        ],
    ) -> None:
        if isinstance(expectation_suite, hsfs.expectation_suite.ExpectationSuite):
            tmp_expectation_suite = expectation_suite.to_json_dict(decamelize=True)
            tmp_expectation_suite["feature_group_id"] = self._id
            tmp_expectation_suite["feature_store_id"] = self._feature_store_id
            self._expectation_suite = hsfs.expectation_suite.ExpectationSuite(
                **tmp_expectation_suite
            )
        elif HAS_GREAT_EXPECTATIONS and isinstance(
            expectation_suite,
            great_expectations.core.expectation_suite.ExpectationSuite,
        ):
            self._expectation_suite = hsfs.expectation_suite.ExpectationSuite(
                **expectation_suite.to_json_dict(),
                feature_store_id=self._feature_store_id,
                feature_group_id=self._id,
            )
        elif isinstance(expectation_suite, dict):
            tmp_expectation_suite = expectation_suite.copy()
            tmp_expectation_suite["feature_store_id"] = self._feature_store_id
            tmp_expectation_suite["feature_group_id"] = self._id
            self._expectation_suite = hsfs.expectation_suite.ExpectationSuite(
                **tmp_expectation_suite
            )
        elif expectation_suite is None:
            self._expectation_suite = None
        else:
            raise TypeError(
                "The argument `expectation_suite` has to be `None` of type `ExpectationSuite` or `dict`, but is of type: `{}`".format(
                    type(expectation_suite)
                )
            )

    @property
    def online_enabled(self) -> bool:
        """Setting if the feature group is available in online storage."""
        return self._online_enabled

    @online_enabled.setter
    def online_enabled(self, online_enabled: bool) -> None:
        self._online_enabled = online_enabled

    @property
    def path(self) -> Optional[str]:
        return self._path

    @property
    def storage_connector(self) -> "sc.StorageConnector":
        return self._storage_connector

    def prepare_spark_location(self) -> str:
        location = self.location
        if (self.storage_connector is not None):
            location = self.storage_connector.prepare_spark(location)
        return location

    @property
    def topic_name(self) -> Optional[str]:
        """The topic used for feature group data ingestion."""
        return self._topic_name

    @topic_name.setter
    def topic_name(self, topic_name: Optional[str]) -> None:
        self._topic_name = topic_name

    @property
    def notification_topic_name(self) -> Optional[str]:
        """The topic used for feature group notifications."""
        return self._notification_topic_name

    @notification_topic_name.setter
    def notification_topic_name(self, notification_topic_name: Optional[str]) -> None:
        self._notification_topic_name = notification_topic_name

    @property
    def deprecated(self) -> bool:
        """Setting if the feature group is deprecated."""
        return self._deprecated

    @deprecated.setter
    def deprecated(self, deprecated: bool) -> None:
        self._deprecated = deprecated

    @property
    def subject(self) -> Dict[str, Any]:
        """Subject of the feature group."""
        if self._subject is None:
            # cache the schema
            self._subject = self._feature_group_engine.get_subject(self)
        return self._subject

    @property
    def avro_schema(self) -> str:
        """Avro schema representation of the feature group."""
        return self.subject["schema"]

    def get_complex_features(self) -> List[str]:
        """Returns the names of all features with a complex data type in this
        feature group.

        !!! example
            ```python
            complex_dtype_features = fg.get_complex_features()
            ```
        """
        return [f.name for f in self.features if f.is_complex()]

    def _get_encoded_avro_schema(self) -> str:
        complex_features = self.get_complex_features()
        schema = json.loads(self.avro_schema)

        for field in schema["fields"]:
            if field["name"] in complex_features:
                field["type"] = ["null", "bytes"]

        schema_s = json.dumps(schema)
        try:
            avro.schema.parse(schema_s)
        except avro.schema.SchemaParseException as e:
            raise FeatureStoreException(
                "Failed to construct Avro Schema: {}".format(e)
            ) from e
        return schema_s

    def _get_feature_avro_schema(self, feature_name: str) -> str:
        for field in json.loads(self.avro_schema)["fields"]:
            if field["name"] == feature_name:
                return json.dumps(field["type"])

    @property
    def features(self) -> List["feature.Feature"]:
        """Feature Group schema (alias)"""
        return self._features

    @property
    def schema(self) -> List["feature.Feature"]:
        """Feature Group schema"""
        return self._features

    def _are_statistics_missing(self, statistics: Statistics) -> bool:
        if not self.statistics_config.enabled:
            return False
        elif statistics is None:
            return True
        if (
            self.statistics_config.histograms
            or self.statistics_config.correlations
            or self.statistics_config.exact_uniqueness
        ):
            # if statistics are missing, recompute and update statistics.
            # We need to check for missing statistics because the statistics config can have been modified
            for fds in statistics.feature_descriptive_statistics:
                if fds.feature_type in ["Integral", "Fractional"]:
                    if self.statistics_config.histograms and (
                        fds.extended_statistics is None
                        or "histogram" not in fds.extended_statistics
                    ):
                        return True

                    if self.statistics_config.correlations and (
                        fds.extended_statistics is None
                        or "correlations" not in fds.extended_statistics
                    ):
                        return True

                if self.statistics_config.exact_uniqueness and fds.uniqueness is None:
                    return True

        return False

    def _are_statistics_supported(self) -> bool:
        """Whether statistics are supported or not for the current Feature Group type"""
        return not isinstance(self, SpineGroup)

    def _check_statistics_support(self) -> None:
        """Check for statistics support on the current Feature Group type"""
        if not self._are_statistics_supported():
            raise FeatureStoreException(
                "Statistics not supported for this Feature Group type"
            )

    @features.setter
    def features(self, new_features: List["feature.Feature"]) -> None:
        self._features = new_features

    def _get_project_name(self) -> str:
        return util.strip_feature_store_suffix(self.feature_store_name)


@typechecked
class FeatureGroup(FeatureGroupBase):
    CACHED_FEATURE_GROUP = "CACHED_FEATURE_GROUP"
    STREAM_FEATURE_GROUP = "STREAM_FEATURE_GROUP"
    ENTITY_TYPE = "featuregroups"

    def __init__(
        self,
        name: str,
        version: Optional[int],
        featurestore_id: int,
        description: Optional[str] = "",
        partition_key: Optional[List[str]] = None,
        primary_key: Optional[List[str]] = None,
        hudi_precombine_key: Optional[str] = None,
        featurestore_name: Optional[str] = None,
        embedding_index: Optional["EmbeddingIndex"] = None,
        created: Optional[str] = None,
        creator: Optional[Dict[str, Any]] = None,
        id: Optional[int] = None,
        features: Optional[List[Union["feature.Feature", Dict[str, Any]]]] = None,
        location: Optional[str] = None,
        online_enabled: bool = False,
        time_travel_format: Optional[str] = None,
        statistics_config: Optional[Union["StatisticsConfig", Dict[str, Any]]] = None,
        online_topic_name: Optional[str] = None,
        topic_name: Optional[str] = None,
        notification_topic_name: Optional[str] = None,
        event_time: Optional[str] = None,
        stream: bool = False,
        expectation_suite: Optional[
            Union[
                great_expectations.core.ExpectationSuite,
                hsfs.expectation_suite.ExpectationSuite,
                Dict[str, Any],
            ]
        ] = None,
        parents: Optional[List[explicit_provenance.Links]] = None,
        href: Optional[str] = None,
        delta_streamer_job_conf: Optional[
            Union[Dict[str, Any], deltastreamer_jobconf.DeltaStreamerJobConf]
        ] = None,
        deprecated: bool = False,
        transformation_functions: Optional[
            List[Union[TransformationFunction, HopsworksUdf]]
        ] = None,
        online_config: Optional[
            Union[
                OnlineConfig,
                Dict[str, Any],
            ]
        ] = None,
        offline_backfill_every_hr: Optional[Union[str, int]] = None,
        storage_connector: Union[sc.StorageConnector, Dict[str, Any]] = None,
        path: Optional[str] = None,
        **kwargs,
    ) -> None:
        super().__init__(
            name,
            version,
            featurestore_id,
            location,
            event_time=event_time,
            online_enabled=online_enabled,
            embedding_index=embedding_index,
            id=id,
            expectation_suite=expectation_suite,
            online_topic_name=online_topic_name,
            topic_name=topic_name,
            notification_topic_name=notification_topic_name,
            deprecated=deprecated,
            online_config=online_config,
            storage_connector=storage_connector,
            path=path,
        )
        self._feature_store_name: Optional[str] = featurestore_name
        self._description: Optional[str] = description
        self._created = created
        self._creator = user.User.from_response_json(creator)

        self._features = [
            feature.Feature.from_response_json(feat) if isinstance(feat, dict) else feat
            for feat in (features or [])
        ]

        self._time_travel_format = (
            time_travel_format.upper() if time_travel_format is not None else None
        )

        self._stream = stream
        self._parents = parents
        self._deltastreamer_jobconf = delta_streamer_job_conf

        self._materialization_job: "Job" = None

        if self._id:
            # initialized by backend
            self.primary_key: List[str] = [
                feat.name for feat in self._features if feat.primary is True
            ]
            self._partition_key: List[str] = [
                feat.name for feat in self._features if feat.partition is True
            ]
            if (
                time_travel_format is not None
                and time_travel_format.upper() == "HUDI"
                and self._features
            ):
                # hudi precombine key is always a single feature
                self._hudi_precombine_key: Optional[str] = [
                    feat.name
                    for feat in self._features
                    if feat.hudi_precombine_key is True
                ][0]
            else:
                self._hudi_precombine_key: Optional[str] = None

            self.statistics_config = statistics_config
            self._offline_backfill_every_hr = None

        else:
            # initialized by user
            # for python engine we always use stream feature group
            if engine.get_type() == "python":
                self._stream = True
            # for stream feature group time travel format is always HUDI
            if self._stream:
                expected_format = "HUDI"
                if self._time_travel_format != expected_format:
                    warnings.warn(
                        (
                            "The provided time travel format `{}` has been overwritten "
                            "because Stream enabled feature groups only support `{}`"
                        ).format(self._time_travel_format, expected_format),
                        util.FeatureGroupWarning,
                        stacklevel=1,
                    )
                    self._time_travel_format = expected_format

            self.primary_key = primary_key
            self.partition_key = partition_key
            self._hudi_precombine_key = (
                util.autofix_feature_name(hudi_precombine_key)
                if hudi_precombine_key is not None
                and self._time_travel_format is not None
                and self._time_travel_format == "HUDI"
                else None
            )
            self.statistics_config = statistics_config
            self._offline_backfill_every_hr = offline_backfill_every_hr

        self._feature_group_engine: "feature_group_engine.FeatureGroupEngine" = (
            feature_group_engine.FeatureGroupEngine(featurestore_id)
        )
        self._vector_db_client: Optional["VectorDbClient"] = None
        self._href: Optional[str] = href

        # cache for optimized writes
        self._kafka_producer: Optional["confluent_kafka.Producer"] = None
        self._feature_writers: Optional[Dict[str, callable]] = None
        self._writer: Optional[callable] = None
        self._kafka_headers: Optional[Dict[str, bytes]] = None
        # On-Demand Transformation Functions
        self._transformation_functions: List[TransformationFunction] = []

        if transformation_functions:
            for transformation_function in transformation_functions:
                if not isinstance(transformation_function, TransformationFunction):
                    self._transformation_functions.append(
                        TransformationFunction(
                            featurestore_id,
                            hopsworks_udf=transformation_function,
                            version=1,
                            transformation_type=TransformationType.ON_DEMAND,
                        )
                    )
                else:
                    if not transformation_function.transformation_type:
                        transformation_function.transformation_type = (
                            TransformationType.ON_DEMAND
                        )
                    self._transformation_functions.append(transformation_function)

        if self._transformation_functions:
            self._transformation_functions = (
                FeatureGroup._sort_transformation_functions(
                    self._transformation_functions
                )
            )

    @staticmethod
    def _sort_transformation_functions(
        transformation_functions: List[TransformationFunction],
    ) -> List[TransformationFunction]:
        """
        Function that sorts transformation functions in the order of the output column names.
        The list of transformation functions are sorted based on the output columns names to maintain consistent ordering.
        # Arguments
            transformation_functions:  `List[TransformationFunction]`. List of transformation functions to be sorted
        # Returns
            `List[TransformationFunction]`: List of transformation functions to be sorted
        """
        return sorted(transformation_functions, key=lambda x: x.output_column_names[0])

    def read(
        self,
        wallclock_time: Optional[Union[str, int, datetime, date]] = None,
        online: bool = False,
        dataframe_type: str = "default",
        read_options: Optional[dict] = None,
    ) -> Union[
        pd.DataFrame,
        np.ndarray,
        List[List[Any]],
        TypeVar("pyspark.sql.DataFrame"),
        TypeVar("pyspark.RDD"),
        pl.DataFrame,
    ]:
        """
        Read the feature group into a dataframe.

        Reads the feature group by default from the offline storage as Spark DataFrame
        on Hopsworks and Databricks, and as Pandas dataframe on AWS Sagemaker and pure
        Python environments.

        Set `online` to `True` to read from the online storage, or change
        `dataframe_type` to read as a different format.

        !!! example "Read feature group as of latest state:"
            ```python
            # connect to the Feature Store
            fs = ...

            # get the Feature Group instance
            fg = fs.get_or_create_feature_group(...)
            fg.read()
            ```

        !!! example "Read feature group as of specific point in time:"
            ```python
            fg = fs.get_or_create_feature_group(...)
            fg.read("2020-10-20 07:34:11")
            ```

        # Arguments
            wallclock_time: If specified will retrieve feature group as of specific point in time. Defaults to `None`.
                If not specified, will return as of most recent time.
                Strings should be formatted in one of the following formats `%Y-%m-%d`, `%Y-%m-%d %H`, `%Y-%m-%d %H:%M`, `%Y-%m-%d %H:%M:%S`,
                or `%Y-%m-%d %H:%M:%S.%f`.
            online: bool, optional. If `True` read from online feature store, defaults
                to `False`.
            dataframe_type: str, optional. The type of the returned dataframe.
                Possible values are `"default"`, `"spark"`,`"pandas"`, `"polars"`, `"numpy"` or `"python"`.
                 Defaults to "default", which maps to Spark dataframe for the Spark Engine and Pandas dataframe for the Python engine.
            read_options: Additional options as key/value pairs to pass to the execution engine.
                For spark engine: Dictionary of read options for Spark.
                For python engine:
                * key `"arrow_flight_config"` to pass a dictionary of arrow flight configurations.
                  For example: `{"arrow_flight_config": {"timeout": 900}}`
                * key `"pandas_types"` and value `True` to retrieve columns as
                  [Pandas nullable types](https://pandas.pydata.org/docs/user_guide/integer_na.html)
                  rather than numpy/object(string) types (experimental).
                Defaults to `{}`.

        # Returns
            `DataFrame`: The spark dataframe containing the feature data.
            `pyspark.DataFrame`. A Spark DataFrame.
            `pandas.DataFrame`. A Pandas DataFrame.
            `polars.DataFrame`. A Polars DataFrame.
            `numpy.ndarray`. A two-dimensional Numpy array.
            `list`. A two-dimensional Python list.

        # Raises
            `hsfs.client.exceptions.RestAPIError`. No data is available for feature group with this commit date, If time travel enabled.
        """
        if wallclock_time and self._time_travel_format is None:
            raise FeatureStoreException(
                "Time travel format is not set for the feature group, cannot read as of specific point in time."
            )
        elif wallclock_time and engine.get_type() == "python":
            raise FeatureStoreException(
                "Python environments does not support incremental queries. "
                + "Read feature group without timestamp to retrieve latest snapshot or switch to "
                + "environment with Spark Engine."
            )

        engine.get_instance().set_job_group(
            "Fetching Feature group",
            "Getting feature group: {} from the featurestore {}".format(
                self._name, self._feature_store_name
            ),
        )

        if wallclock_time:
            return (
                self.select_all()
                .as_of(wallclock_time)
                .read(
                    online,
                    dataframe_type,
                    read_options or {},
                )
            )
        else:
            return self.select_all().read(
                online,
                dataframe_type,
                read_options or {},
            )

    def read_changes(
        self,
        start_wallclock_time: Union[str, int, datetime, date],
        end_wallclock_time: Union[str, int, datetime, date],
        read_options: Optional[dict] = None,
    ) -> Union[
        pd.DataFrame,
        np.ndarray,
        List[List[Any]],
        TypeVar("pyspark.sql.DataFrame"),
        TypeVar("pyspark.RDD"),
        pl.DataFrame,
    ]:
        """Reads updates of this feature that occurred between specified points in time.

        !!! warning "Deprecated"
                    `read_changes` method is deprecated. Use
                    `as_of(end_wallclock_time, exclude_until=start_wallclock_time).read(read_options=read_options)`
                    instead.

        !!! warning "Pyspark/Spark Only"
            Apache HUDI exclusively supports Time Travel and Incremental Query via Spark Context

        !!! warning
            This function only works for feature groups with time_travel_format='HUDI'.

        # Arguments
            start_wallclock_time: Start time of the time travel query. Strings should be formatted in one of the following formats `%Y-%m-%d`, `%Y-%m-%d %H`, `%Y-%m-%d %H:%M`,
                `%Y-%m-%d %H:%M:%S`, or `%Y-%m-%d %H:%M:%S.%f`.
            end_wallclock_time: End time of the time travel query. Strings should be formatted in one of the following formats `%Y-%m-%d`, `%Y-%m-%d %H`, `%Y-%m-%d %H:%M`,
                `%Y-%m-%d %H:%M:%S`, or `%Y-%m-%d %H:%M:%S.%f`.
            read_options: Additional options as key/value pairs to pass to the execution engine.
                For spark engine: Dictionary of read options for Spark.
                Defaults to `{}`.

        # Returns
            `DataFrame`. The spark dataframe containing the incremental changes of
            feature data.

        # Raises
            `hsfs.client.exceptions.RestAPIError`.  No data is available for feature group with this commit date.
            `hsfs.client.exceptions.FeatureStoreException`. If the feature group does not have `HUDI` time travel format
        """
        return (
            self.select_all()
            .pull_changes(start_wallclock_time, end_wallclock_time)
            .read(False, "default", read_options or {})
        )

    def find_neighbors(
        self,
        embedding: List[Union[int, float]],
        col: Optional[str] = None,
        k: Optional[int] = 10,
        filter: Optional[Union[Filter, Logic]] = None,
        options: Optional[dict] = None,
    ) -> List[Tuple[float, List[Any]]]:
        """
        Finds the nearest neighbors for a given embedding in the vector database.

        If `filter` is specified, or if embedding feature is stored in default project index,
        the number of results returned may be less than k. Try using a large value of k and extract the top k
        items from the results if needed.

        # Arguments
            embedding: The target embedding for which neighbors are to be found.
            col: The column name used to compute similarity score. Required only if there
            are multiple embeddings (optional).
            k: The number of nearest neighbors to retrieve (default is 10).
            filter: A filter expression to restrict the search space (optional).
            options: The options used for the request to the vector database.
                The keys are attribute values of the `hsfs.core.opensearch.OpensearchRequestOption` class.

        # Returns
            A list of tuples representing the nearest neighbors.
            Each tuple contains: `(The similarity score, A list of feature values)`

        !!! Example
            ```
            embedding_index = EmbeddingIndex()
            embedding_index.add_embedding(name="user_vector", dimension=3)
            fg = fs.create_feature_group(
                        name='air_quality',
                        embedding_index = embedding_index,
                        version=1,
                        primary_key=['id1'],
                        online_enabled=True,
                    )
            fg.insert(data)
            fg.find_neighbors(
                [0.1, 0.2, 0.3],
                k=5,
            )

            # apply filter
            fg.find_neighbors(
                [0.1, 0.2, 0.3],
                k=5,
                filter=(fg.id1 > 10) & (fg.id1 < 30)
            )
            ```
        """
        if self._vector_db_client is None and self._embedding_index:
            self._vector_db_client = VectorDbClient(self.select_all())
        results = self._vector_db_client.find_neighbors(
            embedding,
            feature=(self.__getattr__(col) if col else None),
            k=k,
            filter=filter,
            options=options,
        )
        return [
            (result[0], [result[1][f.name] for f in self.features])
            for result in results
        ]

    def show(self, n: int, online: Optional[bool] = False) -> List[List[Any]]:
        """Show the first `n` rows of the feature group.

        !!! example
            ```python
            # connect to the Feature Store
            fs = ...

            # get the Feature Group instance
            fg = fs.get_or_create_feature_group(...)

            # make a query and show top 5 rows
            fg.select(['date','weekly_sales','is_holiday']).show(5)
            ```

        # Arguments
            n: int. Number of rows to show.
            online: bool, optional. If `True` read from online feature store, defaults
                to `False`.
        """
        engine.get_instance().set_job_group(
            "Fetching Feature group",
            "Getting feature group: {} from the featurestore {}".format(
                self._name, self._feature_store_name
            ),
        )
        return self.select_all().show(n, online)

    def save(
        self,
        features: Union[
            pd.DataFrame,
            pl.DataFrame,
            TypeVar("pyspark.sql.DataFrame"),  # noqa: F821
            TypeVar("pyspark.RDD"),  # noqa: F821
            np.ndarray,
            List[feature.Feature],
        ] = None,
        write_options: Optional[Dict[str, Any]] = None,
        validation_options: Optional[Dict[str, Any]] = None,
        wait: bool = False,
    ) -> Tuple[
        Optional["Job"],
        Optional[great_expectations.core.ExpectationSuiteValidationResult],
    ]:
        """Persist the metadata and materialize the feature group to the feature store.

        !!! warning "Changed in 3.3.0"
            `insert` and `save` methods are now async by default in non-spark clients.
            To achieve the old behaviour, set `wait` argument to `True`.

        Calling `save` creates the metadata for the feature group in the feature store.
        If a Pandas DataFrame, Polars DatFrame, RDD or Ndarray is provided, the data is written to the
        online/offline feature store as specified.
        By default, this writes the feature group to the offline storage, and if
        `online_enabled` for the feature group, also to the online feature store.
        The `features` dataframe can be a Spark DataFrame or RDD, a Pandas DataFrame,
        or a two-dimensional Numpy array or a two-dimensional Python nested list.
        # Arguments
            features: Pandas DataFrame, Polars DataFrame, RDD, Ndarray or a list of features. Features to be saved.
                This argument is optional if the feature list is provided in the create_feature_group or
                in the get_or_create_feature_group method invokation.
            write_options: Additional write options as key-value pairs, defaults to `{}`.
                When using the `python` engine, write_options can contain the
                following entries:
                * key `spark` and value an object of type
                [hsfs.core.job_configuration.JobConfiguration](../job_configuration)
                  to configure the Hopsworks Job used to write data into the
                  feature group.
                * key `wait_for_job` and value `True` or `False` to configure
                  whether or not to the save call should return only
                  after the Hopsworks Job has finished. By default it does not wait.
                * key `start_offline_backfill` and value `True` or `False` to configure
                  whether or not to start the materialization job to write data to the offline
                  storage. `start_offline_backfill` is deprecated. Use `start_offline_materialization` instead.
                * key `start_offline_materialization` and value `True` or `False` to configure
                  whether or not to start the materialization job to write data to the offline
                  storage. By default the materialization job gets started immediately.
                * key `kafka_producer_config` and value an object of type [properties](https://docs.confluent.io/platform/current/clients/librdkafka/html/md_CONFIGURATION.htmln)
                  used to configure the Kafka client. To optimize for throughput in high latency connection, consider
                  changing the [producer properties](https://docs.confluent.io/cloud/current/client-apps/optimizing/throughput.html#producer).
                * key `internal_kafka` and value `True` or `False` in case you established
                  connectivity from you Python environment to the internal advertised
                  listeners of the Hopsworks Kafka Cluster. Defaults to `False` and
                  will use external listeners when connecting from outside of Hopsworks.
            validation_options: Additional validation options as key-value pairs, defaults to `{}`.
                * key `run_validation` boolean value, set to `False` to skip validation temporarily on ingestion.
                * key `save_report` boolean value, set to `False` to skip upload of the validation report to Hopsworks.
                * key `ge_validate_kwargs` a dictionary containing kwargs for the validate method of Great Expectations.
            wait: Wait for job to finish before returning, defaults to `False`.
                Shortcut for read_options `{"wait_for_job": False}`.

        # Returns
            `Job`: When using the `python` engine, it returns the Hopsworks Job
                that was launched to ingest the feature group data.

        # Raises
            `hsfs.client.exceptions.RestAPIError`. Unable to create feature group.
        """
        if (features is None and len(self._features) > 0) or (
            isinstance(features, List)
            and len(features) > 0
            and all([isinstance(f, feature.Feature) for f in features])
        ):
            # This is done for compatibility. Users can specify the feature list in the
            # (get_or_)create_feature_group. Users can also provide the feature list in the save().
            # Though it's an optional parameter.
            # For consistency reasons if the user specify both the feature list in the (get_or_)create_feature_group
            # and in the `save()` call, then the (get_or_)create_feature_group wins.
            # This is consistent with the behavior of the insert method where the feature list wins over the
            # dataframe structure
            self._features = self._features if len(self._features) > 0 else features

            self._features = self._feature_group_engine._update_feature_group_schema_on_demand_transformations(
                self, self._features
            )

            self._feature_group_engine.save_feature_group_metadata(
                self, None, write_options or {}
            )

            return None, None

        if features is None:
            raise FeatureStoreException(
                "Feature list not provided in the create_feature_group or get_or_create_feature_group invokations."
                + " Please provide a list of features or a Dataframe"
            )

        feature_dataframe = engine.get_instance().convert_to_default_dataframe(features)

        user_version = self._version

        if write_options is None:
            write_options = {}
        if "wait_for_job" not in write_options:
            write_options["wait_for_job"] = wait

        # fg_job is used only if the python engine is used
        fg_job, ge_report = self._feature_group_engine.save(
            self, feature_dataframe, write_options, validation_options or {}
        )

        if self.statistics_config.enabled and engine.get_type().startswith("spark"):
            # Only compute statistics if the engine is Spark.
            # For Python engine, the computation happens in the Hopsworks application
            self._statistics_engine.compute_and_save_statistics(self, feature_dataframe)
        if user_version is None:
            warnings.warn(
                "No version provided for creating feature group `{}`, incremented version to `{}`.".format(
                    self._name, self._version
                ),
                util.VersionWarning,
                stacklevel=1,
            )
        return (
            fg_job,
            ge_report.to_ge_type() if ge_report is not None else None,
        )

    def insert(
        self,
        features: Union[
            pd.DataFrame,
            pl.DataFrame,
            TypeVar("pyspark.sql.DataFrame"),  # noqa: F821
            TypeVar("pyspark.RDD"),  # noqa: F821
            np.ndarray,
            List[list],
        ],
        overwrite: bool = False,
        operation: Optional[str] = "upsert",
        storage: Optional[str] = None,
        write_options: Optional[Dict[str, Any]] = None,
        validation_options: Optional[Dict[str, Any]] = None,
        wait: bool = False,
    ) -> Tuple[Optional[Job], Optional[ValidationReport]]:
        """Persist the metadata and materialize the feature group to the feature store
        or insert data from a dataframe into the existing feature group.

        Incrementally insert data to a feature group or overwrite all data contained in the feature group. By
        default, the data is inserted into the offline storage as well as the online storage if the feature group is
        `online_enabled=True`.

        The `features` dataframe can be a Spark DataFrame or RDD, a Pandas DataFrame, a Polars DataFrame
        or a two-dimensional Numpy array or a two-dimensional Python nested list.
        If statistics are enabled, statistics are recomputed for the entire feature
        group.
        If feature group's time travel format is `HUDI` then `operation` argument can be
        either `insert` or `upsert`.

        If feature group doesn't exist the insert method will create the necessary metadata the first time it is
        invoked and writes the specified `features` dataframe as feature group to the online/offline feature store.

        !!! warning "Changed in 3.3.0"
            `insert` and `save` methods are now async by default in non-spark clients.
            To achieve the old behaviour, set `wait` argument to `True`.

        !!! example "Upsert new feature data with time travel format `HUDI`"
            ```python
            # connect to the Feature Store
            fs = ...

            fg = fs.get_or_create_feature_group(
                name='bitcoin_price',
                description='Bitcoin price aggregated for days',
                version=1,
                primary_key=['unix'],
                online_enabled=True,
                event_time='unix'
            )

            fg.insert(df_bitcoin_processed)
            ```

        !!! example "Async insert"
            ```python
            # connect to the Feature Store
            fs = ...

            fg1 = fs.get_or_create_feature_group(
                name='feature_group_name1',
                description='Description of the first FG',
                version=1,
                primary_key=['unix'],
                online_enabled=True,
                event_time='unix'
            )
            # async insertion in order not to wait till finish of the job
            fg.insert(df_for_fg1, write_options={"wait_for_job" : False})

            fg2 = fs.get_or_create_feature_group(
                name='feature_group_name2',
                description='Description of the second FG',
                version=1,
                primary_key=['unix'],
                online_enabled=True,
                event_time='unix'
            )
            fg.insert(df_for_fg2)
            ```

        # Arguments
            features: Pandas DataFrame, Polars DataFrame, RDD, Ndarray, list. Features to be saved.
            overwrite: Drop all data in the feature group before
                inserting new data. This does not affect metadata, defaults to False.
            operation: Apache Hudi operation type `"insert"` or `"upsert"`.
                Defaults to `"upsert"`.
            storage: Overwrite default behaviour, write to offline
                storage only with `"offline"` or online only with `"online"`, defaults
                to `None` (If the streaming APIs are enabled, specifying the storage option is not supported).
            write_options: Additional write options as key-value pairs, defaults to `{}`.
                When using the `python` engine, write_options can contain the
                following entries:
                * key `spark` and value an object of type
                [hsfs.core.job_configuration.JobConfiguration](../job_configuration)
                  to configure the Hopsworks Job used to write data into the
                  feature group.
                * key `wait_for_job` and value `True` or `False` to configure
                  whether or not to the insert call should return only
                  after the Hopsworks Job has finished. By default it waits.
                * key `start_offline_backfill` and value `True` or `False` to configure
                  whether or not to start the materialization job to write data to the offline
                  storage. `start_offline_backfill` is deprecated. Use `start_offline_materialization` instead.
                * key `start_offline_materialization` and value `True` or `False` to configure
                  whether or not to start the materialization job to write data to the offline
                  storage. By default the materialization job gets started immediately.
                * key `kafka_producer_config` and value an object of type [properties](https://docs.confluent.io/platform/current/clients/librdkafka/html/md_CONFIGURATION.htmln)
                  used to configure the Kafka client. To optimize for throughput in high latency connection consider
                  changing [producer properties](https://docs.confluent.io/cloud/current/client-apps/optimizing/throughput.html#producer).
                * key `internal_kafka` and value `True` or `False` in case you established
                  connectivity from you Python environment to the internal advertised
                  listeners of the Hopsworks Kafka Cluster. Defaults to `False` and
                  will use external listeners when connecting from outside of Hopsworks.
            validation_options: Additional validation options as key-value pairs, defaults to `{}`.
                * key `run_validation` boolean value, set to `False` to skip validation temporarily on ingestion.
                * key `save_report` boolean value, set to `False` to skip upload of the validation report to Hopsworks.
                * key `ge_validate_kwargs` a dictionary containing kwargs for the validate method of Great Expectations.
                * key `fetch_expectation_suite` a boolean value, by default `True`, to control whether the expectation
                   suite of the feature group should be fetched before every insert.
            wait: Wait for job to finish before returning, defaults to `False`.
                Shortcut for read_options `{"wait_for_job": False}`.

        # Returns
            (`Job`, `ValidationReport`) A tuple with job information if python engine is used and the validation report if validation is enabled.

        # Raises
            `hsfs.client.exceptions.RestAPIError`. e.g fail to create feature group, dataframe schema does not match
                existing feature group schema, etc.
            `hsfs.client.exceptions.DataValidationException`. If data validation fails and the expectation
                suite `validation_ingestion_policy` is set to `STRICT`. Data is NOT ingested.
        """
        if storage and self.stream:
            warnings.warn(
                "Specifying the storage option is not supported if the streaming APIs are enabled",
                stacklevel=1,
            )

        feature_dataframe = engine.get_instance().convert_to_default_dataframe(features)

        if validation_options is None:
            validation_options = {}
        if write_options is None:
            write_options = {}
        if "wait_for_job" not in write_options:
            write_options["wait_for_job"] = wait
        if not self._id and self._offline_backfill_every_hr is not None:
            write_options["offline_backfill_every_hr"] = self._offline_backfill_every_hr

        job, ge_report = self._feature_group_engine.insert(
            self,
            feature_dataframe=feature_dataframe,
            overwrite=overwrite,
            operation=operation,
            storage=storage.lower() if storage is not None else None,
            write_options=write_options,
            validation_options={"save_report": True, **validation_options},
        )

        if engine.get_type().startswith("spark") and not self.stream:
            # Also, only compute statistics if stream is False.
            # if True, the backfill job has not been triggered and the data has not been inserted (it's in Kafka)
            self.compute_statistics()

        return (
            job,
            ge_report.to_ge_type() if ge_report is not None else None,
        )

    def multi_part_insert(
        self,
        features: Optional[
            Union[
                pd.DataFrame,
                pl.DataFrame,
                TypeVar("pyspark.sql.DataFrame"),  # noqa: F821
                TypeVar("pyspark.RDD"),  # noqa: F821
                np.ndarray,
                List[list],
            ]
        ] = None,
        overwrite: bool = False,
        operation: Optional[str] = "upsert",
        storage: Optional[str] = None,
        write_options: Optional[Dict[str, Any]] = None,
        validation_options: Optional[Dict[str, Any]] = None,
    ) -> Union[
        Tuple[Optional[Job], Optional[ValidationReport]],
        feature_group_writer.FeatureGroupWriter,
    ]:
        """Get FeatureGroupWriter for optimized multi part inserts or call this method
        to start manual multi part optimized inserts.

        In use cases where very small batches (1 to 1000) rows per Dataframe need
        to be written to the feature store repeatedly, it might be inefficient to use
        the standard `feature_group.insert()` method as it performs some background
        actions to update the metadata of the feature group object first.

        For these cases, the feature group provides the `multi_part_insert` API,
        which is optimized for writing many small Dataframes after another.

        There are two ways to use this API:
        !!! example "Python Context Manager"
            Using the Python `with` syntax you can acquire a FeatureGroupWriter
            object that implements the same `multi_part_insert` API.
            ```python
            feature_group = fs.get_or_create_feature_group("fg_name", version=1)

            with feature_group.multi_part_insert() as writer:
                # run inserts in a loop:
                while loop:
                    small_batch_df = ...
                    writer.insert(small_batch_df)
            ```
            The writer batches the small Dataframes and transmits them to Hopsworks
            efficiently.
            When exiting the context, the feature group writer is sure to exit
            only once all the rows have been transmitted.

        !!! example "Multi part insert with manual context management"
            Instead of letting Python handle the entering and exiting of the
            multi part insert context, you can start and finalize the context
            manually.
            ```python
            feature_group = fs.get_or_create_feature_group("fg_name", version=1)

            while loop:
                small_batch_df = ...
                feature_group.multi_part_insert(small_batch_df)

            # IMPORTANT: finalize the multi part insert to make sure all rows
            # have been transmitted
            feature_group.finalize_multi_part_insert()
            ```
            Note that the first call to `multi_part_insert` initiates the context
            and be sure to finalize it. The `finalize_multi_part_insert` is a
            blocking call that returns once all rows have been transmitted.

            Once you are done with the multi part insert, it is good practice to
            start the materialization job in order to write the data to the offline
            storage:
            ```python
            feature_group.materialization_job.run(await_termination=True)
            ```

        # Arguments
            features: Pandas DataFrame, Polars DataFrame, RDD, Ndarray, list. Features to be saved.
            overwrite: Drop all data in the feature group before
                inserting new data. This does not affect metadata, defaults to False.
            operation: Apache Hudi operation type `"insert"` or `"upsert"`.
                Defaults to `"upsert"`.
            storage: Overwrite default behaviour, write to offline
                storage only with `"offline"` or online only with `"online"`, defaults
                to `None`.
            write_options: Additional write options as key-value pairs, defaults to `{}`.
                When using the `python` engine, write_options can contain the
                following entries:
                * key `spark` and value an object of type
                [hsfs.core.job_configuration.JobConfiguration](../job_configuration)
                  to configure the Hopsworks Job used to write data into the
                  feature group.
                * key `wait_for_job` and value `True` or `False` to configure
                  whether or not to the insert call should return only
                  after the Hopsworks Job has finished. By default it waits.
                * key `start_offline_backfill` and value `True` or `False` to configure
                  whether or not to start the materialization job to write data to the offline
                  storage. `start_offline_backfill` is deprecated. Use `start_offline_materialization` instead.
                * key `start_offline_materialization` and value `True` or `False` to configure
                  whether or not to start the materialization job to write data to the offline
                  storage. By default the materialization job does not get started automatically
                  for multi part inserts.
                * key `kafka_producer_config` and value an object of type [properties](https://docs.confluent.io/platform/current/clients/librdkafka/html/md_CONFIGURATION.htmln)
                  used to configure the Kafka client. To optimize for throughput in high latency connection consider
                  changing [producer properties](https://docs.confluent.io/cloud/current/client-apps/optimizing/throughput.html#producer).
                * key `internal_kafka` and value `True` or `False` in case you established
                  connectivity from you Python environment to the internal advertised
                  listeners of the Hopsworks Kafka Cluster. Defaults to `False` and
                  will use external listeners when connecting from outside of Hopsworks.
            validation_options: Additional validation options as key-value pairs, defaults to `{}`.
                * key `run_validation` boolean value, set to `False` to skip validation temporarily on ingestion.
                * key `save_report` boolean value, set to `False` to skip upload of the validation report to Hopsworks.
                * key `ge_validate_kwargs` a dictionary containing kwargs for the validate method of Great Expectations.
                * key `fetch_expectation_suite` a boolean value, by default `False` for multi part inserts,
                   to control whether the expectation suite of the feature group should be fetched before every insert.

        # Returns
            (`Job`, `ValidationReport`) A tuple with job information if python engine is used and the validation report if validation is enabled.
            `FeatureGroupWriter` When used as a context manager with Python `with` statement.
        """
        self._multi_part_insert = True
        multi_part_writer = feature_group_writer.FeatureGroupWriter(self)
        if features is None:
            return multi_part_writer
        else:
            # go through writer to avoid setting multi insert defaults again
            return multi_part_writer.insert(
                features,
                overwrite,
                operation,
                storage,
                write_options or {},
                validation_options or {},
            )

    def finalize_multi_part_insert(self) -> None:
        """Finalizes and exits the multi part insert context opened by `multi_part_insert`
        in a blocking fashion once all rows have been transmitted.

        !!! example "Multi part insert with manual context management"
            Instead of letting Python handle the entering and exiting of the
            multi part insert context, you can start and finalize the context
            manually.
            ```python
            feature_group = fs.get_or_create_feature_group("fg_name", version=1)

            while loop:
                small_batch_df = ...
                feature_group.multi_part_insert(small_batch_df)

            # IMPORTANT: finalize the multi part insert to make sure all rows
            # have been transmitted
            feature_group.finalize_multi_part_insert()
            ```
            Note that the first call to `multi_part_insert` initiates the context
            and be sure to finalize it. The `finalize_multi_part_insert` is a
            blocking call that returns once all rows have been transmitted.
        """
        if self._kafka_producer is not None:
            self._kafka_producer.flush()
            self._kafka_producer = None
        self._feature_writers = None
        self._writer = None
        self._kafka_headers = None
        self._multi_part_insert = False

    def insert_stream(
        self,
        features: TypeVar("pyspark.sql.DataFrame"),  # noqa: F821
        query_name: Optional[str] = None,
        output_mode: Optional[str] = "append",
        await_termination: bool = False,
        timeout: Optional[int] = None,
        checkpoint_dir: Optional[str] = None,
        write_options: Optional[Dict[str, Any]] = None,
    ) -> TypeVar("StreamingQuery"):
        """Ingest a Spark Structured Streaming Dataframe to the online feature store.

        This method creates a long running Spark Streaming Query, you can control the
        termination of the query through the arguments.

        It is possible to stop the returned query with the `.stop()` and check its
        status with `.isActive`.

        To get a list of all active queries, use:

        ```python
        sqm = spark.streams

        # get the list of active streaming queries
        [q.name for q in sqm.active]
        ```

        !!! warning "Engine Support"
            **Spark only**

            Stream ingestion using Pandas/Python as engine is currently not supported.
            Python/Pandas has no notion of streaming.

        !!! warning "Data Validation Support"
            `insert_stream` does not perform any data validation using Great Expectations
            even when a expectation suite is attached.

        # Arguments
            features: Features in Streaming Dataframe to be saved.
            query_name: It is possible to optionally specify a name for the query to
                make it easier to recognise in the Spark UI. Defaults to `None`.
            output_mode: Specifies how data of a streaming DataFrame/Dataset is
                written to a streaming sink. (1) `"append"`: Only the new rows in the
                streaming DataFrame/Dataset will be written to the sink. (2)
                `"complete"`: All the rows in the streaming DataFrame/Dataset will be
                written to the sink every time there is some update. (3) `"update"`:
                only the rows that were updated in the streaming DataFrame/Dataset will
                be written to the sink every time there are some updates.
                If the query doesn’t contain aggregations, it will be equivalent to
                append mode. Defaults to `"append"`.
            await_termination: Waits for the termination of this query, either by
                query.stop() or by an exception. If the query has terminated with an
                exception, then the exception will be thrown. If timeout is set, it
                returns whether the query has terminated or not within the timeout
                seconds. Defaults to `False`.
            timeout: Only relevant in combination with `await_termination=True`.
                Defaults to `None`.
            checkpoint_dir: Checkpoint directory location. This will be used to as a reference to
                from where to resume the streaming job. If `None` then hsfs will construct as
                "insert_stream_" + online_topic_name. Defaults to `None`.
                write_options: Additional write options for Spark as key-value pairs.
                Defaults to `{}`.

        # Returns
            `StreamingQuery`: Spark Structured Streaming Query object.
        """
        if (
            not engine.get_instance().is_spark_dataframe(features)
            or not features.isStreaming
        ):
            raise TypeError(
                "Features have to be a streaming type spark dataframe. Use `insert()` method instead."
            )
        else:
            # lower casing feature names
            feature_dataframe = engine.get_instance().convert_to_default_dataframe(
                features
            )
            warnings.warn(
                (
                    "Stream ingestion for feature group `{}`, with version"
                    " `{}` will not compute statistics."
                ).format(self._name, self._version),
                util.StatisticsWarning,
                stacklevel=1,
            )

            return self._feature_group_engine.insert_stream(
                self,
                feature_dataframe,
                query_name,
                output_mode,
                await_termination,
                timeout,
                checkpoint_dir,
                write_options or {},
            )

    def commit_details(
        self,
        wallclock_time: Optional[Union[str, int, datetime, date]] = None,
        limit: Optional[int] = None,
    ) -> Dict[str, Dict[str, str]]:
        """Retrieves commit timeline for this feature group. This method can only be used
        on time travel enabled feature groups

        !!! example
            ```python
            # connect to the Feature Store
            fs = ...

            # get the Feature Group instance
            fg = fs.get_or_create_feature_group(...)

            commit_details = fg.commit_details()
            ```

        # Arguments
            wallclock_time: Commit details as of specific point in time. Defaults to `None`.
                 Strings should be formatted in one of the following formats `%Y-%m-%d`, `%Y-%m-%d %H`, `%Y-%m-%d %H:%M`,
                `%Y-%m-%d %H:%M:%S`, or `%Y-%m-%d %H:%M:%S.%f`.
            limit: Number of commits to retrieve. Defaults to `None`.

        # Returns
            `Dict[str, Dict[str, str]]`. Dictionary object of commit metadata timeline, where Key is commit id and value
            is `Dict[str, str]` with key value pairs of date committed on, number of rows updated, inserted and deleted.

        # Raises
            `hsfs.client.exceptions.RestAPIError`.
            `hsfs.client.exceptions.FeatureStoreException`. If the feature group does not have `HUDI` time travel format
        """
        return self._feature_group_engine.commit_details(self, wallclock_time, limit)

    def commit_delete_record(
        self,
        delete_df: TypeVar("pyspark.sql.DataFrame"),  # noqa: F821
        write_options: Optional[Dict[Any, Any]] = None,
    ) -> None:
        """Drops records present in the provided DataFrame and commits it as update to this
        Feature group. This method can only be used on feature groups stored as HUDI or DELTA.

        # Arguments
            delete_df: dataFrame containing records to be deleted.
            write_options: User provided write options. Defaults to `{}`.

        # Raises
            `hsfs.client.exceptions.RestAPIError`.
        """
        self._feature_group_engine.commit_delete(self, delete_df, write_options or {})

    def as_of(
        self,
        wallclock_time: Optional[Union[str, int, datetime, date]] = None,
        exclude_until: Optional[Union[str, int, datetime, date]] = None,
    ) -> "query.Query":
        """Get Query object to retrieve all features of the group at a point in the past.

        !!! warning "Pyspark/Spark Only"
            Apache HUDI exclusively supports Time Travel and Incremental Query via Spark Context

        This method selects all features in the feature group and returns a Query object
        at the specified point in time. Optionally, commits before a specified point in time can be
        excluded from the query. The Query can then either be read into a Dataframe
        or used further to perform joins or construct a training dataset.

        !!! example "Reading features at a specific point in time:"
            ```python
            # connect to the Feature Store
            fs = ...

            # get the Feature Group instance
            fg = fs.get_or_create_feature_group(...)

            # get data at a specific point in time and show it
            fg.as_of("2020-10-20 07:34:11").read().show()
            ```

        !!! example "Reading commits incrementally between specified points in time:"
            ```python
            fg.as_of("2020-10-20 07:34:11", exclude_until="2020-10-19 07:34:11").read().show()
            ```

        The first parameter is inclusive while the latter is exclusive.
        That means, in order to query a single commit, you need to query that commit time
        and exclude everything just before the commit.

        !!! example "Reading only the changes from a single commit"
            ```python
            fg.as_of("2020-10-20 07:31:38", exclude_until="2020-10-20 07:31:37").read().show()
            ```

        When no wallclock_time is given, the latest state of features is returned. Optionally, commits before
        a specified point in time can still be excluded.

        !!! example "Reading the latest state of features, excluding commits before a specified point in time:"
            ```python
            fg.as_of(None, exclude_until="2020-10-20 07:31:38").read().show()
            ```

        Note that the interval will be applied to all joins in the query.
        If you want to query different intervals for different feature groups in
        the query, you have to apply them in a nested fashion:
        !!! example
            ```python
            # connect to the Feature Store
            fs = ...

            # get the Feature Group instance
            fg1 = fs.get_or_create_feature_group(...)
            fg2 = fs.get_or_create_feature_group(...)

            fg1.select_all().as_of("2020-10-20", exclude_until="2020-10-19")
                .join(fg2.select_all().as_of("2020-10-20", exclude_until="2020-10-19"))
            ```

        If instead you apply another `as_of` selection after the join, all
        joined feature groups will be queried with this interval:
        !!! example
            ```python
            fg1.select_all().as_of("2020-10-20", exclude_until="2020-10-19")  # as_of is not applied
                .join(fg2.select_all().as_of("2020-10-20", exclude_until="2020-10-15"))  # as_of is not applied
                .as_of("2020-10-20", exclude_until="2020-10-19")
            ```

        !!! warning
            This function only works for feature groups with time_travel_format='HUDI'.

        !!! warning
            Excluding commits via exclude_until is only possible within the range of the Hudi active timeline.
            By default, Hudi keeps the last 20 to 30 commits in the active timeline.
            If you need to keep a longer active timeline, you can overwrite the options:
            `hoodie.keep.min.commits` and `hoodie.keep.max.commits`
            when calling the `insert()` method.

        # Arguments
            wallclock_time: Read data as of this point in time. Strings should be formatted in one of the
                following formats `%Y-%m-%d`, `%Y-%m-%d %H`, `%Y-%m-%d %H:%M`, or `%Y-%m-%d %H:%M:%S`.
            exclude_until: Exclude commits until this point in time. String should be formatted in one of the
                following formats `%Y-%m-%d`, `%Y-%m-%d %H`, `%Y-%m-%d %H:%M`, or `%Y-%m-%d %H:%M:%S`.

        # Returns
            `Query`. The query object with the applied time travel condition.
        """
        return self.select_all().as_of(
            wallclock_time=wallclock_time, exclude_until=exclude_until
        )

    def get_statistics_by_commit_window(
        self,
        from_commit_time: Optional[Union[str, int, datetime, date]] = None,
        to_commit_time: Optional[Union[str, int, datetime, date]] = None,
        feature_names: Optional[List[str]] = None,
    ) -> Optional[Union["Statistics", List["Statistics"]]]:
        """Returns the statistics computed on a specific commit window for this feature group. If time travel is not enabled, it raises an exception.

        If `from_commit_time` is `None`, the commit window starts from the first commit.
        If `to_commit_time` is `None`, the commit window ends at the last commit.

        !!! example
            ```python
            # connect to the Feature Store
            fs = ...
            # get the Feature Group instance
            fg = fs.get_or_create_feature_group(...)
            fg_statistics = fg.get_statistics_by_commit_window(from_commit_time=None, to_commit_time=None)
            ```
        # Arguments
            to_commit_time: Date and time of the last commit of the window. Defaults to `None`. Strings should
                be formatted in one of the following formats `%Y-%m-%d`, `%Y-%m-%d %H`, `%Y-%m-%d %H:%M`, `%Y-%m-%d %H:%M:%S`,
                or `%Y-%m-%d %H:%M:%S.%f`.
            from_commit_time: Date and time of the first commit of the window. Defaults to `None`. Strings should
                be formatted in one of the following formats `%Y-%m-%d`, `%Y-%m-%d %H`, `%Y-%m-%d %H:%M`, `%Y-%m-%d %H:%M:%S`,
                or `%Y-%m-%d %H:%M:%S.%f`.
            feature_names: List of feature names of which statistics are retrieved.
        # Returns
            `Statistics`. Statistics object.
        # Raises
            `hsfs.client.exceptions.RestAPIError`.
        """
        if not self._is_time_travel_enabled():
            raise ValueError("Time travel is not enabled for this feature group")
        return self._statistics_engine.get_by_time_window(
            self,
            start_commit_time=from_commit_time,
            end_commit_time=to_commit_time,
            feature_names=feature_names,
        )

    def compute_statistics(
        self, wallclock_time: Optional[Union[str, int, datetime, date]] = None
    ) -> None:
        """Recompute the statistics for the feature group and save them to the
        feature store.

        Statistics are only computed for data in the offline storage of the feature
        group.

        # Arguments
            wallclock_time: If specified will recompute statistics on
                feature group as of specific point in time. If not specified then will compute statistics
                as of most recent time of this feature group. Defaults to `None`. Strings should
                be formatted in one of the following formats `%Y-%m-%d`, `%Y-%m-%d %H`, `%Y-%m-%d %H:%M`, `%Y-%m-%d %H:%M:%S`,
                or `%Y-%m-%d %H:%M:%S.%f`.

        # Returns
            `Statistics`. The statistics metadata object.

        # Raises
            `hsfs.client.exceptions.RestAPIError`. Unable to persist the statistics.
        """
        if self.statistics_config.enabled:
            if self._is_time_travel_enabled() or wallclock_time is not None:
                wallclock_time = wallclock_time or datetime.now()
                # Retrieve fg commit id related to this wall clock time and recompute statistics. It will throw
                # exception if its not time travel enabled feature group.
                fg_commit_id = [
                    commit_id
                    for commit_id in self._feature_group_engine.commit_details(
                        self, wallclock_time, 1
                    ).keys()
                ][0]
                registered_stats = self.get_statistics_by_commit_window(
                    to_commit_time=fg_commit_id
                )
                if registered_stats is not None and self._are_statistics_missing(
                    registered_stats
                ):
                    registered_stats = None
                # Don't read the dataframe here, to avoid triggering a read operation
                # for the Python engine. The Python engine is going to setup a Spark Job
                # to update the statistics.
                return (
                    registered_stats
                    or self._statistics_engine.compute_and_save_statistics(
                        self,
                        feature_group_commit_id=fg_commit_id,
                    )
                )
        return super().compute_statistics()

    @classmethod
    def from_response_json(
        cls, json_dict: Union[Dict[str, Any], List[Dict[str, Any]]]
    ) -> Union["FeatureGroup", List["FeatureGroup"]]:
        json_decamelized = humps.decamelize(json_dict)
        if isinstance(json_decamelized, dict):
            if "type" in json_decamelized:
                json_decamelized["stream"] = (
                    json_decamelized["type"] == "streamFeatureGroupDTO"
                )
            _ = json_decamelized.pop("type", None)
            json_decamelized.pop("validation_type", None)
            if "embedding_index" in json_decamelized:
                json_decamelized["embedding_index"] = EmbeddingIndex.from_response_json(
                    json_decamelized["embedding_index"]
                )
            if "transformation_functions" in json_decamelized:
                transformation_functions = json_decamelized["transformation_functions"]
                json_decamelized["transformation_functions"] = [
                    TransformationFunction.from_response_json(
                        {
                            **transformation_function,
                            "transformation_type": TransformationType.ON_DEMAND,
                        }
                    )
                    for transformation_function in transformation_functions
                ]
            return cls(**json_decamelized)
        for fg in json_decamelized:
            if "type" in fg:
                fg["stream"] = fg["type"] == "streamFeatureGroupDTO"
            _ = fg.pop("type", None)
            fg.pop("validation_type", None)
            if "embedding_index" in fg:
                fg["embedding_index"] = EmbeddingIndex.from_response_json(
                    fg["embedding_index"]
                )
            if "transformation_functions" in fg:
                transformation_functions = fg["transformation_functions"]
                fg["transformation_functions"] = [
                    TransformationFunction.from_response_json(
                        {
                            **transformation_function,
                            "transformation_type": TransformationType.ON_DEMAND,
                        }
                    )
                    for transformation_function in transformation_functions
                ]
        return [cls(**fg) for fg in json_decamelized]

    def update_from_response_json(self, json_dict: Dict[str, Any]) -> "FeatureGroup":
        json_decamelized = humps.decamelize(json_dict)
        json_decamelized["stream"] = json_decamelized["type"] == "streamFeatureGroupDTO"
        _ = json_decamelized.pop("type")
        if "embedding_index" in json_decamelized:
            json_decamelized["embedding_index"] = EmbeddingIndex.from_response_json(
                json_decamelized["embedding_index"]
            )
        if "transformation_functions" in json_decamelized:
            transformation_functions = json_decamelized["transformation_functions"]
            json_decamelized["transformation_functions"] = [
                TransformationFunction.from_response_json(
                    {
                        **transformation_function,
                        "transformation_type": TransformationType.ON_DEMAND,
                    }
                )
                for transformation_function in transformation_functions
            ]
        self.__init__(**json_decamelized)
        return self

    def json(self) -> str:
        """Get specific Feature Group metadata in json format.

        !!! example
            ```python
            fg.json()
            ```
        """
        return json.dumps(self, cls=util.Encoder)

    def to_dict(self) -> Dict[str, Any]:
        """Get structured info about specific Feature Group in python dictionary format.

        !!! example
            ```python
            # connect to the Feature Store
            fs = ...

            # get the Feature Group instance
            fg = fs.get_or_create_feature_group(...)

            fg.to_dict()
            ```
        """
        fg_meta_dict = {
            "id": self._id,
            "name": self._name,
            "version": self._version,
            "description": self._description,
            "onlineEnabled": self._online_enabled,
            "timeTravelFormat": self._time_travel_format,
            "features": self._features,
            "featurestoreId": self._feature_store_id,
            "type": "cachedFeaturegroupDTO"
            if not self._stream
            else "streamFeatureGroupDTO",
            "statisticsConfig": self._statistics_config,
            "eventTime": self.event_time,
            "expectationSuite": self._expectation_suite,
            "parents": self._parents,
            "topicName": self.topic_name,
            "notificationTopicName": self.notification_topic_name,
            "deprecated": self.deprecated,
<<<<<<< HEAD
            "transformationFunctions": self._transformation_functions,
            "path": self._path,
=======
            "transformationFunctions": [
                tf.to_dict() for tf in self._transformation_functions
            ],
>>>>>>> 4e761c88
        }
        if self._online_config:
            fg_meta_dict["onlineConfig"] = self._online_config.to_dict()
        if self.embedding_index:
            fg_meta_dict["embeddingIndex"] = self.embedding_index.to_dict()
        if self._stream:
            fg_meta_dict["deltaStreamerJobConf"] = self._deltastreamer_jobconf
        if self._storage_connector:
            fg_meta_dict["storageConnector"] = self._storage_connector.to_dict()
        return fg_meta_dict

    def _get_table_name(self) -> str:
        return self.feature_store_name + "." + self.get_fg_name()

    def _is_time_travel_enabled(self) -> bool:
        """Whether time-travel is enabled or not"""
        return (
            self._time_travel_format is not None
            and self._time_travel_format.upper() == "HUDI"
        )

    @property
    def id(self) -> Optional[int]:
        """Feature group id."""
        return self._id

    @property
    def description(self) -> Optional[str]:
        """Description of the feature group contents."""
        return self._description

    @property
    def time_travel_format(self) -> Optional[str]:
        """Setting of the feature group time travel format."""
        return self._time_travel_format

    @property
    def partition_key(self) -> List[str]:
        """List of features building the partition key."""
        return self._partition_key

    @property
    def hudi_precombine_key(self) -> Optional[str]:
        """Feature name that is the hudi precombine key."""
        return self._hudi_precombine_key

    @property
    def feature_store_name(self) -> Optional[str]:
        """Name of the feature store in which the feature group is located."""
        return self._feature_store_name

    @property
    def creator(self) -> Optional["user.User"]:
        """Username of the creator."""
        return self._creator

    @property
    def created(self) -> Optional[str]:
        """Timestamp when the feature group was created."""
        return self._created

    @property
    def stream(self) -> bool:
        """Whether to enable real time stream writing capabilities."""
        return self._stream

    @property
    def parents(self) -> List["explicit_provenance.Links"]:
        """Parent feature groups as origin of the data in the current feature group.
        This is part of explicit provenance"""
        return self._parents

    @property
    def materialization_job(self) -> Optional["Job"]:
        """Get the Job object reference for the materialization job for this
        Feature Group."""
        if self._materialization_job is not None:
            return self._materialization_job
        else:
            feature_group_name = util.feature_group_name(self)
            job_suffix_list = ["materialization", "backfill"]
            for job_suffix in job_suffix_list:
                job_name = "{}_offline_fg_{}".format(feature_group_name, job_suffix)
                for _ in range(3):  # retry starting job
                    try:
                        self._materialization_job = job_api.JobApi().get(job_name)
                        return self._materialization_job
                    except RestAPIError as e:
                        if e.response.status_code == 404:
                            if e.response.json().get("errorCode", "") == 130009:
                                break  # no need to retry, since no such job exists
                            else:
                                time.sleep(1)  # backoff and then retry
                                continue
                        raise e
            raise FeatureStoreException("No materialization job was found")

    @property
    def statistics(self) -> "Statistics":
        """Get the latest computed statistics for the whole feature group."""
        if self._is_time_travel_enabled():
            # retrieve the latests statistics computed on the whole Feature Group, including all the commits.
            now = util.convert_event_time_to_timestamp(datetime.now())
            return self._statistics_engine.get_by_time_window(
                self,
                start_commit_time=None,
                end_commit_time=now,
            )
        return super().statistics

    @property
    def transformation_functions(
        self,
    ) -> List[TransformationFunction]:
        """Get transformation functions."""
        return self._transformation_functions

    @description.setter
    def description(self, new_description: Optional[str]) -> None:
        self._description = new_description

    @time_travel_format.setter
    def time_travel_format(self, new_time_travel_format: Optional[str]) -> None:
        self._time_travel_format = new_time_travel_format

    @partition_key.setter
    def partition_key(self, new_partition_key: List[str]) -> None:
        self._partition_key = [
            util.autofix_feature_name(pk) for pk in new_partition_key
        ]

    @hudi_precombine_key.setter
    def hudi_precombine_key(self, hudi_precombine_key: str) -> None:
        self._hudi_precombine_key = util.autofix_feature_name(hudi_precombine_key)

    @stream.setter
    def stream(self, stream: bool) -> None:
        self._stream = stream

    @parents.setter
    def parents(self, new_parents: "explicit_provenance.Links") -> None:
        self._parents = new_parents

    @transformation_functions.setter
    def transformation_functions(
        self,
        transformation_functions: List[TransformationFunction],
    ) -> None:
        self._transformation_functions = transformation_functions

    @property
    def offline_backfill_every_hr(self) -> Optional[Union[int, str]]:
        """On Feature Group creation, used to set scheduled run of the materialisation job."""
        if self.id:
            job = self.materialization_job
            if job.job_schedule:
                print(
                    "You can checkout the full job schedule for the materialization job using `.materialization_job.job_schedule`"
                )
                return job.job_schedule.cron_expression
            else:
                warnings.warn(
                    "No schedule found for the materialization job. Use `job = fg.materialization_job` "
                    "to get the full job object and edit the schedule",
                    stacklevel=1,
                )
                return None
        else:
            return self._offline_backfill_every_hr

    @offline_backfill_every_hr.setter
    def offline_backfill_every_hr(
        self, new_offline_backfill_every_hr: Optional[Union[int, str]]
    ) -> None:
        if self.id:
            raise FeatureStoreException(
                "This property is read-only for existing Feature Groups. "
                "Use `job = fg.materialization_job` to get the full job object and edit the schedule"
            )
        else:
            self._offline_backfill_every_hr = new_offline_backfill_every_hr


@typechecked
class ExternalFeatureGroup(FeatureGroupBase):
    EXTERNAL_FEATURE_GROUP = "ON_DEMAND_FEATURE_GROUP"
    ENTITY_TYPE = "featuregroups"

    def __init__(
        self,
        storage_connector: Union[sc.StorageConnector, Dict[str, Any]],
        query: Optional[str] = None,
        data_format: Optional[str] = None,
        path: Optional[str] = None,
        options: Optional[Dict[str, Any]] = None,
        name: Optional[str] = None,
        version: Optional[int] = None,
        description: Optional[str] = None,
        primary_key: Optional[List[str]] = None,
        featurestore_id: Optional[int] = None,
        featurestore_name: Optional[str] = None,
        created: Optional[str] = None,
        creator: Optional[Dict[str, Any]] = None,
        id: Optional[int] = None,
        features: Optional[Union[List[Dict[str, Any]], List[feature.Feature]]] = None,
        location: Optional[str] = None,
        statistics_config: Optional[Union[StatisticsConfig, Dict[str, Any]]] = None,
        event_time: Optional[str] = None,
        expectation_suite: Optional[
            Union[
                hsfs.expectation_suite.ExpectationSuite,
                great_expectations.core.ExpectationSuite,
                Dict[str, Any],
            ]
        ] = None,
        online_enabled: bool = False,
        href: Optional[str] = None,
        online_topic_name: Optional[str] = None,
        topic_name: Optional[str] = None,
        notification_topic_name: Optional[str] = None,
        spine: bool = False,
        deprecated: bool = False,
        embedding_index: Optional[EmbeddingIndex] = None,
        online_config: Optional[
            Union[
                OnlineConfig,
                Dict[str, Any],
            ]
        ] = None,
        **kwargs,
    ) -> None:
        super().__init__(
            name,
            version,
            featurestore_id,
            location,
            event_time=event_time,
            online_enabled=online_enabled,
            id=id,
            embedding_index=embedding_index,
            expectation_suite=expectation_suite,
            online_topic_name=online_topic_name,
            topic_name=topic_name,
            notification_topic_name=notification_topic_name,
            deprecated=deprecated,
            online_config=online_config,
            storage_connector=storage_connector,
            path=path,
        )

        self._feature_store_name = featurestore_name
        self._description = description
        self._created = created
        self._creator = user.User.from_response_json(creator)
        self._query = query
        self._data_format = data_format.upper() if data_format else None

        self._features = [
            feature.Feature.from_response_json(feat) if isinstance(feat, dict) else feat
            for feat in (features or [])
        ]

        self._feature_group_engine: "external_feature_group_engine.ExternalFeatureGroupEngine" = external_feature_group_engine.ExternalFeatureGroupEngine(
            featurestore_id
        )

        if self._id:
            # Got from Hopsworks, deserialize features and storage connector
            self._features = (
                [
                    feature.Feature.from_response_json(feat)
                    if isinstance(feat, dict)
                    else feat
                    for feat in features
                ]
                if features
                else None
            )
            self.primary_key = (
                [feat.name for feat in self._features if feat.primary is True]
                if self._features
                else []
            )
            self.statistics_config = statistics_config

            self._options = (
                {option["name"]: option["value"] for option in options}
                if options
                else None
            )
        else:
            self.primary_key = primary_key
            self.statistics_config = statistics_config
            self._features = features
            self._options = options or {}

        self._vector_db_client: Optional["VectorDbClient"] = None
        self._href: Optional[str] = href

    def save(self) -> None:
        """Persist the metadata for this external feature group.

        Without calling this method, your feature group will only exist
        in your Python Kernel, but not in Hopsworks.

        ```python
        query = "SELECT * FROM sales"

        fg = feature_store.create_external_feature_group(name="sales",
            version=1,
            description="Physical shop sales features",
            query=query,
            storage_connector=connector,
            primary_key=['ss_store_sk'],
            event_time='sale_date'
        )

        fg.save()
        """
        self._feature_group_engine.save(self)

        if self.statistics_config.enabled:
            self._statistics_engine.compute_and_save_statistics(self)

    def insert(
        self,
        features: Union[
            pd.DataFrame,
            TypeVar("pyspark.sql.DataFrame"),  # noqa: F821
            TypeVar("pyspark.RDD"),  # noqa: F821
            np.ndarray,
            List[list],
        ],
        write_options: Optional[Dict[str, Any]] = None,
        validation_options: Optional[Dict[str, Any]] = None,
        wait: bool = False,
    ) -> Tuple[
        None, Optional[great_expectations.core.ExpectationSuiteValidationResult]
    ]:
        """Insert the dataframe feature values ONLY in the online feature store.

        External Feature Groups contains metadata about feature data in an external storage system.
        External storage system are usually offline, meaning feature values cannot be retrieved in real-time.
        In order to use the feature values for real-time use-cases, you can insert them
        in Hopsoworks Online Feature Store via this method.

        The Online Feature Store has a single-entry per primary key value, meaining that providing a new value with
        for a given primary key will overwrite the existing value. No record of the previous value is kept.

        !!! example
            ```python
            # connect to the Feature Store
            fs = ...

            # get the External Feature Group instance
            fg = fs.get_feature_group(name="external_sales_records", version=1)

            # get the feature values, e.g reading from csv files in a S3 bucket
            feature_values = ...

            # insert the feature values in the online feature store
            fg.insert(feature_values)
            ```

        !!! Note
            Data Validation via Great Expectation is supported if you have attached an expectation suite to
            your External Feature Group. However, as opposed to regular Feature Groups, this can lead to
            discrepancies between the data in the external storage system and the online feature store.

        # Arguments
            features: DataFrame, RDD, Ndarray, list. Features to be saved.
            write_options: Additional write options as key-value pairs, defaults to `{}`.
                When using the `python` engine, write_options can contain the
                following entries:
                * key `kafka_producer_config` and value an object of type [properties](https://docs.confluent.io/platform/current/clients/librdkafka/html/md_CONFIGURATION.htmln)
                  used to configure the Kafka client. To optimize for throughput in high latency connection consider
                  changing [producer properties](https://docs.confluent.io/cloud/current/client-apps/optimizing/throughput.html#producer).
                * key `internal_kafka` and value `True` or `False` in case you established
                  connectivity from you Python environment to the internal advertised
                  listeners of the Hopsworks Kafka Cluster. Defaults to `False` and
                  will use external listeners when connecting from outside of Hopsworks.
            validation_options: Additional validation options as key-value pairs, defaults to `{}`.
                * key `run_validation` boolean value, set to `False` to skip validation temporarily on ingestion.
                * key `save_report` boolean value, set to `False` to skip upload of the validation report to Hopsworks.
                * key `ge_validate_kwargs` a dictionary containing kwargs for the validate method of Great Expectations.
                * key `fetch_expectation_suite` a boolean value, by default `True`, to control whether the expectation
                   suite of the feature group should be fetched before every insert.

        # Returns
            Tuple(None, `ge.core.ExpectationSuiteValidationResult`) The validation report if validation is enabled.

        # Raises
            `hsfs.client.exceptions.RestAPIError`. e.g fail to create feature group, dataframe schema does not match
                existing feature group schema, etc.
            `hsfs.client.exceptions.DataValidationException`. If data validation fails and the expectation
                suite `validation_ingestion_policy` is set to `STRICT`. Data is NOT ingested.

        """
        feature_dataframe = engine.get_instance().convert_to_default_dataframe(features)

        if validation_options is None:
            validation_options = {}
        if write_options is None:
            write_options = {}
        if "wait_for_job" not in write_options:
            write_options["wait_for_job"] = wait

        job, ge_report = self._feature_group_engine.insert(
            self,
            feature_dataframe=feature_dataframe,
            write_options=write_options,
            validation_options={"save_report": True, **validation_options},
        )

        if self.statistics_config.enabled:
            warnings.warn(
                (
                    "Statistics are not computed for insertion to online enabled external feature group `{}`, with version"
                    " `{}`. Call `compute_statistics` explicitly to compute statistics over the data in the external storage system."
                ).format(self._name, self._version),
                util.StorageWarning,
                stacklevel=1,
            )

        return (
            job,
            ge_report.to_ge_type() if ge_report is not None else None,
        )

    def read(
        self,
        dataframe_type: str = "default",
        online: bool = False,
        read_options: Optional[Dict[str, Any]] = None,
    ) -> Union[
        TypeVar("pyspark.sql.DataFrame"),
        TypeVar("pyspark.RDD"),
        pd.DataFrame,
        pl.DataFrame,
        np.ndarray,
    ]:
        """Get the feature group as a DataFrame.

        !!! example
            ```python
            # connect to the Feature Store
            fs = ...

            # get the Feature Group instance
            fg = fs.get_or_create_feature_group(...)

            df = fg.read()
            ```

        !!! warning "Engine Support"
            **Spark only**

            Reading an External Feature Group directly into a Pandas Dataframe using
            Python/Pandas as Engine is not supported, however, you can use the
            Query API to create Feature Views/Training Data containing External
            Feature Groups.

        # Arguments
            dataframe_type: str, optional. The type of the returned dataframe.
                Possible values are `"default"`, `"spark"`,`"pandas"`, `"polars"`, `"numpy"` or `"python"`.
                Defaults to "default", which maps to Spark dataframe for the Spark Engine and Pandas dataframe for the Python engine.
            online: bool, optional. If `True` read from online feature store, defaults
                to `False`.
            read_options: Additional options as key/value pairs to pass to the spark engine.
                Defaults to `None`.
        # Returns
            `DataFrame`: The spark dataframe containing the feature data.
            `pyspark.DataFrame`. A Spark DataFrame.
            `pandas.DataFrame`. A Pandas DataFrame.
            `numpy.ndarray`. A two-dimensional Numpy array.
            `list`. A two-dimensional Python list.

        # Raises
            `hsfs.client.exceptions.RestAPIError`.
        """

        if (
            engine.get_type() == "python"
            and not online
            and not engine.get_instance().is_flyingduck_query_supported(
                self.select_all()
            )
        ):
            raise FeatureStoreException(
                "Reading an External Feature Group directly into a Pandas Dataframe using "
                + "Python/Pandas as Engine from the external storage system "
                + "is not supported, however, if the feature group is online enabled, you can read "
                + "from online storage or you can use the "
                + "Query API to create Feature Views/Training Data containing External "
                + "Feature Groups."
            )
        engine.get_instance().set_job_group(
            "Fetching Feature group",
            "Getting feature group: {} from the featurestore {}".format(
                self._name, self._feature_store_name
            ),
        )
        return self.select_all().read(
            dataframe_type=dataframe_type,
            online=online,
            read_options=read_options or {},
        )

    def show(self, n: int, online: bool = False) -> List[List[Any]]:
        """Show the first `n` rows of the feature group.

        !!! example
            ```python
            # connect to the Feature Store
            fs = ...

            # get the Feature Group instance
            fg = fs.get_or_create_feature_group(...)

            # make a query and show top 5 rows
            fg.select(['date','weekly_sales','is_holiday']).show(5)
            ```

        # Arguments
            n: int. Number of rows to show.
            online: bool, optional. If `True` read from online feature store, defaults
                to `False`.
        """
        engine.get_instance().set_job_group(
            "Fetching Feature group",
            "Getting feature group: {} from the featurestore {}".format(
                self._name, self._feature_store_name
            ),
        )
        return self.select_all().show(n, online)

    def find_neighbors(
        self,
        embedding: List[Union[int, float]],
        col: Optional[str] = None,
        k: Optional[int] = 10,
        filter: Optional[Union[Filter, Logic]] = None,
        options: Optional[dict] = None,
    ) -> List[Tuple[float, List[Any]]]:
        """
        Finds the nearest neighbors for a given embedding in the vector database.

        If `filter` is specified, or if embedding feature is stored in default project index,
        the number of results returned may be less than k. Try using a large value of k and extract the top k
        items from the results if needed.

        # Arguments
            embedding: The target embedding for which neighbors are to be found.
            col: The column name used to compute similarity score. Required only if there
            are multiple embeddings (optional).
            k: The number of nearest neighbors to retrieve (default is 10).
            filter: A filter expression to restrict the search space (optional).
            options: The options used for the request to the vector database.
                The keys are attribute values of the `hsfs.core.opensearch.OpensearchRequestOption` class.
        # Returns
            A list of tuples representing the nearest neighbors.
            Each tuple contains: `(The similarity score, A list of feature values)`

        !!! Example
            ```
            embedding_index = EmbeddingIndex()
            embedding_index.add_embedding(name="user_vector", dimension=3)
            fg = fs.create_feature_group(
                        name='air_quality',
                        embedding_index = embedding_index,
                        version=1,
                        primary_key=['id1'],
                        online_enabled=True,
                    )
            fg.insert(data)
            fg.find_neighbors(
                [0.1, 0.2, 0.3],
                k=5,
            )

            # apply filter
            fg.find_neighbors(
                [0.1, 0.2, 0.3],
                k=5,
                filter=(fg.id1 > 10) & (fg.id1 < 30)
            )
            ```
        """
        if self._vector_db_client is None and self._embedding_index:
            self._vector_db_client = VectorDbClient(self.select_all())
        results = self._vector_db_client.find_neighbors(
            embedding,
            feature=(self.__getattr__(col) if col else None),
            k=k,
            filter=filter,
            options=options,
        )
        return [
            (result[0], [result[1][f.name] for f in self.features])
            for result in results
        ]

    @classmethod
    def from_response_json(
        cls, json_dict: Dict[str, Any]
    ) -> Union["ExternalFeatureGroup", List["ExternalFeatureGroup"]]:
        json_decamelized = humps.decamelize(json_dict)
        if isinstance(json_decamelized, dict):
            _ = json_decamelized.pop("type", None)
            if "embedding_index" in json_decamelized:
                json_decamelized["embedding_index"] = EmbeddingIndex.from_response_json(
                    json_decamelized["embedding_index"]
                )
            return cls(**json_decamelized)
        for fg in json_decamelized:
            _ = fg.pop("type", None)
            if "embedding_index" in fg:
                fg["embedding_index"] = EmbeddingIndex.from_response_json(
                    fg["embedding_index"]
                )
        return [cls(**fg) for fg in json_decamelized]

    def update_from_response_json(
        self, json_dict: Dict[str, Any]
    ) -> "ExternalFeatureGroup":
        json_decamelized = humps.decamelize(json_dict)
        if "type" in json_decamelized:
            _ = json_decamelized.pop("type")
        if "embedding_index" in json_decamelized:
            json_decamelized["embedding_index"] = EmbeddingIndex.from_response_json(
                json_decamelized["embedding_index"]
            )
        self.__init__(**json_decamelized)
        return self

    def json(self) -> str:
        return json.dumps(self, cls=util.Encoder)

    def to_dict(self) -> Dict[str, Any]:
        fg_meta_dict = {
            "id": self._id,
            "name": self._name,
            "description": self._description,
            "version": self._version,
            "features": self._features,
            "featurestoreId": self._feature_store_id,
            "query": self._query,
            "dataFormat": self._data_format,
            "path": self._path,
            "options": [{"name": k, "value": v} for k, v in self._options.items()]
            if self._options
            else None,
            "storageConnector": self._storage_connector.to_dict(),
            "type": "onDemandFeaturegroupDTO",
            "statisticsConfig": self._statistics_config,
            "eventTime": self._event_time,
            "expectationSuite": self._expectation_suite,
            "onlineEnabled": self._online_enabled,
            "spine": False,
            "topicName": self.topic_name,
            "notificationTopicName": self.notification_topic_name,
            "deprecated": self.deprecated,
        }
        if self._online_config:
            fg_meta_dict["onlineConfig"] = self._online_config.to_dict()
        if self.embedding_index:
            fg_meta_dict["embeddingIndex"] = self.embedding_index
        return fg_meta_dict

    @property
    def id(self) -> Optional[int]:
        return self._id

    @property
    def description(self) -> Optional[str]:
        return self._description

    @property
    def query(self) -> Optional[str]:
        return self._query

    @property
    def data_format(self) -> Optional[str]:
        return self._data_format

    @property
    def options(self) -> Optional[Dict[str, Any]]:
        return self._options

    @property
    def creator(self) -> Optional["user.User"]:
        return self._creator

    @property
    def created(self) -> Optional[str]:
        return self._created

    @description.setter
    def description(self, new_description: Optional[str]) -> None:
        self._description = new_description

    @property
    def feature_store_name(self) -> Optional[str]:
        """Name of the feature store in which the feature group is located."""
        return self._feature_store_name


@typechecked
class SpineGroup(FeatureGroupBase):
    SPINE_GROUP = "ON_DEMAND_FEATURE_GROUP"
    ENTITY_TYPE = "featuregroups"

    def __init__(
        self,
        storage_connector: Optional[
            Union["sc.StorageConnector", Dict[str, Any]]
        ] = None,
        query: Optional[str] = None,
        data_format: Optional[str] = None,
        path: Optional[str] = None,
        options: Dict[str, Any] = None,
        name: Optional[str] = None,
        version: Optional[int] = None,
        description: Optional[str] = None,
        primary_key: Optional[List[str]] = None,
        featurestore_id: Optional[int] = None,
        featurestore_name: Optional[str] = None,
        created: Optional[str] = None,
        creator: Optional[Dict[str, Any]] = None,
        id: Optional[int] = None,
        features: Optional[List[Union[feature.Feature, Dict[str, Any]]]] = None,
        location: Optional[str] = None,
        statistics_config: Optional[StatisticsConfig] = None,
        event_time: Optional[str] = None,
        expectation_suite: Optional[
            Union[
                hsfs.expectation_suite.ExpectationSuite,
                great_expectations.core.ExpectationSuite,
            ]
        ] = None,
        online_enabled: bool = False,
        href: Optional[str] = None,
        online_topic_name: Optional[str] = None,
        topic_name: Optional[str] = None,
        spine: bool = True,
        dataframe: Optional[str] = None,
        deprecated: bool = False,
        online_config: Optional[
            Union[
                OnlineConfig,
                Dict[str, Any],
            ]
        ] = None,
        **kwargs,
    ) -> None:
        super().__init__(
            name,
            version,
            featurestore_id,
            location,
            event_time=event_time,
            online_enabled=online_enabled,
            id=id,
            expectation_suite=expectation_suite,
            online_topic_name=online_topic_name,
            topic_name=topic_name,
            deprecated=deprecated,
            online_config=online_config,
        )

        self._feature_store_name = featurestore_name
        self._description = description
        self._created = created
        self._creator = user.User.from_response_json(creator)

        self._features = [
            feature.Feature.from_response_json(feat) if isinstance(feat, dict) else feat
            for feat in (features or [])
        ]

        self._feature_group_engine: "spine_group_engine.SpineGroupEngine" = (
            spine_group_engine.SpineGroupEngine(featurestore_id)
        )
        self._statistics_config = None

        if self._id:
            # Got from Hopsworks, deserialize features and storage connector
            self._features = (
                [
                    feature.Feature.from_response_json(feat)
                    if isinstance(feat, dict)
                    else feat
                    for feat in features
                ]
                if features
                else None
            )
            self.primary_key = (
                [feat.name for feat in self._features if feat.primary is True]
                if self._features
                else []
            )
        else:
            self.primary_key = primary_key
            self._features = features

        self._href = href

        # has to happen last -> features and id are needed for schema verification
        # use setter to convert to default dataframe type for engine
        self.dataframe = dataframe

    def _save(self) -> "SpineGroup":
        """Persist the metadata for this spine group.

        Without calling this method, your feature group will only exist
        in your Python Kernel, but not in Hopsworks.

        ```python
        query = "SELECT * FROM sales"

        fg = feature_store.create_spine_group(name="sales",
            version=1,
            description="Physical shop sales features",
            primary_key=['ss_store_sk'],
            event_time='sale_date',
            dataframe=df,
        )

        fg._save()
        """
        self._feature_group_engine.save(self)
        return self

    @property
    def dataframe(
        self,
    ) -> Optional[Union[pd.DataFrame, TypeVar("pyspark.sql.DataFrame")]]:
        """Spine dataframe with primary key, event time and
        label column to use for point in time join when fetching features.
        """
        return self._dataframe

    @dataframe.setter
    def dataframe(
        self,
        dataframe: Optional[
            Union[
                pd.DataFrame,
                pl.DataFrame,
                np.ndarray,
                TypeVar("pyspark.sql.DataFrame"),
                TypeVar("pyspark.RDD"),
            ]
        ],
    ) -> None:
        """Update the spine dataframe contained in the spine group."""
        if dataframe is None:
            warnings.warn(
                "Spine group dataframe is not set, use `spine_fg.dataframe = df` to set it"
                " before attempting to use it as a basis to join features. The dataframe will not"
                " be saved to Hopsworks when registering the spine group with `save` method.",
                UserWarning,
                stacklevel=1,
            )
            self._dataframe = (
                None  # if metadata fetched from backend the dataframe is not set
            )
        else:
            self._dataframe = engine.get_instance().convert_to_default_dataframe(
                dataframe
            )

        # in fs query the features are not sent, so then don't do validation
        if (
            self._id is not None
            and self._dataframe is not None
            and self._features is not None
        ):
            dataframe_features = engine.get_instance().parse_schema_feature_group(
                self._dataframe
            )
            self._feature_group_engine._verify_schema_compatibility(
                self._features, dataframe_features
            )

    @classmethod
    def from_response_json(
        cls, json_dict: Dict[str, Any]
    ) -> Union["SpineGroup", List["SpineGroup"]]:
        json_decamelized = humps.decamelize(json_dict)
        if isinstance(json_decamelized, dict):
            _ = json_decamelized.pop("type", None)
            return cls(**json_decamelized)
        for fg in json_decamelized:
            _ = fg.pop("type", None)
        return [cls(**fg) for fg in json_decamelized]

    def update_from_response_json(self, json_dict: Dict[str, Any]) -> "SpineGroup":
        json_decamelized = humps.decamelize(json_dict)
        if "type" in json_decamelized:
            _ = json_decamelized.pop("type")
        self.__init__(**json_decamelized)
        return self

    def json(self) -> str:
        return json.dumps(self, cls=util.Encoder)

    def to_dict(self) -> Dict[str, Any]:
        return {
            "id": self._id,
            "name": self._name,
            "description": self._description,
            "version": self._version,
            "features": self._features,
            "featurestoreId": self._feature_store_id,
            "type": "onDemandFeaturegroupDTO",
            "statisticsConfig": self._statistics_config,
            "eventTime": self._event_time,
            "spine": True,
            "topicName": self.topic_name,
            "deprecated": self.deprecated,
        }<|MERGE_RESOLUTION|>--- conflicted
+++ resolved
@@ -3582,14 +3582,10 @@
             "topicName": self.topic_name,
             "notificationTopicName": self.notification_topic_name,
             "deprecated": self.deprecated,
-<<<<<<< HEAD
-            "transformationFunctions": self._transformation_functions,
-            "path": self._path,
-=======
             "transformationFunctions": [
                 tf.to_dict() for tf in self._transformation_functions
             ],
->>>>>>> 4e761c88
+            "path": self._path,
         }
         if self._online_config:
             fg_meta_dict["onlineConfig"] = self._online_config.to_dict()
