--- conflicted
+++ resolved
@@ -151,7 +151,11 @@
         self._feature_store = None
         self._variable_api: VariableApi = VariableApi()
 
-        self._online_config = OnlineConfig.from_response_json(online_config) if isinstance(online_config, dict) else online_config
+        self._online_config = (
+            OnlineConfig.from_response_json(online_config)
+            if isinstance(online_config, dict)
+            else online_config
+        )
 
         self._multi_part_insert: bool = False
         self._embedding_index = embedding_index
@@ -2113,16 +2117,13 @@
         transformation_functions: Optional[
             List[Union[TransformationFunction, HopsworksUdf]]
         ] = None,
-<<<<<<< HEAD
-        offline_backfill_every: Optional[Union[str, int]] = 24,
-=======
         online_config: Optional[
             Union[
                 OnlineConfig,
                 Dict[str, Any],
             ]
         ] = None,
->>>>>>> e757d011
+        offline_backfill_every: Optional[Union[str, int]] = None,
         **kwargs,
     ) -> None:
         super().__init__(
