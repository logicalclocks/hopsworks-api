--- conflicted
+++ resolved
@@ -142,7 +142,6 @@
         return self._git_provider_api._get_providers()
 
     @usage.method_logger
-<<<<<<< HEAD
     def get_provider(self, provider: Literal["GitHub", "GitLab", "BitBucket"], host: str = None) -> Optional[git_provider.GitProvider]:
         """Get the configured Git provider.
 
@@ -155,20 +154,6 @@
 
         Raises:
             hopsworks.client.exceptions.RestAPIError: If the backend encounters an error when handling the request.
-=======
-    def get_provider(
-        self, provider: str, host: str = None
-    ) -> Optional[git_provider.GitProvider]:
-        """Get the configured Git provider
-
-        # Arguments
-            provider: Name of git provider. Valid values are "GitHub", "GitLab" and "BitBucket".
-            host: Optional host for the git provider e.g. github.com for GitHub, gitlab.com for GitLab, bitbucket.org for BitBucket
-        # Returns
-            `GitProvider`: The git provider or `None` if it does not exist.
-        # Raises
-            `hopsworks.client.exceptions.RestAPIError`: If the backend encounters an error when handling the request
->>>>>>> f69aa087
         """
         return self._git_provider_api._get_provider(provider, host)
 
