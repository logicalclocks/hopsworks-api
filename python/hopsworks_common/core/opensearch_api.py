#
#   Copyright 2023 Logical Clocks AB
#
#   Licensed under the Apache License, Version 2.0 (the "License");
#   you may not use this file except in compliance with the License.
#   You may obtain a copy of the License at
#
#       http://www.apache.org/licenses/LICENSE-2.0
#
#   Unless required by applicable law or agreed to in writing, software
#   distributed under the License is distributed on an "AS IS" BASIS,
#   WITHOUT WARRANTIES OR CONDITIONS OF ANY KIND, either express or implied.
#   See the License for the specific language governing permissions and
#   limitations under the License.
#

from __future__ import annotations

from typing import Any, Dict

from furl import furl
from hopsworks_common import client
from hopsworks_common.client.exceptions import FeatureStoreException
from hopsworks_common.core.variable_api import VariableApi


class OPENSEARCH_CONFIG:
    ELASTIC_ENDPOINT_ENV_VAR = "ELASTIC_ENDPOINT"
    SSL_CONFIG = "es.net.ssl"
    NODES_WAN_ONLY = "es.nodes.wan.only"
    NODES = "es.nodes"
    SSL_KEYSTORE_LOCATION = "es.net.ssl.keystore.location"
    SSL_KEYSTORE_PASSWORD = "es.net.ssl.keystore.pass"
    SSL_TRUSTSTORE_LOCATION = "es.net.ssl.truststore.location"
    SSL_TRUSTSTORE_PASSWORD = "es.net.ssl.truststore.pass"
    HTTP_AUTHORIZATION = "es.net.http.header.Authorization"
    INDEX = "es.resource"
    HOSTS = "hosts"
    HTTP_COMPRESS = "http_compress"
    HEADERS = "headers"
    USE_SSL = "use_ssl"
    VERIFY_CERTS = "verify_certs"
    SSL_ASSERT_HOSTNAME = "ssl_assert_hostname"
    CA_CERTS = "ca_certs"


class OpenSearchApi:
    def __init__(self) -> None:
        self._variable_api: VariableApi = VariableApi()

    def _get_opensearch_url(self) -> str:
<<<<<<< HEAD
        if isinstance(client.get_instance(), client.external.Client):
            external_domain = self._variable_api.get_loadbalancer_external_domain(
                "opensearch"
            )
=======
        if client._is_external():
            external_domain = self._variable_api.get_loadbalancer_external_domain()
            if external_domain == "":
                # fallback to use hostname of head node
                external_domain = client.get_instance().host
>>>>>>> 51b6af18
            return f"https://{external_domain}:9200"
        else:
            service_discovery_domain = self._variable_api.get_service_discovery_domain()
            if service_discovery_domain == "":
                raise FeatureStoreException(
                    "Client could not locate service_discovery_domain "
                    "in cluster configuration or variable is empty."
                )
            return f"https://rest.elastic.service.{service_discovery_domain}:9200"

    def get_project_index(self, index: str) -> str:
        """
        This helper method prefixes the supplied index name with the project name to avoid index name clashes.

        Args:
            :index: the opensearch index to interact with.

        Returns:
            A valid opensearch index name.
        """
        _client = client.get_instance()
        return (_client._project_name + "_" + index).lower()

    def get_default_py_config(self) -> Dict[str, Any]:
        """
        Get the required opensearch configuration to setup a connection using the *opensearch-py* library.

        ```python

        import hopsworks
        from opensearchpy import OpenSearch

        project = hopsworks.login()

        opensearch_api = project.get_opensearch_api()

        client = OpenSearch(**opensearch_api.get_default_py_config())

        ```
        Returns:
            A dictionary with required configuration.
        """
        url = furl(self._get_opensearch_url())
        return {
            OPENSEARCH_CONFIG.HOSTS: [{"host": url.host, "port": url.port}],
            OPENSEARCH_CONFIG.HTTP_COMPRESS: False,
            OPENSEARCH_CONFIG.HEADERS: {
                "Authorization": self._get_authorization_token()
            },
            OPENSEARCH_CONFIG.USE_SSL: True,
            OPENSEARCH_CONFIG.VERIFY_CERTS: True,
            OPENSEARCH_CONFIG.SSL_ASSERT_HOSTNAME: False,
            OPENSEARCH_CONFIG.CA_CERTS: client.get_instance()._get_ca_chain_path(),
        }

    def _get_authorization_token(self) -> str:
        """Get opensearch jwt token.

        # Returns
            `str`: OpenSearch jwt token
        # Raises
            `RestAPIError`: If unable to get the token
        """

        _client = client.get_instance()
        path_params = ["elastic", "jwt", _client._project_id]

        headers = {"content-type": "application/json"}
        return _client._send_request("GET", path_params, headers=headers)["token"]<|MERGE_RESOLUTION|>--- conflicted
+++ resolved
@@ -49,25 +49,17 @@
         self._variable_api: VariableApi = VariableApi()
 
     def _get_opensearch_url(self) -> str:
-<<<<<<< HEAD
-        if isinstance(client.get_instance(), client.external.Client):
+        if client._is_external():
             external_domain = self._variable_api.get_loadbalancer_external_domain(
                 "opensearch"
             )
-=======
-        if client._is_external():
-            external_domain = self._variable_api.get_loadbalancer_external_domain()
-            if external_domain == "":
-                # fallback to use hostname of head node
-                external_domain = client.get_instance().host
->>>>>>> 51b6af18
             return f"https://{external_domain}:9200"
         else:
             service_discovery_domain = self._variable_api.get_service_discovery_domain()
             if service_discovery_domain == "":
                 raise FeatureStoreException(
                     "Client could not locate service_discovery_domain "
-                    "in cluster configuration or variable is empty."
+                    "in Hopsworks cluster configuration or variable is empty."
                 )
             return f"https://rest.elastic.service.{service_discovery_domain}:9200"
 
