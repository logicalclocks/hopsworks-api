--- conflicted
+++ resolved
@@ -77,11 +77,7 @@
         return (_client._project_name + "_" + index).lower()
 
     @usage.method_logger
-<<<<<<< HEAD
-    def get_default_py_config(self) -> dict[str, Any]:
-=======
     def get_default_py_config(self, feature_store_id: int = None) -> dict[str, Any]:
->>>>>>> 2adc70a5
         """Get the required opensearch configuration to setup a connection using the *opensearch-py* library.
 
         ```python
