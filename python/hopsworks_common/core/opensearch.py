--- conflicted
+++ resolved
@@ -83,8 +83,6 @@
                 raise FeatureStoreException(
                     ProjectOpenSearchClient.TIMEOUT_ERROR_MSG
                 ) from e
-<<<<<<< HEAD
-=======
             client_wrapper = args[0] if args else None
             # Invalidate the cache for federated connector clients if the error is not a timeout,
             # so that it wont't stuck at a error state.
@@ -96,7 +94,6 @@
                 OpenSearchClientSingleton.invalidate_cache(
                     client_wrapper.feature_store_id, close_opensearch_client=True
                 )
->>>>>>> 2adc70a5
             raise e
 
     return error_handler_wrapper
@@ -165,29 +162,6 @@
     Cannot fetch results from Opensearch due to timeout. It is because the server is busy right now or longer time is needed to reload a large index. Try and increase the timeout limit by providing the parameter `options={"timeout": 60}` in the method `find_neighbor` or `count`.
     """
 
-<<<<<<< HEAD
-    def __new__(cls):
-        if not cls._instance:
-            cls._instance = super().__new__(cls)
-            cls._instance._opensearch_client = None
-            cls._instance._setup_opensearch_client()
-        return cls._instance
-
-    def _setup_opensearch_client(self):
-        if not self._opensearch_client:
-            # query log is at INFO level
-            # 2023-11-24 15:10:49,470 INFO: POST https://localhost:9200/index/_search [status:200 request:0.041s]
-            logging.getLogger("opensearchpy").setLevel(logging.WARNING)
-            logging.getLogger("opensearch").setLevel(logging.WARNING)
-            self._opensearch_client = OpenSearch(
-                **OpenSearchApi().get_default_py_config()
-            )
-
-    def _refresh_opensearch_connection(self):
-        self._opensearch_client.close()
-        self._opensearch_client = None
-        self._setup_opensearch_client()
-=======
     def __init__(
         self,
         opensearch_client: OpenSearch,
@@ -198,7 +172,6 @@
         self._feature_store_id = feature_store_id
         self._is_cluster_client = is_cluster_client
         self._client_lock = threading.RLock()
->>>>>>> 2adc70a5
 
     @retry(
         wait_exponential_multiplier=1000,
