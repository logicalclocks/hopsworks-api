#
#   Copyright 2024 Hopsworks AB
#
#   Licensed under the Apache License, Version 2.0 (the "License");
#   you may not use this file except in compliance with the License.
#   You may obtain a copy of the License at
#
#       http://www.apache.org/licenses/LICENSE-2.0
#
#   Unless required by applicable law or agreed to in writing, software
#   distributed under the License is distributed on an "AS IS" BASIS,
#   WITHOUT WARRANTIES OR CONDITIONS OF ANY KIND, either express or implied.
#   See the License for the specific language governing permissions and
#   limitations under the License.
#

from __future__ import annotations

import ast
import datetime
import decimal
from typing import TYPE_CHECKING, Literal, Union

import pytz
<<<<<<< HEAD
from hopsworks_common.core.constants import HAS_PANDAS, HAS_POLARS, HAS_PYARROW
=======
from hopsworks_common.core.constants import (
    HAS_ARROW,
    HAS_PANDAS,
    HAS_POLARS,
)
from hopsworks_common.decorators import uses_polars
>>>>>>> c2184311


if TYPE_CHECKING:
    import numpy as np
    import pandas as pd
    import polars as pl

if HAS_PYARROW:
    import pyarrow as pa

    # Decimal types are currently not supported
    _INT_TYPES = [pa.uint8(), pa.uint16(), pa.int8(), pa.int16(), pa.int32()]
    _BIG_INT_TYPES = [pa.uint32(), pa.int64()]
    _FLOAT_TYPES = [pa.float16(), pa.float32()]
    _DOUBLE_TYPES = [pa.float64()]
    _TIMESTAMP_UNIT = ["ns", "us", "ms", "s"]
    _BOOLEAN_TYPES = [pa.bool_()]
    _STRING_TYPES = [pa.string(), pa.large_string()]
    _DATE_TYPES = [pa.date32(), pa.date64()]
    _BINARY_TYPES = [pa.binary(), pa.large_binary()]

    PYARROW_HOPSWORKS_DTYPE_MAPPING = {
        **dict.fromkeys(_INT_TYPES, "int"),
        **dict.fromkeys(_BIG_INT_TYPES, "bigint"),
        **dict.fromkeys(_FLOAT_TYPES, "float"),
        **dict.fromkeys(_DOUBLE_TYPES, "double"),
        **dict.fromkeys(
            [
                *[pa.timestamp(unit) for unit in _TIMESTAMP_UNIT],
                *[
                    pa.timestamp(unit, tz=tz)
                    for unit in _TIMESTAMP_UNIT
                    for tz in pytz.all_timezones
                ],
            ],
            "timestamp",
        ),
        **dict.fromkeys(_BOOLEAN_TYPES, "boolean"),
        **dict.fromkeys(
            [
                *_STRING_TYPES,
                # Category type in pandas stored as dictinoary in pyarrow
                *[
                    pa.dictionary(
                        value_type=value_type, index_type=index_type, ordered=ordered
                    )
                    for value_type in _STRING_TYPES
                    for index_type in _INT_TYPES + _BIG_INT_TYPES
                    for ordered in [True, False]
                ],
            ],
            "string",
        ),
        **dict.fromkeys(_DATE_TYPES, "date"),
        **dict.fromkeys(_BINARY_TYPES, "binary"),
    }
else:
    PYARROW_HOPSWORKS_DTYPE_MAPPING = {}

# python cast column to offline type
if HAS_POLARS:
    import polars as pl

    polars_offline_dtype_mapping = {
        "bigint": pl.Int64,
        "int": pl.Int32,
        "smallint": pl.Int16,
        "tinyint": pl.Int8,
        "float": pl.Float32,
        "double": pl.Float64,
    }

    _polars_online_dtype_mapping = {
        "bigint": pl.Int64,
        "int": pl.Int32,
        "smallint": pl.Int16,
        "tinyint": pl.Int8,
        "float": pl.Float32,
        "double": pl.Float64,
    }

if HAS_PANDAS:
    import numpy as np
    import pandas as pd

    pandas_offline_dtype_mapping = {
        "bigint": pd.Int64Dtype(),
        "int": pd.Int32Dtype(),
        "smallint": pd.Int16Dtype(),
        "tinyint": pd.Int8Dtype(),
        "float": np.dtype("float32"),
        "double": np.dtype("float64"),
    }

    pandas_online_dtype_mapping = {
        "bigint": pd.Int64Dtype(),
        "int": pd.Int32Dtype(),
        "smallint": pd.Int16Dtype(),
        "tinyint": pd.Int8Dtype(),
        "float": np.dtype("float32"),
        "double": np.dtype("float64"),
    }


def convert_pandas_dtype_to_offline_type(arrow_type: str) -> str:
    # This is a simple type conversion between pandas dtypes and pyspark (hive) types,
    # using pyarrow types obatined from pandas dataframe to convert pandas typed fields,
    # A recurisive function  "convert_pandas_object_type_to_offline_type" is used to convert complex types like lists and structures
    # "_onvert_simple_pandas_dtype_to_offline_type" is used to convert simple types
    # In the backend, the types specified here will also be used for mapping to Avro types.
    if (
        pa.types.is_list(arrow_type)
        or pa.types.is_large_list(arrow_type)
        or pa.types.is_struct(arrow_type)
    ):
        return convert_pandas_object_type_to_offline_type(arrow_type)

    return convert_simple_pandas_dtype_to_offline_type(arrow_type)


def convert_pandas_object_type_to_offline_type(arrow_type: str) -> str:
    if pa.types.is_list(arrow_type) or pa.types.is_large_list(arrow_type):
        # figure out sub type
        sub_arrow_type = arrow_type.value_type
        subtype = convert_pandas_dtype_to_offline_type(sub_arrow_type)
        return "array<{}>".format(subtype)
    if pa.types.is_struct(arrow_type):
        struct_schema = {}
        for index in range(arrow_type.num_fields):
            struct_schema[arrow_type.field(index).name] = (
                convert_pandas_dtype_to_offline_type(arrow_type.field(index).type)
            )
        return (
            "struct<"
            + ",".join([f"{key}:{value}" for key, value in struct_schema.items()])
            + ">"
        )

    raise ValueError(f"dtype 'O' (arrow_type '{str(arrow_type)}') not supported")


def cast_pandas_column_to_offline_type(
    feature_column: pd.Series, offline_type: str
) -> pd.Series:
    offline_type = offline_type.lower()
    if offline_type == "timestamp":
        return pd.to_datetime(feature_column, utc=True).dt.tz_localize(None)
    elif offline_type == "date":
        return pd.to_datetime(feature_column, utc=True).dt.date
    elif (
        offline_type.startswith("array<")
        or offline_type.startswith("struct<")
        or offline_type == "boolean"
    ):
        return feature_column.apply(
            lambda x: (ast.literal_eval(x) if isinstance(x, str) else x)
            if (x is not None and x != "")
            else None
        )
    elif offline_type == "string":
        return feature_column.apply(lambda x: str(x) if x is not None else None)
    elif offline_type.startswith("decimal"):
        return feature_column.apply(
            lambda x: decimal.Decimal(x) if (x is not None) else None
        )
    else:
        if offline_type in pandas_offline_dtype_mapping:
            return feature_column.astype(pandas_offline_dtype_mapping[offline_type])
        else:
            return feature_column  # handle gracefully, just return the column as-is


@uses_polars
def cast_polars_column_to_offline_type(
    feature_column: pl.Series, offline_type: str
) -> pl.Series:
    offline_type = offline_type.lower()
    if offline_type == "timestamp":
        # convert (if tz!=UTC) to utc, then make timezone unaware
        return feature_column.cast(pl.Datetime(time_zone=None))
    elif offline_type == "date":
        return feature_column.cast(pl.Date)
    elif (
        offline_type.startswith("array<")
        or offline_type.startswith("struct<")
        or offline_type == "boolean"
    ):
        return feature_column.map_elements(
            lambda x: (ast.literal_eval(x) if isinstance(x, str) else x)
            if (x is not None and x != "")
            else None
        )
    elif offline_type == "string":
        return feature_column.map_elements(lambda x: str(x) if x is not None else None)
    elif offline_type.startswith("decimal"):
        return feature_column.map_elements(
            lambda x: decimal.Decimal(x) if (x is not None) else None
        )
    else:
        if offline_type in polars_offline_dtype_mapping:
            return feature_column.cast(polars_offline_dtype_mapping[offline_type])
        else:
            return feature_column  # handle gracefully, just return the column as-is


def cast_column_to_offline_type(
    feature_column: Union[pd.Series, pl.Series], offline_type: str
) -> pd.Series:
    if isinstance(feature_column, pd.Series):
        return cast_pandas_column_to_offline_type(feature_column, offline_type.lower())
    elif HAS_POLARS and isinstance(feature_column, pl.Series):
        return cast_polars_column_to_offline_type(feature_column, offline_type.lower())


def cast_column_to_online_type(
    feature_column: pd.Series, online_type: str
) -> pd.Series:
    online_type = online_type.lower()
    if online_type == "timestamp":
        # convert (if tz!=UTC) to utc, then make timezone unaware
        return pd.to_datetime(feature_column, utc=True).dt.tz_localize(None)
    elif online_type == "date":
        return pd.to_datetime(feature_column, utc=True).dt.date
    elif online_type.startswith("varchar") or online_type == "text":
        return feature_column.apply(lambda x: str(x) if x is not None else None)
    elif online_type == "boolean":
        return feature_column.apply(
            lambda x: (ast.literal_eval(x) if isinstance(x, str) else x)
            if (x is not None and x != "")
            else None
        )
    elif online_type.startswith("decimal"):
        return feature_column.apply(
            lambda x: decimal.Decimal(x) if (x is not None) else None
        )
    else:
        if online_type in pandas_online_dtype_mapping:
            casted_feature = feature_column.astype(
                pandas_online_dtype_mapping[online_type]
            )
            return casted_feature
        else:
            return feature_column  # handle gracefully, just return the column as-is


def convert_simple_pandas_dtype_to_offline_type(arrow_type: str) -> str:
    try:
        return PYARROW_HOPSWORKS_DTYPE_MAPPING[arrow_type]
    except KeyError as err:
        raise ValueError(f"dtype '{arrow_type}' not supported") from err


def translate_legacy_spark_type(
    output_type: str,
) -> Literal[
    "STRING",
    "BINARY",
    "BYTE",
    "SHORT",
    "INT",
    "LONG",
    "FLOAT",
    "DOUBLE",
    "TIMESTAMP",
    "DATE",
    "BOOLEAN",
]:
    if output_type == "StringType()":
        return "STRING"
    elif output_type == "BinaryType()":
        return "BINARY"
    elif output_type == "ByteType()":
        return "BYTE"
    elif output_type == "ShortType()":
        return "SHORT"
    elif output_type == "IntegerType()":
        return "INT"
    elif output_type == "LongType()":
        return "LONG"
    elif output_type == "FloatType()":
        return "FLOAT"
    elif output_type == "DoubleType()":
        return "DOUBLE"
    elif output_type == "TimestampType()":
        return "TIMESTAMP"
    elif output_type == "DateType()":
        return "DATE"
    elif output_type == "BooleanType()":
        return "BOOLEAN"
    else:
        return "STRING"  # handle gracefully, and return STRING type, the default for spark udfs


def convert_spark_type_to_offline_type(spark_type_string: str) -> str:
    if spark_type_string.endswith("Type()"):
        spark_type_string = translate_legacy_spark_type(spark_type_string)
    if spark_type_string == "STRING":
        return "STRING"
    elif spark_type_string == "BINARY":
        return "BINARY"
    elif spark_type_string == "BYTE":
        return "INT"
    elif spark_type_string == "SHORT":
        return "INT"
    elif spark_type_string == "INT":
        return "INT"
    elif spark_type_string == "LONG":
        return "BIGINT"
    elif spark_type_string == "FLOAT":
        return "FLOAT"
    elif spark_type_string == "DOUBLE":
        return "DOUBLE"
    elif spark_type_string == "TIMESTAMP":
        return "TIMESTAMP"
    elif spark_type_string == "DATE":
        return "DATE"
    elif spark_type_string == "BOOLEAN":
        return "BOOLEAN"
    else:
        raise ValueError(
            f"Return type {spark_type_string} not supported for transformation functions."
        )


def infer_spark_type(output_type):
    if not output_type:
        return "STRING"  # STRING is default type for spark udfs

    if isinstance(output_type, str):
        if output_type.endswith("Type()"):
            return translate_legacy_spark_type(output_type)
        output_type = output_type.lower()

    if output_type in (str, "str", "string"):
        return "STRING"
    elif output_type in (bytes, "binary"):
        return "BINARY"
    elif output_type in (np.int8, "int8", "byte", "tinyint"):
        return "BYTE"
    elif output_type in (np.int16, "int16", "short", "smallint"):
        return "SHORT"
    elif output_type in (int, "int", "integer", np.int32):
        return "INT"
    elif output_type in (np.int64, "int64", "long", "bigint"):
        return "LONG"
    elif output_type in (float, "float"):
        return "FLOAT"
    elif output_type in (np.float64, "float64", "double"):
        return "DOUBLE"
    elif output_type in (
        datetime.datetime,
        np.datetime64,
        "datetime",
        "timestamp",
    ):
        return "TIMESTAMP"
    elif output_type in (datetime.date, "date"):
        return "DATE"
    elif output_type in (bool, "boolean", "bool"):
        return "BOOLEAN"
    else:
        raise TypeError("Not supported type %s." % output_type)<|MERGE_RESOLUTION|>--- conflicted
+++ resolved
@@ -22,16 +22,12 @@
 from typing import TYPE_CHECKING, Literal, Union
 
 import pytz
-<<<<<<< HEAD
-from hopsworks_common.core.constants import HAS_PANDAS, HAS_POLARS, HAS_PYARROW
-=======
 from hopsworks_common.core.constants import (
-    HAS_ARROW,
     HAS_PANDAS,
     HAS_POLARS,
+    HAS_PYARROW,
 )
 from hopsworks_common.decorators import uses_polars
->>>>>>> c2184311
 
 
 if TYPE_CHECKING:
