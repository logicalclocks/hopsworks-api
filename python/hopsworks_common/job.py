#
#   Copyright 2022 Logical Clocks AB
#
#   Licensed under the Apache License, Version 2.0 (the "License");
#   you may not use this file except in compliance with the License.
#   You may obtain a copy of the License at
#
#       http://www.apache.org/licenses/LICENSE-2.0
#
#   Unless required by applicable law or agreed to in writing, software
#   distributed under the License is distributed on an "AS IS" BASIS,
#   WITHOUT WARRANTIES OR CONDITIONS OF ANY KIND, either express or implied.
#   See the License for the specific language governing permissions and
#   limitations under the License.
#

from __future__ import annotations

import json
import warnings
from datetime import datetime, timezone
from typing import Literal

import humps
from hopsworks_common import client, util
from hopsworks_common.client.exceptions import JobException
from hopsworks_common.core import execution_api, job_api
from hopsworks_common.engine import execution_engine
from hopsworks_common.job_schedule import JobSchedule


class Job:
    def __init__(
        self,
        id,
        name,
        creation_time,
        config,
        job_type,
        creator,
        executions=None,
        type=None,
        href=None,
        expand=None,
        items=None,
        count=None,
        job_schedule=None,
        **kwargs,
    ):
        self._id = id
        self._name = name
        self._creation_time = creation_time
        self._config = config
        self._job_type = job_type
        self._creator = creator
        self._executions = executions
        self._href = href
        self._job_schedule = (
            JobSchedule.from_response_json(job_schedule)
            if job_schedule
            else job_schedule
        )

        self._execution_engine = execution_engine.ExecutionEngine()
        self._execution_api = execution_api.ExecutionApi()
        self._execution_engine = execution_engine.ExecutionEngine()
        self._job_api = job_api.JobApi()

    @classmethod
    def from_response_json(cls, json_dict):
        if "items" in json_dict:
            jobs = []
            for job in json_dict["items"]:
                # Job config should not be decamelized when updated
                config = job.pop("config")
                json_decamelized = humps.decamelize(job)
                json_decamelized["config"] = config
                jobs.append(cls(**json_decamelized))
            return jobs
        elif "id" not in json_dict:
            return []
        else:
            # Job config should not be decamelized when updated
            config = json_dict.pop("config")
            json_decamelized = humps.decamelize(json_dict)
            json_decamelized["config"] = config
            return cls(**json_decamelized)

    @property
    def id(self):
        """Id of the job"""
        return self._id

    @property
    def name(self):
        """Name of the job"""
        return self._name

    @property
    def creation_time(self):
        """Date of creation for the job"""
        return self._creation_time

    @property
    def config(self):
        """Configuration for the job"""
        return self._config

    @config.setter
    def config(self, config: dict):
        """Update configuration for the job"""
        self._config = config

    @property
    def job_type(self):
        """Type of the job"""
        return self._job_type

    @property
    def creator(self):
        """Creator of the job"""
        return self._creator

    @property
    def job_schedule(self):
        """Return the Job schedule"""
        return self._job_schedule

    @property
    def executions(self):
        return self._executions

    @property
    def href(self):
        return self._href

    @property
    def config(self):
        """Configuration for the job"""
        return self._config

    def run(self, args: str = None, await_termination: bool = True):
        """Run the job.

        Run the job, by default awaiting its completion, with the option of passing runtime arguments.

        !!! example
            ```python
            # connect to the Feature Store
            fs = ...

            # get the Feature Group instances
            fg = fs.get_or_create_feature_group(...)

            # insert in to feature group
            job, _ = fg.insert(df, write_options={"start_offline_materialization": False})

            # run job
            execution = job.run()

            # True if job executed successfully
            print(execution.success)

            # Download logs
            out_log_path, err_log_path = execution.download_logs()
            ```

        # Arguments
            args: Optional runtime arguments for the job.
            await_termination: Identifies if the client should wait for the job to complete, defaults to True.
        # Returns
            `Execution`. The execution object for the submitted run.
        """
        if self._is_materialization_running(args):
            return None
        print(f"Launching job: {self.name}")
        execution = self._execution_api._start(self, args=args)
        print(
            f"Job started successfully, you can follow the progress at \n{execution.get_url()}"
        )
        if await_termination:
            return self._execution_engine.wait_until_finished(self, execution)
        else:
            return execution

    def get_state(self):
        """Get the state of the job.

        # Returns
            `state`. Current state of the job, which can be one of the following:
            `INITIALIZING`, `INITIALIZATION_FAILED`, `FINISHED`, `RUNNING`, `ACCEPTED`,
            `FAILED`, `KILLED`, `NEW`, `NEW_SAVING`, `SUBMITTED`, `AGGREGATING_LOGS`,
            `FRAMEWORK_FAILURE`, `STARTING_APP_MASTER`, `APP_MASTER_START_FAILED`,
            `GENERATING_SECURITY_MATERIAL`, `CONVERTING_NOTEBOOK`. If no executions are found for the job,
            a warning is raised and it returns `UNDEFINED`.
        """
        last_execution = self._job_api.last_execution(self)
        if len(last_execution) != 1:
            raise JobException("No executions found for job")

        return last_execution[0].state

    def get_final_state(
        self,
    ) -> Literal[
        "UNDEFINED",
        "FINISHED",
        "FAILED",
        "KILLED",
        "FRAMEWORK_FAILURE",
        "APP_MASTER_START_FAILED",
        "INITIALIZATION_FAILED",
    ]:
        """Get the final state of the job.

        # Returns
            `final_state`. Final state of the job, which can be one of the following:
            `UNDEFINED`, `FINISHED`, `FAILED`, `KILLED`, `FRAMEWORK_FAILURE`,
            `APP_MASTER_START_FAILED`, `INITIALIZATION_FAILED`. `UNDEFINED` indicates
             that the job is still running.
        """
        last_execution = self._job_api.last_execution(self)
        if len(last_execution) != 1:
            raise JobException("No executions found for job")

        return last_execution[0].final_status

    def get_executions(self):
        """Retrieves all executions for the job ordered by submission time.

        # Returns
            `List[Execution]`
        # Raises
            `RestAPIError` in case the backend fails to retrieve executions.
        """
        return self._execution_api._get_all(self)

    def save(self):
        """Save the job.

        This function should be called after changing a property such as the job configuration to save it persistently.

        ```python
        job.config['appPath'] = "Resources/my_app.py"
        job.save()
        ```
        # Returns
            `Job`. The updated job object.
        """
        return self._job_api._update_job(self.name, self.config)

    def delete(self):
        """Delete the job
        !!! danger "Potentially dangerous operation"
            This operation deletes the job and all executions.
        # Raises
            `RestAPIError`.
        """
        self._job_api._delete(self)

<<<<<<< HEAD
    def _is_materialization_running(self, args: str) -> bool:
        if self.name.endswith("offline_fg_materialization") or self.name.endswith(
            "offline_fg_backfill"
        ):
            try:
                should_abort = self.get_final_state() == "UNDEFINED"
            except JobException as e:
                if "No executions found for job" in str(e):
                    should_abort = False
                else:
                    raise e
            if should_abort:
                warnings.warn(
                    "Materialization job is already running, aborting new execution."
                    "Please wait for the current execution to finish before triggering a new one."
                    "You can check the status of the current execution using `fg.materialization_job.get_state()`."
                    "or `fg.materialization_job.get_final_state()` or check it out in the Hopsworks UI."
                    f"at {self.get_url()}.\n"
                    f"Use fg.materialization_job.run(args={args}) to trigger the materialization job again.",
                    stacklevel=2,
                )
                return True
        return False
=======
    def _wait_for_job(self, await_termination=True):
        # If the user passed the wait_for_job option consider it,
        # otherwise use the default True
        while await_termination:
            executions = self._job_api.last_execution(self)
            if len(executions) > 0:
                execution = executions[0]
            else:
                return
            self._execution_engine.wait_until_finished(job=self, execution=execution)
>>>>>>> 34bb3f2a

    def schedule(
        self,
        cron_expression: str,
        start_time: datetime = None,
        end_time: datetime = None,
    ):
        """Schedule the execution of the job.

        If a schedule for this job already exists, the method updates it.

        ```python
        # Schedule the job
        job.schedule(
            cron_expression="0 */5 * ? * * *",
            start_time=datetime.datetime.now(tz=timezone.utc)
        )

        # Retrieve the next execution time
        print(job.job_schedule.next_execution_date_time)
        ```

        # Arguments
            cron_expression: The quartz cron expression
            start_time: The schedule start time in UTC. If None, the current time is used. The start_time can be a value in the past.
            end_time: The schedule end time in UTC. If None, the schedule will continue running indefinitely. The end_time can be a value in the past.
        # Returns
            `JobSchedule`. The schedule of the job
        """
        job_schedule = JobSchedule(
            id=self._job_schedule.id if self._job_schedule else None,
            start_date_time=start_time if start_time else datetime.now(tz=timezone.utc),
            cron_expression=cron_expression,
            end_time=end_time,
            enabled=True,
        )
        self._job_schedule = self._job_api._schedule_job(
            self._name, job_schedule.to_dict()
        )
        return self._job_schedule

    def unschedule(self):
        """Unschedule the exceution of a Job"""
        self._job_api._delete_schedule_job(self._name)
        self._job_schedule = None

    def resume_schedule(self):
        """Resumes the schedule of a Job execution"""
        if self._job_schedule is None:
            raise JobException("No schedule found for job")

        job_schedule = JobSchedule(
            id=self._job_schedule.id,
            start_date_time=self._job_schedule.start_date_time,
            cron_expression=self._job_schedule.cron_expression,
            end_time=self._job_schedule.end_date_time,
            enabled=False,
        )
        return self._update_schedule(job_schedule)

    def pause_schedule(self):
        """Pauses the schedule of a Job execution"""
        if self._job_schedule is None:
            raise JobException("No schedule found for job")

        job_schedule = JobSchedule(
            id=self._job_schedule.id,
            start_date_time=self._job_schedule.start_date_time,
            cron_expression=self._job_schedule.cron_expression,
            end_time=self._job_schedule.end_date_time,
            enabled=True,
        )
        return self._update_schedule(job_schedule)

    def _update_schedule(self, job_schedule):
        self._job_schedule = self._job_api.create_or_update_schedule_job(
            self._name, job_schedule.to_dict()
        )
        return self._job_schedule

    def json(self) -> str:
        return json.dumps(self, cls=util.Encoder)

    def __str__(self) -> str:
        return self.json()

    def __repr__(self) -> str:
        return f"Job({self._name!r}, {self._job_type!r})"

    def get_url(self):
        _client = client.get_instance()
        path = "/p/" + str(_client._project_id) + "/jobs/named/" + self.name
        return util.get_hostname_replaced_url(path)<|MERGE_RESOLUTION|>--- conflicted
+++ resolved
@@ -258,7 +258,7 @@
         """
         self._job_api._delete(self)
 
-<<<<<<< HEAD
+
     def _is_materialization_running(self, args: str) -> bool:
         if self.name.endswith("offline_fg_materialization") or self.name.endswith(
             "offline_fg_backfill"
@@ -282,7 +282,7 @@
                 )
                 return True
         return False
-=======
+
     def _wait_for_job(self, await_termination=True):
         # If the user passed the wait_for_job option consider it,
         # otherwise use the default True
@@ -293,7 +293,7 @@
             else:
                 return
             self._execution_engine.wait_until_finished(job=self, execution=execution)
->>>>>>> 34bb3f2a
+
 
     def schedule(
         self,
