#
#   Copyright 2024 Hopsworks AB
#
#   Licensed under the Apache License, Version 2.0 (the "License");
#   you may not use this file except in compliance with the License.
#   You may obtain a copy of the License at
#
#       http://www.apache.org/licenses/LICENSE-2.0
#
#   Unless required by applicable law or agreed to in writing, software
#   distributed under the License is distributed on an "AS IS" BASIS,
#   WITHOUT WARRANTIES OR CONDITIONS OF ANY KIND, either express or implied.
#   See the License for the specific language governing permissions and
#   limitations under the License.
#

import asyncio
import os
from datetime import date, datetime
from urllib.parse import ParseResult

import hopsworks_common.util
import pytest
import pytz
from hopsworks_common import util
from hopsworks_common.client.exceptions import FeatureStoreException
from hopsworks_common.constants import MODEL
from hopsworks_common.core.constants import HAS_AIOMYSQL, HAS_SQLALCHEMY
from hsfs.embedding import EmbeddingFeature, EmbeddingIndex
from hsfs.feature import Feature
<<<<<<< HEAD
=======
from hsml import util
from hsml.constants import MODEL
from hsml.llm.model import Model as LLMModel
from hsml.llm.predictor import Predictor as LLMPredictor
>>>>>>> baf922f7
from hsml.model import Model as BaseModel
from hsml.predictor import Predictor as BasePredictor
from hsml.python.model import Model as PythonModel
from hsml.python.predictor import Predictor as PyPredictor
from hsml.sklearn.model import Model as SklearnModel
from hsml.sklearn.predictor import Predictor as SkLearnPredictor
from hsml.tensorflow.model import Model as TensorflowModel
from hsml.tensorflow.predictor import Predictor as TFPredictor
from hsml.torch.model import Model as TorchModel
from hsml.torch.predictor import Predictor as TorchPredictor
from mock import patch


if HAS_SQLALCHEMY and HAS_AIOMYSQL:
    from hsfs.core import util_sql


class TestUtil:
    # schema and types

    # - set_model_class

    def test_set_model_class_base(self, backend_fixtures):
        # Arrange
        json = backend_fixtures["model"]["get_base"]["response"]["items"][0]

        # Act
        model = util.set_model_class(json)

        # Assert
        assert isinstance(model, BaseModel)
        assert model.framework is None

    def test_set_model_class_python(self, backend_fixtures):
        # Arrange
        json = backend_fixtures["model"]["get_python"]["response"]["items"][0]

        # Act
        model = util.set_model_class(json)

        # Assert
        assert isinstance(model, PythonModel)
        assert model.framework == MODEL.FRAMEWORK_PYTHON

    def test_set_model_class_sklearn(self, backend_fixtures):
        # Arrange
        json = backend_fixtures["model"]["get_sklearn"]["response"]["items"][0]

        # Act
        model = util.set_model_class(json)

        # Assert
        assert isinstance(model, SklearnModel)
        assert model.framework == MODEL.FRAMEWORK_SKLEARN

    def test_set_model_class_tensorflow(self, backend_fixtures):
        # Arrange
        json = backend_fixtures["model"]["get_tensorflow"]["response"]["items"][0]

        # Act
        model = util.set_model_class(json)

        # Assert
        assert isinstance(model, TensorflowModel)
        assert model.framework == MODEL.FRAMEWORK_TENSORFLOW

    def test_set_model_class_torch(self, backend_fixtures):
        # Arrange
        json = backend_fixtures["model"]["get_torch"]["response"]["items"][0]

        # Act
        model = util.set_model_class(json)

        # Assert
        assert isinstance(model, TorchModel)
        assert model.framework == MODEL.FRAMEWORK_TORCH

    def test_set_model_class_llm(self, backend_fixtures):
        # Arrange
        json = backend_fixtures["model"]["get_llm"]["response"]["items"][0]

        # Act
        model = util.set_model_class(json)

        # Assert
        assert isinstance(model, LLMModel)
        assert model.framework == MODEL.FRAMEWORK_LLM

    def test_set_model_class_unsupported(self, backend_fixtures):
        # Arrange
        json = backend_fixtures["model"]["get_base"]["response"]["items"][0]
        json["framework"] = "UNSUPPORTED"

        # Act
        with pytest.raises(ValueError) as e_info:
            util.set_model_class(json)

        # Assert
        assert "is not a supported framework" in str(e_info.value)

    # - input_example_to_json

    def test_input_example_to_json_from_numpy(self, mocker, input_example_numpy):
        # Arrange
        mock_handle_tensor_input = mocker.patch(
            "hopsworks_common.util._handle_tensor_input"
        )
        mock_handle_dataframe_input = mocker.patch(
            "hopsworks_common.util._handle_dataframe_input"
        )
        mock_handle_dict_input = mocker.patch(
            "hopsworks_common.util._handle_dict_input"
        )

        # Act
        util.input_example_to_json(input_example_numpy)

        # Assert
        mock_handle_tensor_input.assert_called_once()
        mock_handle_dict_input.assert_not_called()
        mock_handle_dataframe_input.assert_not_called()

    def test_input_example_to_json_from_dict(self, mocker, input_example_dict):
        # Arrange
        mock_handle_tensor_input = mocker.patch(
            "hopsworks_common.util._handle_tensor_input"
        )
        mock_handle_dataframe_input = mocker.patch(
            "hopsworks_common.util._handle_dataframe_input"
        )
        mock_handle_dict_input = mocker.patch(
            "hopsworks_common.util._handle_dict_input"
        )

        # Act
        util.input_example_to_json(input_example_dict)

        # Assert
        mock_handle_tensor_input.assert_not_called()
        mock_handle_dict_input.assert_called_once()
        mock_handle_dataframe_input.assert_not_called()

    def test_input_example_to_json_from_dataframe(
        self, mocker, input_example_dataframe_pandas_dataframe
    ):
        # Arrange
        mock_handle_tensor_input = mocker.patch(
            "hopsworks_common.util._handle_tensor_input"
        )
        mock_handle_dataframe_input = mocker.patch(
            "hopsworks_common.util._handle_dataframe_input"
        )
        mock_handle_dict_input = mocker.patch(
            "hopsworks_common.util._handle_dict_input"
        )

        # Act
        util.input_example_to_json(input_example_dataframe_pandas_dataframe)

        # Assert
        mock_handle_tensor_input.assert_not_called()
        mock_handle_dict_input.assert_not_called()
        mock_handle_dataframe_input.assert_called_once()  # default

    def test_input_example_to_json_unsupported(self, mocker):
        # Arrange
        mock_handle_tensor_input = mocker.patch(
            "hopsworks_common.util._handle_tensor_input"
        )
        mock_handle_dataframe_input = mocker.patch(
            "hopsworks_common.util._handle_dataframe_input"
        )
        mock_handle_dict_input = mocker.patch(
            "hopsworks_common.util._handle_dict_input"
        )

        # Act
        util.input_example_to_json(lambda unsupported_type: None)

        # Assert
        mock_handle_tensor_input.assert_not_called()
        mock_handle_dict_input.assert_not_called()
        mock_handle_dataframe_input.assert_called_once()  # default

    # - handle input examples

    def test_handle_dataframe_input_pandas_dataframe(
        self,
        input_example_dataframe_pandas_dataframe,
        input_example_dataframe_pandas_dataframe_empty,
        input_example_dataframe_list,
    ):
        # Act
        json = util._handle_dataframe_input(input_example_dataframe_pandas_dataframe)
        with pytest.raises(ValueError) as e_info:
            util._handle_dataframe_input(input_example_dataframe_pandas_dataframe_empty)

        # Assert
        assert isinstance(json, list)
        assert json == input_example_dataframe_list
        assert "can not be empty" in str(e_info.value)

    def test_handle_dataframe_input_pandas_dataframe_series(
        self,
        input_example_dataframe_pandas_series,
        input_example_dataframe_pandas_series_empty,
        input_example_dataframe_list,
    ):
        # Act
        json = util._handle_dataframe_input(input_example_dataframe_pandas_series)
        with pytest.raises(ValueError) as e_info:
            util._handle_dataframe_input(input_example_dataframe_pandas_series_empty)

        # Assert
        assert isinstance(json, list)
        assert json == input_example_dataframe_list
        assert "can not be empty" in str(e_info.value)

    def test_handle_dataframe_input_list(self, input_example_dataframe_list):
        # Act
        json = util._handle_dataframe_input(input_example_dataframe_list)

        # Assert
        assert isinstance(json, list)
        assert json == input_example_dataframe_list

    def test_handle_dataframe_input_unsupported(self):
        # Act
        with pytest.raises(TypeError) as e_info:
            util._handle_dataframe_input(lambda unsupported: None)

        # Assert
        assert "is not a supported input example type" in str(e_info.value)

    def test_handle_tensor_input(
        self, input_example_numpy, input_example_dataframe_list
    ):
        # Act
        json = util._handle_tensor_input(input_example_numpy)

        # Assert
        assert isinstance(json, list)
        assert json == input_example_dataframe_list

    def test_handle_dict_input(self, input_example_dict):
        # Act
        json = util._handle_dict_input(input_example_dict)

        # Assert
        assert isinstance(json, dict)
        assert json == input_example_dict

    # artifacts

    def test_compress_dir(self, mocker):
        # Arrange
        archive_name = "archive_name"
        path_to_archive = os.path.join("this", "is", "the", "path", "to", "archive")
        archive_out_path = os.path.join(
            "this", "is", "the", "output", "path", "to", "archive"
        )
        full_archive_out_path = os.path.join(archive_out_path, archive_name)
        mock_isdir = mocker.patch("os.path.isdir", return_value=True)
        mock_shutil_make_archive = mocker.patch(
            "shutil.make_archive", return_value="resulting_path"
        )

        # Act
        path = util.compress(archive_out_path, archive_name, path_to_archive)

        # Assert
        assert path == "resulting_path"
        mock_isdir.assert_called_once_with(path_to_archive)
        mock_shutil_make_archive.assert_called_once_with(
            full_archive_out_path, "gztar", path_to_archive
        )

    def test_compress_file(self, mocker):
        # Arrange
        archive_name = "archive_name"
        path_to_archive = os.path.join("path", "to", "archive")
        archive_out_path = os.path.join("output", "path", "to", "archive")
        full_archive_out_path = os.path.join(archive_out_path, archive_name)
        archive_path_dirname = os.path.join("path", "to")
        archive_path_basename = "archive"
        mock_isdir = mocker.patch("os.path.isdir", return_value=False)
        mock_shutil_make_archive = mocker.patch(
            "shutil.make_archive", return_value="resulting_path"
        )

        # Act
        path = util.compress(archive_out_path, archive_name, path_to_archive)

        # Assert
        assert path == "resulting_path"
        mock_isdir.assert_called_once_with(path_to_archive)
        mock_shutil_make_archive.assert_called_once_with(
            full_archive_out_path, "gztar", archive_path_dirname, archive_path_basename
        )

    def test_decompress(self, mocker):
        # Arrange
        archive_file_path = os.path.join("path", "to", "archive", "file")
        extract_dir = False
        mock_shutil_unpack_archive = mocker.patch(
            "shutil.unpack_archive", return_value="resulting_path"
        )

        # Act
        path = util.decompress(archive_file_path, extract_dir)

        # Assert
        assert path == "resulting_path"
        mock_shutil_unpack_archive.assert_called_once_with(
            archive_file_path, extract_dir=extract_dir
        )

    # export models

    def test_validate_metrics(self, model_metrics):
        # Act
        util.validate_metrics(model_metrics)

        # Assert
        # noop

    def test_validate_metrics_unsupported_type(self, model_metrics_wrong_type):
        # Act
        with pytest.raises(TypeError) as e_info:
            util.validate_metrics(model_metrics_wrong_type)

        # Assert
        assert "expected a dict" in str(e_info.value)

    def test_validate_metrics_unsupported_metric_type(
        self, model_metrics_wrong_metric_type
    ):
        # Act
        with pytest.raises(TypeError) as e_info:
            util.validate_metrics(model_metrics_wrong_metric_type)

        # Assert
        assert "expected a string" in str(e_info.value)

    def test_validate_metrics_unsupported_metric_value(
        self, model_metrics_wrong_metric_value
    ):
        # Act
        with pytest.raises(ValueError) as e_info:
            util.validate_metrics(model_metrics_wrong_metric_value)

        # Assert
        assert "is not a number" in str(e_info.value)

    # model serving

    def test_get_predictor_for_model_base(self, mocker, model_base):
        # Arrange
        def pred_base_spec(model_framework, model_server):
            pass

        pred_base = mocker.patch(
            "hsml.predictor.Predictor.__init__", return_value=None, spec=pred_base_spec
        )
        pred_python = mocker.patch("hsml.python.predictor.Predictor.__init__")
        pred_sklearn = mocker.patch("hsml.sklearn.predictor.Predictor.__init__")
        pred_tensorflow = mocker.patch("hsml.tensorflow.predictor.Predictor.__init__")
        pred_torch = mocker.patch("hsml.torch.predictor.Predictor.__init__")
        pred_llm = mocker.patch("hsml.llm.predictor.Predictor.__init__")

        # Act
        predictor = util.get_predictor_for_model(model_base)

        # Assert
        assert isinstance(predictor, BasePredictor)
        pred_base.assert_called_once_with(
            model_framework=MODEL.FRAMEWORK_PYTHON, model_server=MODEL.FRAMEWORK_PYTHON
        )
        pred_python.assert_not_called()
        pred_sklearn.assert_not_called()
        pred_tensorflow.assert_not_called()
        pred_torch.assert_not_called()
        pred_llm.assert_not_called()

    def test_get_predictor_for_model_python(self, mocker, model_python):
        # Arrange
        pred_base = mocker.patch("hsml.predictor.Predictor.__init__")
        pred_python = mocker.patch(
            "hsml.python.predictor.Predictor.__init__", return_value=None
        )
        pred_sklearn = mocker.patch("hsml.sklearn.predictor.Predictor.__init__")
        pred_tensorflow = mocker.patch("hsml.tensorflow.predictor.Predictor.__init__")
        pred_torch = mocker.patch("hsml.torch.predictor.Predictor.__init__")
        pred_llm = mocker.patch("hsml.llm.predictor.Predictor.__init__")

        # Act
        predictor = util.get_predictor_for_model(model_python)

        # Assert
        assert isinstance(predictor, PyPredictor)
        pred_base.assert_not_called()
        pred_python.assert_called_once()
        pred_sklearn.assert_not_called()
        pred_tensorflow.assert_not_called()
        pred_torch.assert_not_called()
        pred_llm.assert_not_called()

    def test_get_predictor_for_model_sklearn(self, mocker, model_sklearn):
        # Arrange
        pred_base = mocker.patch("hsml.predictor.Predictor.__init__")
        pred_python = mocker.patch("hsml.python.predictor.Predictor.__init__")
        pred_sklearn = mocker.patch(
            "hsml.sklearn.predictor.Predictor.__init__", return_value=None
        )
        pred_tensorflow = mocker.patch("hsml.tensorflow.predictor.Predictor.__init__")
        pred_torch = mocker.patch("hsml.torch.predictor.Predictor.__init__")
        pred_llm = mocker.patch("hsml.llm.predictor.Predictor.__init__")

        # Act
        predictor = util.get_predictor_for_model(model_sklearn)

        # Assert
        assert isinstance(predictor, SkLearnPredictor)
        pred_base.assert_not_called()
        pred_python.assert_not_called()
        pred_sklearn.assert_called_once()
        pred_tensorflow.assert_not_called()
        pred_torch.assert_not_called()
        pred_llm.assert_not_called()

    def test_get_predictor_for_model_tensorflow(self, mocker, model_tensorflow):
        # Arrange
        pred_base = mocker.patch("hsml.predictor.Predictor.__init__")
        pred_python = mocker.patch("hsml.python.predictor.Predictor.__init__")
        pred_sklearn = mocker.patch("hsml.sklearn.predictor.Predictor.__init__")
        pred_tensorflow = mocker.patch(
            "hsml.tensorflow.predictor.Predictor.__init__", return_value=None
        )
        pred_torch = mocker.patch("hsml.torch.predictor.Predictor.__init__")
        pred_llm = mocker.patch("hsml.llm.predictor.Predictor.__init__")

        # Act
        predictor = util.get_predictor_for_model(model_tensorflow)

        # Assert
        assert isinstance(predictor, TFPredictor)
        pred_base.assert_not_called()
        pred_python.assert_not_called()
        pred_sklearn.assert_not_called()
        pred_tensorflow.assert_called_once()
        pred_torch.assert_not_called()
        pred_llm.assert_not_called()

    def test_get_predictor_for_model_torch(self, mocker, model_torch):
        # Arrange
        pred_base = mocker.patch("hsml.predictor.Predictor.__init__")
        pred_python = mocker.patch("hsml.python.predictor.Predictor.__init__")
        pred_sklearn = mocker.patch("hsml.sklearn.predictor.Predictor.__init__")
        pred_tensorflow = mocker.patch("hsml.tensorflow.predictor.Predictor.__init__")
        pred_torch = mocker.patch(
            "hsml.torch.predictor.Predictor.__init__", return_value=None
        )
        pred_llm = mocker.patch("hsml.llm.predictor.Predictor.__init__")

        # Act
        predictor = util.get_predictor_for_model(model_torch)

        # Assert
        assert isinstance(predictor, TorchPredictor)
        pred_base.assert_not_called()
        pred_python.assert_not_called()
        pred_sklearn.assert_not_called()
        pred_tensorflow.assert_not_called()
        pred_torch.assert_called_once()
        pred_llm.assert_not_called()

    def test_get_predictor_for_model_llm(self, mocker, model_llm):
        # Arrange
        pred_base = mocker.patch("hsml.predictor.Predictor.__init__")
        pred_python = mocker.patch("hsml.python.predictor.Predictor.__init__")
        pred_sklearn = mocker.patch("hsml.sklearn.predictor.Predictor.__init__")
        pred_tensorflow = mocker.patch("hsml.tensorflow.predictor.Predictor.__init__")
        pred_torch = mocker.patch("hsml.torch.predictor.Predictor.__init__")
        pred_llm = mocker.patch(
            "hsml.llm.predictor.Predictor.__init__", return_value=None
        )

        # Act
        predictor = util.get_predictor_for_model(model_llm)

        # Assert
        assert isinstance(predictor, LLMPredictor)
        pred_base.assert_not_called()
        pred_python.assert_not_called()
        pred_sklearn.assert_not_called()
        pred_tensorflow.assert_not_called()
        pred_torch.assert_not_called()
        pred_llm.assert_called_once()

    def test_get_predictor_for_model_non_base(self, mocker):
        # Arrange
        pred_base = mocker.patch("hsml.predictor.Predictor.__init__")
        pred_python = mocker.patch("hsml.python.predictor.Predictor.__init__")
        pred_sklearn = mocker.patch("hsml.sklearn.predictor.Predictor.__init__")
        pred_tensorflow = mocker.patch("hsml.tensorflow.predictor.Predictor.__init__")
        pred_torch = mocker.patch("hsml.torch.predictor.Predictor.__init__")
        pred_llm = mocker.patch("hsml.llm.predictor.Predictor.__init__")

        class NonBaseModel:
            pass

        # Act
        with pytest.raises(ValueError) as e_info:
            util.get_predictor_for_model(NonBaseModel())

        assert "an instance of {} class is expected".format(BaseModel) in str(
            e_info.value
        )
        pred_base.assert_not_called()
        pred_python.assert_not_called()
        pred_sklearn.assert_not_called()
        pred_tensorflow.assert_not_called()
        pred_torch.assert_not_called()
        pred_llm.assert_not_called()

    def test_get_hostname_replaced_url(self, mocker):
        # Arrange
        sub_path = "this/is/a/sub_path"
        base_url = "/hopsworks/api/base/"
        urlparse_href_arg = ParseResult(
            scheme="",
            netloc="",
            path=base_url + sub_path,
            params="",
            query="",
            fragment="",
        )
        geturl_return = "final_url"
        mock_url_parsed = mocker.MagicMock()
        mock_url_parsed.geturl = mocker.MagicMock(return_value=geturl_return)
        mock_client = mocker.MagicMock()
        mock_client._base_url = base_url + "url"
        mock_client.replace_public_host = mocker.MagicMock(return_value=mock_url_parsed)
        mocker.patch("hopsworks_common.client.get_instance", return_value=mock_client)

        # Act
        url = util.get_hostname_replaced_url(sub_path)

        # Assert
        mock_client.replace_public_host.assert_called_once_with(urlparse_href_arg)
        mock_url_parsed.geturl.assert_called_once()
        assert url == geturl_return

    # general

    def test_get_members(self):
        # Arrange
        class TEST:
            TEST_1 = 1
            TEST_2 = "two"
            TEST_3 = "3"

        # Act
        members = list(util.get_members(TEST))

        # Assert
        assert members == [1, "two", "3"]

    def test_get_members_with_prefix(self):
        # Arrange
        class TEST:
            TEST_1 = 1
            TEST_2 = "two"
            RES_3 = "3"
            NONE = None

        # Act
        members = list(util.get_members(TEST, prefix="TEST"))

        # Assert
        assert members == [1, "two"]

    # json

    def test_extract_field_from_json(self, mocker):
        # Arrange
        json = {"a": "1", "b": "2"}
        get_obj_from_json = mocker.patch("hopsworks_common.util.get_obj_from_json")

        # Act
        b = util.extract_field_from_json(json, "b")

        # Assert
        assert b == "2"
        assert get_obj_from_json.call_count == 0

    def test_extract_field_from_json_fields(self, mocker):
        # Arrange
        json = {"a": "1", "b": "2"}
        get_obj_from_json = mocker.patch("hopsworks_common.util.get_obj_from_json")

        # Act
        b = util.extract_field_from_json(json, ["B", "b"])  # alternative fields

        # Assert
        assert b == "2"
        assert get_obj_from_json.call_count == 0

    def test_extract_field_from_json_as_instance_of_str(self, mocker):
        # Arrange
        json = {"a": "1", "b": "2"}
        get_obj_from_json = mocker.patch(
            "hopsworks_common.util.get_obj_from_json", return_value="2"
        )

        # Act
        b = util.extract_field_from_json(json, "b", as_instance_of=str)

        # Assert
        assert b == "2"
        get_obj_from_json.assert_called_once_with(obj="2", cls=str)

    def test_extract_field_from_json_as_instance_of_list_str(self, mocker):
        # Arrange
        json = {"a": "1", "b": ["2", "2", "2"]}
        get_obj_from_json = mocker.patch(
            "hopsworks_common.util.get_obj_from_json", return_value="2"
        )

        # Act
        b = util.extract_field_from_json(json, "b", as_instance_of=str)

        # Assert
        assert b == ["2", "2", "2"]
        assert get_obj_from_json.call_count == 3
        assert get_obj_from_json.call_args[1]["obj"] == "2"
        assert get_obj_from_json.call_args[1]["cls"] is str

    def test_get_obj_from_json_cls(self, mocker):
        # Arrange
        class Test:
            def __init__(self):
                self.a = "1"

        # Act
        obj = util.get_obj_from_json(Test(), Test)

        # Assert
        assert isinstance(obj, Test)
        assert obj.a == "1"

    def test_get_obj_from_json_dict(self, mocker):
        # Arrange
        class Test:
            def __init__(self, a):
                self.a = a

            @classmethod
            def from_json(cls, json):
                return cls(**json)

        # Act
        obj = util.get_obj_from_json({"a": "1"}, Test)

        # Assert
        assert isinstance(obj, Test)
        assert obj.a == "1"

    def test_get_obj_from_json_dict_default(self, mocker):
        # Arrange
        class Test:
            def __init__(self, a="11"):
                self.a = "11"

            @classmethod
            def from_json(cls, json):
                return cls(**json)

        # Act
        obj = util.get_obj_from_json({}, Test)

        # Assert
        assert isinstance(obj, Test)
        assert obj.a == "11"

    def test_get_obj_from_json_unsupported(self, mocker):
        # Arrange
        class Test:
            pass

        # Act
        with pytest.raises(ValueError) as e_info:
            util.get_obj_from_json("UNSUPPORTED", Test)

        # Assert
        assert "cannot be converted to class" in str(e_info.value)

    def test_get_hudi_datestr_from_timestamp(self):
        dt = hopsworks_common.util.get_hudi_datestr_from_timestamp(1640995200000)
        assert dt == "20220101000000000"

    def test_convert_event_time_to_timestamp_timestamp(self):
        dt = hopsworks_common.util.convert_event_time_to_timestamp(1640995200)
        assert dt == 1640995200000

    def test_convert_event_time_to_timestamp_datetime(self):
        dt = hopsworks_common.util.convert_event_time_to_timestamp(
            datetime(2022, 1, 1, 0, 0, 0)
        )
        assert dt == 1640995200000

    def test_convert_event_time_to_timestamp_datetime_tz(self):
        dt = hopsworks_common.util.convert_event_time_to_timestamp(
            pytz.timezone("US/Pacific").localize(datetime(2021, 12, 31, 16, 0, 0))
        )
        assert dt == 1640995200000

    def test_convert_event_time_to_timestamp_date(self):
        dt = hopsworks_common.util.convert_event_time_to_timestamp(date(2022, 1, 1))
        assert dt == 1640995200000

    def test_convert_event_time_to_timestamp_string(self):
        dt = hopsworks_common.util.convert_event_time_to_timestamp(
            "2022-01-01 00:00:00"
        )
        assert dt == 1640995200000

    def test_convert_iso_event_time_to_timestamp_string(self):
        dt = hopsworks_common.util.convert_event_time_to_timestamp(
            "2022-01-01T00:00:00.000000Z"
        )
        assert dt == 1640995200000

    def test_convert_event_time_to_timestamp_yyyy_mm_dd(self):
        timestamp = hopsworks_common.util.get_timestamp_from_date_string("2022-01-01")
        assert timestamp == 1640995200000

    def test_convert_event_time_to_timestamp_yyyy_mm_dd_hh(self):
        timestamp = hopsworks_common.util.get_timestamp_from_date_string(
            "2022-01-01 00"
        )
        assert timestamp == 1640995200000

    def test_convert_event_time_to_timestamp_yyyy_mm_dd_hh_mm(self):
        timestamp = hopsworks_common.util.get_timestamp_from_date_string(
            "2022-01-01 00:00"
        )
        assert timestamp == 1640995200000

    def test_convert_event_time_to_timestamp_yyyy_mm_dd_hh_mm_ss(self):
        timestamp = hopsworks_common.util.get_timestamp_from_date_string(
            "2022-01-01 00:00:00"
        )
        assert timestamp == 1640995200000

    def test_convert_event_time_to_timestamp_yyyy_mm_dd_hh_mm_ss_f(self):
        timestamp = hopsworks_common.util.get_timestamp_from_date_string(
            "2022-01-01 00:00:00.000"
        )
        assert timestamp == 1640995200000

    def test_convert_event_time_to_timestamp_yyyy_mm_dd_hh_mm_ss_error(self):
        with pytest.raises(ValueError):
            hopsworks_common.util.get_timestamp_from_date_string("2022-13-01 00:00:00")

    def test_convert_event_time_to_timestamp_yyyy_mm_dd_hh_mm_ss_error2(self):
        with pytest.raises(ValueError):
            hopsworks_common.util.get_timestamp_from_date_string("202-13-01 00:00:00")

    def test_convert_event_time_to_timestamp_yyyy_mm_dd_hh_mm_ss_error3(self):
        with pytest.raises(ValueError):
            hopsworks_common.util.get_timestamp_from_date_string("00:00:00 2022-01-01")

    def test_convert_hudi_commit_time_to_timestamp(self):
        timestamp = hopsworks_common.util.get_timestamp_from_date_string(
            "20221118095233099"
        )
        assert timestamp == 1668765153099

    def test_get_dataset_type_HIVEDB(self):
        db_type = hopsworks_common.util.get_dataset_type(
            "/apps/hive/warehouse/temp_featurestore.db/storage_connector_resources/kafka__tstore.jks"
        )
        assert db_type == "HIVEDB"

    def test_get_dataset_type_HIVEDB_with_dfs(self):
        db_type = hopsworks_common.util.get_dataset_type(
            "hdfs:///apps/hive/warehouse/temp_featurestore.db/storage_connector_resources/kafka__tstore.jks"
        )
        assert db_type == "HIVEDB"

    def test_get_dataset_type_DATASET(self):
        db_type = hopsworks_common.util.get_dataset_type(
            "/Projects/temp/Resources/kafka__tstore.jks"
        )
        assert db_type == "DATASET"

    def test_get_dataset_type_DATASET_with_dfs(self):
        db_type = hopsworks_common.util.get_dataset_type(
            "hdfs:///Projects/temp/Resources/kafka__tstore.jks"
        )
        assert db_type == "DATASET"

    def test_get_job_url(self, mocker):
        # Arrange
        mock_client_get_instance = mocker.patch("hopsworks_common.client.get_instance")

        # Act
        hopsworks_common.util.get_job_url(href="1/2/3/4/5/6/7/8")

        # Assert
        assert (
            mock_client_get_instance.return_value.replace_public_host.call_args[0][
                0
            ].path
            == "p/5/jobs/named/7/executions"
        )

    def test_get_feature_group_url(self, mocker):
        # Arrange
        feature_store_id = 99
        feature_group_id = 10
        mock_client_get_instance = mocker.patch("hopsworks_common.client.get_instance")
        mock_util_get_hostname_replaced_url = mocker.patch(
            "hopsworks_common.util.get_hostname_replaced_url"
        )
        mock_client_get_instance.return_value._project_id = 50

        # Act
        hopsworks_common.util.get_feature_group_url(
            feature_group_id=feature_group_id, feature_store_id=feature_store_id
        )

        # Assert
        assert mock_util_get_hostname_replaced_url.call_count == 1
        assert (
            mock_util_get_hostname_replaced_url.call_args[0][0] == "/p/50/fs/99/fg/10"
        )

    def test_valid_embedding_type(self):
        embedding_index = EmbeddingIndex(
            features=[
                EmbeddingFeature("feature1", 3),
                EmbeddingFeature("feature2", 3),
                EmbeddingFeature("feature3", 3),
                EmbeddingFeature("feature4", 3),
            ]
        )
        # Define a schema with valid feature types
        schema = [
            Feature(name="feature1", type="array<int>"),
            Feature(name="feature2", type="array<bigint>"),
            Feature(name="feature3", type="array<float>"),
            Feature(name="feature4", type="array<double>"),
        ]
        # Call the method and expect no exceptions
        hopsworks_common.util.validate_embedding_feature_type(embedding_index, schema)

    def test_invalid_embedding_type(self):
        embedding_index = EmbeddingIndex(
            features=[
                EmbeddingFeature("feature1", 3),
                EmbeddingFeature("feature2", 3),
            ]
        )
        # Define a schema with an invalid feature type
        schema = [
            Feature(name="feature1", type="array<int>"),
            Feature(name="feature2", type="array<string>"),  # Invalid type
        ]
        # Call the method and expect a FeatureStoreException
        with pytest.raises(FeatureStoreException):
            hopsworks_common.util.validate_embedding_feature_type(
                embedding_index, schema
            )

    def test_missing_embedding_index(self):
        # Define a schema without an embedding index
        schema = [
            Feature(name="feature1", type="array<int>"),
            Feature(name="feature2", type="array<bigint>"),
        ]
        # Call the method with an empty feature_group (no embedding index)
        hopsworks_common.util.validate_embedding_feature_type(None, schema)
        # No exception should be raised

    def test_empty_schema(self):
        embedding_index = EmbeddingIndex(
            features=[
                EmbeddingFeature("feature1", 3),
                EmbeddingFeature("feature2", 3),
            ]
        )
        # Define an empty schema
        schema = []
        # Call the method with an empty schema
        hopsworks_common.util.validate_embedding_feature_type(embedding_index, schema)
        # No exception should be raised

    @pytest.mark.skipif(
        not HAS_SQLALCHEMY or not HAS_AIOMYSQL,
        reason="SQLAlchemy or aiomysql is not installed",
    )
    def test_create_async_engine(self, mocker):
        # Test when get_running_loop() raises a RuntimeError
        with patch("asyncio.get_running_loop", side_effect=RuntimeError):
            # mock storage connector
            online_connector = patch.object(
                hopsworks_common.util, "get_online_connector"
            )
            with pytest.raises(
                RuntimeError,
                match="Event loop is not running. Please invoke this co-routine from a running loop or provide an event loop.",
            ):
                asyncio.run(util_sql.create_async_engine(online_connector, True, 1))<|MERGE_RESOLUTION|>--- conflicted
+++ resolved
@@ -28,13 +28,8 @@
 from hopsworks_common.core.constants import HAS_AIOMYSQL, HAS_SQLALCHEMY
 from hsfs.embedding import EmbeddingFeature, EmbeddingIndex
 from hsfs.feature import Feature
-<<<<<<< HEAD
-=======
-from hsml import util
-from hsml.constants import MODEL
 from hsml.llm.model import Model as LLMModel
 from hsml.llm.predictor import Predictor as LLMPredictor
->>>>>>> baf922f7
 from hsml.model import Model as BaseModel
 from hsml.predictor import Predictor as BasePredictor
 from hsml.python.model import Model as PythonModel
