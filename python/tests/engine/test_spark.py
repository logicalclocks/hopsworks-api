--- conflicted
+++ resolved
@@ -969,7 +969,6 @@
             == 0
         )
 
-<<<<<<< HEAD
     def test_save_stream_dataframe_transformations(self, mocker, backend_fixtures):
         # Arrange
         mock_common_client_get_instance = mocker.patch(
@@ -1101,8 +1100,6 @@
         )
         assert mock_spark_engine_apply_transformations.call_count == 1
 
-=======
->>>>>>> f2b9d55e
     def test_save_stream_dataframe_query_name(self, mocker, backend_fixtures):
         # Arrange
         mock_common_client_get_instance = mocker.patch(
