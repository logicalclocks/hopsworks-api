--- conflicted
+++ resolved
@@ -183,325 +183,6 @@
         # Assert
         assert mock_read_path.call_count == 1
 
-<<<<<<< HEAD
-    def test_construct_query_object(self, mocker, backend_fixtures):
-        # Arrange
-        self._arrange_engine_mocks(mocker, backend_fixtures)
-        json1 = backend_fixtures["feature_group"]["get"]["response"]
-        test_fg1 = feature_group.FeatureGroup.from_response_json(json1)
-        json2 = backend_fixtures["feature_group"]["get_stream"]["response"]
-        test_fg2 = feature_group.FeatureGroup.from_response_json(json2)
-        mocker.patch("hsfs.constructor.query.Query.to_string", return_value="")
-        mocker.patch("hsfs.constructor.query.Query._to_string", return_value="")
-        query = (
-            test_fg1.select_all()
-            .filter((test_fg1.features[0] > 500) & (test_fg1.features[1] < 0.1))
-            .join(
-                test_fg2.filter(test_fg2.features[0] > 500),
-                left_on=["intt"],
-                right_on=["intt"],
-                prefix="test_",
-            )
-            .filter(test_fg1.features[0] < 700)
-        )
-
-        # Act
-        query_object = arrow_flight_client.get_instance().create_query_object(
-            query, "SELECT * FROM..."
-        )
-
-        # Assert
-        query_object_reference = {
-            "query_string": "SELECT * FROM...",
-            "features": {
-                "test.fg_test_1": [
-                    {"name": "intt", "type": "int"},
-                    {"name": "stringt", "type": "string"},
-                ]
-            },
-            "filters": {
-                "type": "logic",
-                "logic_type": "AND",
-                "left_filter": {
-                    "type": "logic",
-                    "logic_type": "AND",
-                    "left_filter": {
-                        "type": "logic",
-                        "logic_type": "AND",
-                        "left_filter": {
-                            "type": "filter",
-                            "condition": "GREATER_THAN",
-                            "value": 500,
-                            "feature": "test.fg_test_1.intt",
-                        },
-                        "right_filter": {
-                            "type": "filter",
-                            "condition": "LESS_THAN",
-                            "value": 0.1,
-                            "feature": "test.fg_test_1.stringt",
-                        },
-                    },
-                    "right_filter": {
-                        "type": "filter",
-                        "condition": "LESS_THAN",
-                        "value": 700,
-                        "feature": "test.fg_test_1.intt",
-                    },
-                },
-                "right_filter": {
-                    "type": "logic",
-                    "logic_type": "SINGLE",
-                    "left_filter": {
-                        "type": "filter",
-                        "condition": "GREATER_THAN",
-                        "value": 500,
-                        "feature": "test.fg_test_1.intt",
-                    },
-                    "right_filter": None,
-                },
-            },
-            "connectors": {
-                "test.fg_test_1": {"feature_group_id": 15, "time_travel_type": "hudi"}
-            },
-        }
-
-        query_object["features"] = {
-            key: sorted(value, key=lambda obj: obj["name"])
-            for key, value in query_object["features"].items()
-        }
-
-        assert str(query_object_reference) == str(query_object)
-
-    def test_construct_query_object_datetime_filter(self, mocker, backend_fixtures):
-        # Arrange
-        self._arrange_engine_mocks(mocker, backend_fixtures)
-        json1 = backend_fixtures["feature_group"]["get"]["response"]
-        test_fg1 = feature_group.FeatureGroup.from_response_json(json1)
-        mocker.patch("hsfs.constructor.query.Query.to_string", return_value="")
-        mocker.patch("hsfs.constructor.query.Query._to_string", return_value="")
-        query = test_fg1.select_all().filter(
-            test_fg1.features[0]
-            > datetime.datetime.strptime("2011-03-01 12:57:02", "%Y-%m-%d %H:%M:%S")
-        )
-
-        # Act
-        query_object = arrow_flight_client.get_instance().create_query_object(
-            query, "SELECT * FROM..."
-        )
-
-        # Assert
-        query_object_reference = {
-            "query_string": "SELECT * FROM...",
-            "features": {
-                "test.fg_test_1": [
-                    {"name": "intt", "type": "int"},
-                    {"name": "stringt", "type": "string"},
-                ]
-            },
-            "filters": {
-                "type": "logic",
-                "logic_type": "SINGLE",
-                "left_filter": {
-                    "type": "filter",
-                    "condition": "GREATER_THAN",
-                    "value": "2011-03-01 12:57:02",
-                    "feature": "test.fg_test_1.intt",
-                },
-                "right_filter": None,
-            },
-            "connectors": {
-                "test.fg_test_1": {"feature_group_id": 15, "time_travel_type": "hudi"}
-            },
-        }
-
-        query_object["features"] = {
-            key: sorted(value, key=lambda obj: obj["name"])
-            for key, value in query_object["features"].items()
-        }
-
-        assert str(query_object_reference) == str(query_object)
-
-    def test_construct_query_object_without_fs(self, mocker, backend_fixtures):
-        # Arrange
-        self._arrange_engine_mocks(mocker, backend_fixtures)
-        json1 = backend_fixtures["feature_group"]["get"]["response"]
-        test_fg1 = feature_group.FeatureGroup.from_response_json(json1)
-        mocker.patch("hsfs.constructor.query.Query.to_string", return_value="")
-        mocker.patch("hsfs.constructor.query.Query._to_string", return_value="")
-        query = test_fg1.select_all().filter(Feature("intt") > 500)
-
-        # Act
-        query_object = arrow_flight_client.get_instance().create_query_object(
-            query, "SELECT * FROM..."
-        )
-
-        # Assert
-        query_object_reference = {
-            "query_string": "SELECT * FROM...",
-            "features": {
-                "test.fg_test_1": [
-                    {"name": "intt", "type": "int"},
-                    {"name": "stringt", "type": "string"},
-                ]
-            },
-            "filters": {
-                "type": "logic",
-                "logic_type": "SINGLE",
-                "left_filter": {
-                    "type": "filter",
-                    "condition": "GREATER_THAN",
-                    "value": 500,
-                    "feature": "test.fg_test_1.intt",
-                },
-                "right_filter": None,
-            },
-            "connectors": {
-                "test.fg_test_1": {"feature_group_id": 15, "time_travel_type": "hudi"}
-            },
-        }
-
-        query_object["features"] = {
-            key: sorted(value, key=lambda obj: obj["name"])
-            for key, value in query_object["features"].items()
-        }
-
-        assert str(query_object_reference) == str(query_object)
-
-    def test_construct_query_object_without_fs_excluded(self, mocker, backend_fixtures):
-        # Arrange
-        self._arrange_engine_mocks(mocker, backend_fixtures)
-        json1 = backend_fixtures["feature_group"]["get"]["response"]
-        test_fg1 = feature_group.FeatureGroup.from_response_json(json1)
-        mocker.patch("hsfs.constructor.query.Query.to_string", return_value="")
-        mocker.patch("hsfs.constructor.query.Query._to_string", return_value="")
-        query = test_fg1.filter(Feature("intt") > 500)
-
-        # Act
-        query_object = arrow_flight_client.get_instance().create_query_object(
-            query, "SELECT * FROM..."
-        )
-
-        # Assert
-        query_object_reference = {
-            "query_string": "SELECT * FROM...",
-            "features": {
-                "test.fg_test_1": [
-                    {"name": "intt", "type": "int"},
-                    {"name": "stringt", "type": "string"},
-                ]
-            },
-            "filters": {
-                "type": "logic",
-                "logic_type": "SINGLE",
-                "left_filter": {
-                    "type": "filter",
-                    "condition": "GREATER_THAN",
-                    "value": 500,
-                    "feature": "test.fg_test_1.intt",
-                },
-                "right_filter": None,
-            },
-            "connectors": {
-                "test.fg_test_1": {"feature_group_id": 15, "time_travel_type": "hudi"}
-            },
-        }
-
-        query_object["features"] = {
-            key: sorted(value, key=lambda obj: obj["name"])
-            for key, value in query_object["features"].items()
-        }
-
-        assert str(query_object_reference) == str(query_object)
-
-    def test_construct_query_object_snowflake(self, mocker, backend_fixtures):
-        # Arrange
-        self._arrange_engine_mocks(mocker, backend_fixtures)
-
-        json_sf = backend_fixtures["storage_connector"]["get_snowflake"]["response"]
-        sc = storage_connector.StorageConnector.from_response_json(json_sf)
-
-        json1 = backend_fixtures["feature_group"]["get_external_snowflake"]["response"]
-        test_fg1 = feature_group.ExternalFeatureGroup.from_response_json(json1)
-        test_fg1._data_source._storage_connector = sc
-
-        mocker.patch("hsfs.constructor.query.Query.to_string", return_value="")
-        mocker.patch("hsfs.constructor.query.Query._to_string", return_value="")
-        mocker.patch(
-            "hsfs.feature_group.ExternalFeatureGroup._get_project_name",
-            return_value="test",
-        )
-        query = test_fg1.filter(Feature("c_acctbal") > 500)
-
-        # Act
-        query_object = arrow_flight_client.get_instance().create_query_object(
-            query, "SELECT * FROM..."
-        )
-
-        # Assert
-        query_object_reference = {
-            "query_string": "SELECT * FROM...",
-            "features": {
-                "test.tpch1snowflake_1": [
-                    {"name": "c_acctbal", "type": "decimal(12,2)"},
-                    {"name": "c_address", "type": "string"},
-                    {"name": "c_comment", "type": "string"},
-                    {"name": "c_custkey", "type": "decimal(38,0)"},
-                    {"name": "c_mktsegment", "type": "string"},
-                    {"name": "c_name", "type": "string"},
-                    {"name": "c_nationkey", "type": "decimal(38,0)"},
-                    {"name": "c_phone", "type": "string"},
-                ]
-            },
-            "filters": {
-                "type": "logic",
-                "logic_type": "SINGLE",
-                "left_filter": {
-                    "type": "filter",
-                    "condition": "GREATER_THAN",
-                    "value": 500,
-                    "feature": "test.tpch1snowflake_1.c_acctbal",
-                },
-                "right_filter": None,
-            },
-            "connectors": {
-                "test.tpch1snowflake_1": {
-                    "feature_group_id": 13,
-                    "time_travel_type": None,
-                    "type": "SNOWFLAKE",
-                    "options": {
-                        "user": "test_user",
-                        "account": "test_url",
-                        "database": "test_database",
-                        "schema": "test_schema",
-                        "password": "test_password",
-                        "warehouse": "test_warehouse",
-                        "application": "test_application",
-                    },
-                    "query": "select * from Customer",
-                    "filters": {
-                        "type": "logic",
-                        "logic_type": "SINGLE",
-                        "left_filter": {
-                            "type": "filter",
-                            "condition": "GREATER_THAN",
-                            "value": 500,
-                            "feature": "c_acctbal",
-                        },
-                        "right_filter": None,
-                    },
-                }
-            },
-        }
-
-        query_object["features"] = {
-            key: sorted(value, key=lambda obj: obj["name"])
-            for key, value in query_object["features"].items()
-        }
-
-        assert str(query_object_reference) == str(query_object)
-
-=======
->>>>>>> 2adc70a5
     def test_supports(self):
         # Arrange
         connector = storage_connector.BigQueryConnector(0, "BigQueryConnector", 99)
