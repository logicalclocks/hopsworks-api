#
#   Copyright 2022 Hopsworks AB
#
#   Licensed under the Apache License, Version 2.0 (the "License");
#   you may not use this file except in compliance with the License.
#   You may obtain a copy of the License at
#
#       http://www.apache.org/licenses/LICENSE-2.0
#
#   Unless required by applicable law or agreed to in writing, software
#   distributed under the License is distributed on an "AS IS" BASIS,
#   WITHOUT WARRANTIES OR CONDITIONS OF ANY KIND, either express or implied.
#   See the License for the specific language governing permissions and
#   limitations under the License.
#

import json
from unittest import mock

import pytest
from hsfs import (
    engine,
    feature,
    feature_group,
    feature_view,
    statistics_config,
    training_dataset,
)
from hsfs.client import exceptions
from hsfs.core import statistics_engine


engine._engine_type = "python"
with mock.patch("hopsworks_common.client.get_instance"):
    fg = feature_group.FeatureGroup(
        name="test",
        version=1,
        featurestore_id=99,
        primary_key=[],
        partition_key=[],
        id=10,
        stream=False,
    )
query = fg.select_all()


class TestStatisticsEngine:
    def test_compute_and_save_statistics(self, mocker):
        # Arrange
        feature_store_id = 99

        mocker.patch("hopsworks_common.client.get_instance")
        mocker.patch("hsfs.engine.get_type", return_value="python")
        mocker.patch("hsfs.util.get_hudi_datestr_from_timestamp")
        mock_statistics_engine_profile_statistics = mocker.patch(
            "hsfs.core.statistics_engine.StatisticsEngine.profile_statistics",
            return_value=None,
        )
        mocker.patch("hsfs.statistics.Statistics")
        mocker.patch("hsfs.feature_group.FeatureGroup.select_all")
        mocker.patch("hsfs.feature_group.FeatureGroup.read")
        mock_statistics_engine_save_statistics = mocker.patch(
            "hsfs.core.statistics_engine.StatisticsEngine._save_statistics"
        )
        mock_engine_get_instance = mocker.patch("hsfs.engine.get_instance")

        s_engine = statistics_engine.StatisticsEngine(feature_store_id, "featuregroup")

        fg = feature_group.FeatureGroup(
            name="test",
            version=1,
            featurestore_id=feature_store_id,
            primary_key=[],
            partition_key=[],
            id=10,
        )

        # Act
        s_engine.compute_and_save_statistics(
            metadata_instance=fg,
            feature_dataframe=None,
            feature_group_commit_id=None,
            feature_view_obj=None,
        )

        # Assert
        assert mock_statistics_engine_profile_statistics.call_count == 0
        assert mock_statistics_engine_save_statistics.call_count == 0
        assert mock_engine_get_instance.return_value.profile_by_spark.call_count == 1

    def test_compute_and_save_statistics_get_type_spark(self, mocker):
        # Arrange
        feature_store_id = 99

        mocker.patch("hopsworks_common.client.get_instance")
        mocker.patch("hsfs.engine.get_type", return_value="spark")
        mocker.patch("hsfs.util.get_hudi_datestr_from_timestamp")
        mock_statistics_engine_profile_statistics = mocker.patch(
            "hsfs.core.statistics_engine.StatisticsEngine.profile_statistics",
            return_value=None,
        )
        mocker.patch("hsfs.statistics.Statistics")
        mocker.patch("hsfs.feature_group.FeatureGroup.select_all")
        mocker.patch("hsfs.feature_group.FeatureGroup.read")
        mock_statistics_engine_save_statistics = mocker.patch(
            "hsfs.core.statistics_engine.StatisticsEngine._save_statistics"
        )
        mock_engine_get_instance = mocker.patch("hsfs.engine.get_instance")

        s_engine = statistics_engine.StatisticsEngine(feature_store_id, "featuregroup")

        fg = feature_group.FeatureGroup(
            name="test",
            version=1,
            featurestore_id=feature_store_id,
            primary_key=[],
            partition_key=[],
            id=10,
        )

        # Act
        s_engine.compute_and_save_statistics(
            metadata_instance=fg,
            feature_dataframe=None,
            feature_group_commit_id=None,
            feature_view_obj=None,
        )

        # Assert
        assert mock_statistics_engine_profile_statistics.call_count == 1
        assert mock_statistics_engine_save_statistics.call_count == 0
        assert mock_engine_get_instance.return_value.profile_by_spark.call_count == 0

    def test_compute_and_save_statistics_feature_view_obj(self, mocker):
        # Arrange
        feature_store_id = 99

        mocker.patch("hopsworks_common.client.get_instance")
<<<<<<< HEAD
        mocker.patch("hsfs.client.get_instance")
=======
>>>>>>> 17de091c
        mocker.patch("hsfs.engine.get_type")
        mocker.patch("hsfs.util.get_hudi_datestr_from_timestamp")
        mock_statistics_engine_profile_statistics = mocker.patch(
            "hsfs.core.statistics_engine.StatisticsEngine.profile_statistics",
            return_value=None,
        )
        mocker.patch("hsfs.statistics.Statistics")
        mocker.patch("hsfs.feature_group.FeatureGroup.select_all")
        mocker.patch("hsfs.feature_group.FeatureGroup.read")
        mock_statistics_engine_save_statistics = mocker.patch(
            "hsfs.core.statistics_engine.StatisticsEngine._save_statistics"
        )
        mock_engine_get_instance = mocker.patch("hsfs.engine.get_instance")

        s_engine = statistics_engine.StatisticsEngine(feature_store_id, "featuregroup")

        fg = feature_group.FeatureGroup(
            name="test",
            version=1,
            featurestore_id=feature_store_id,
            primary_key=[],
            partition_key=[],
            id=10,
        )

        fv = feature_view.FeatureView(
            name="fv_name",
            version=1,
            query=query,
            featurestore_id=feature_store_id,
            labels=[],
        )

        # Act
        s_engine.compute_and_save_statistics(
            metadata_instance=fg,
            feature_dataframe=None,
            feature_group_commit_id=None,
            feature_view_obj=fv,
        )

        # Assert
        assert mock_statistics_engine_profile_statistics.call_count == 1
        assert mock_statistics_engine_save_statistics.call_count == 0
        assert mock_engine_get_instance.return_value.profile_by_spark.call_count == 0

    def test_compute_and_save_statistics_get_type_spark_content_str(
        self, mocker, backend_fixtures
    ):
        # Arrange
        feature_store_id = 99
        statistics = json.dumps(
            backend_fixtures["feature_descriptive_statistics"][
                "get_deequ_multiple_feature_statistics"
            ]["response"]
        )

        mocker.patch("hopsworks_common.client.get_instance")
        mocker.patch("hsfs.engine.get_type", return_value="spark")
        mocker.patch("hsfs.util.get_hudi_datestr_from_timestamp")
        mock_statistics_engine_profile_statistics = mocker.patch(
            "hsfs.core.statistics_engine.StatisticsEngine.profile_statistics",
            return_value=statistics,
        )
        mocker.patch("hsfs.statistics.Statistics")
        mocker.patch("hsfs.feature_group.FeatureGroup.select_all")
        mocker.patch("hsfs.feature_group.FeatureGroup.read")
        mock_statistics_engine_save_statistics = mocker.patch(
            "hsfs.core.statistics_engine.StatisticsEngine._save_statistics"
        )
        mock_engine_get_instance = mocker.patch("hsfs.engine.get_instance")

        s_engine = statistics_engine.StatisticsEngine(feature_store_id, "featuregroup")

        fg = feature_group.FeatureGroup(
            name="test",
            version=1,
            featurestore_id=feature_store_id,
            primary_key=[],
            partition_key=[],
            id=10,
        )

        # Act
        s_engine.compute_and_save_statistics(
            metadata_instance=fg,
            feature_dataframe=None,
            feature_group_commit_id=None,
            feature_view_obj=None,
        )

        # Assert
        assert mock_statistics_engine_profile_statistics.call_count == 1
        assert mock_statistics_engine_save_statistics.call_count == 1
        assert mock_engine_get_instance.return_value.profile_by_spark.call_count == 0

    def test_compute_and_save_statistics_feature_view_obj_content_str(
        self, mocker, backend_fixtures
    ):
        # Arrange
        feature_store_id = 99
        statistics = json.dumps(
            backend_fixtures["feature_descriptive_statistics"][
                "get_deequ_multiple_feature_statistics"
            ]["response"]
        )

        mocker.patch("hopsworks_common.client.get_instance")
<<<<<<< HEAD
        mocker.patch("hsfs.client.get_instance")
=======
>>>>>>> 17de091c
        mocker.patch("hsfs.engine.get_type")
        mocker.patch("hsfs.util.get_hudi_datestr_from_timestamp")
        mock_statistics_engine_profile_statistics = mocker.patch(
            "hsfs.core.statistics_engine.StatisticsEngine.profile_statistics",
            return_value=statistics,
        )
        mocker.patch("hsfs.statistics.Statistics")
        mocker.patch("hsfs.feature_group.FeatureGroup.select_all")
        mocker.patch("hsfs.feature_group.FeatureGroup.read")
        mock_statistics_engine_save_statistics = mocker.patch(
            "hsfs.core.statistics_engine.StatisticsEngine._save_statistics"
        )
        mock_engine_get_instance = mocker.patch("hsfs.engine.get_instance")

        s_engine = statistics_engine.StatisticsEngine(feature_store_id, "featuregroup")

        fg = feature_group.FeatureGroup(
            name="test",
            version=1,
            featurestore_id=feature_store_id,
            primary_key=[],
            partition_key=[],
            id=10,
        )

        fv = feature_view.FeatureView(
            name="fv_name",
            version=1,
            query=query,
            featurestore_id=feature_store_id,
            labels=[],
        )

        # Act
        s_engine.compute_and_save_statistics(
            metadata_instance=fg,
            feature_dataframe=None,
            feature_group_commit_id=None,
            feature_view_obj=fv,
        )

        # Assert
        assert mock_statistics_engine_profile_statistics.call_count == 1
        assert mock_statistics_engine_save_statistics.call_count == 1
        assert mock_engine_get_instance.return_value.profile_by_spark.call_count == 0

    def test_compute_and_save_statistics_get_type_spark_feature_group_commit_id(
        self, mocker
    ):
        # Arrange
        feature_store_id = 99

        mocker.patch("hopsworks_common.client.get_instance")
        mocker.patch("hsfs.engine.get_type", return_value="spark")
        mocker.patch("hsfs.util.get_hudi_datestr_from_timestamp")
        mock_statistics_engine_profile_statistics = mocker.patch(
            "hsfs.core.statistics_engine.StatisticsEngine.profile_statistics",
            return_value=None,
        )
        mocker.patch("hsfs.statistics.Statistics")
        mocker.patch("hsfs.feature_group.FeatureGroup.select_all")
        mocker.patch("hsfs.feature_group.FeatureGroup.read")
        mock_statistics_engine_save_statistics = mocker.patch(
            "hsfs.core.statistics_engine.StatisticsEngine._save_statistics"
        )
        mock_engine_get_instance = mocker.patch("hsfs.engine.get_instance")

        s_engine = statistics_engine.StatisticsEngine(feature_store_id, "featuregroup")

        fg = feature_group.FeatureGroup(
            name="test",
            version=1,
            featurestore_id=feature_store_id,
            primary_key=[],
            partition_key=[],
            id=10,
        )

        # Act
        s_engine.compute_and_save_statistics(
            metadata_instance=fg,
            feature_dataframe=None,
            feature_group_commit_id=1,
            feature_view_obj=None,
        )

        # Assert
        assert mock_statistics_engine_profile_statistics.call_count == 1
        assert mock_statistics_engine_save_statistics.call_count == 0
        assert mock_engine_get_instance.return_value.profile_by_spark.call_count == 0

    def test_compute_and_save_statistics_feature_view_obj_feature_group_commit_id(
        self, mocker
    ):
        # Arrange
        feature_store_id = 99

        mocker.patch("hopsworks_common.client.get_instance")
<<<<<<< HEAD
        mocker.patch("hsfs.client.get_instance")
=======
>>>>>>> 17de091c
        mocker.patch("hsfs.engine.get_type")
        mocker.patch("hsfs.util.get_hudi_datestr_from_timestamp")
        mock_statistics_engine_profile_statistics = mocker.patch(
            "hsfs.core.statistics_engine.StatisticsEngine.profile_statistics",
            return_value=None,
        )
        mocker.patch("hsfs.statistics.Statistics")
        mocker.patch("hsfs.feature_group.FeatureGroup.select_all")
        mocker.patch("hsfs.feature_group.FeatureGroup.read")
        mock_statistics_engine_save_statistics = mocker.patch(
            "hsfs.core.statistics_engine.StatisticsEngine._save_statistics"
        )
        mock_engine_get_instance = mocker.patch("hsfs.engine.get_instance")

        s_engine = statistics_engine.StatisticsEngine(feature_store_id, "featuregroup")

        fg = feature_group.FeatureGroup(
            name="test",
            version=1,
            featurestore_id=feature_store_id,
            primary_key=[],
            partition_key=[],
            id=10,
        )

        fv = feature_view.FeatureView(
            name="fv_name",
            version=1,
            query=query,
            featurestore_id=feature_store_id,
            labels=[],
        )

        # Act
        s_engine.compute_and_save_statistics(
            metadata_instance=fg,
            feature_dataframe=None,
            feature_group_commit_id=1,
            feature_view_obj=fv,
        )

        # Assert
        assert mock_statistics_engine_profile_statistics.call_count == 1
        assert mock_statistics_engine_save_statistics.call_count == 0
        assert mock_engine_get_instance.return_value.profile_by_spark.call_count == 0

    def test_profile_statistics_with_config(self, mocker):
        # Arrange
        feature_store_id = 99

        mocker.patch("hopsworks_common.client.get_instance")
        mocker.patch("hsfs.engine.get_type")
        mock_engine_get_instance = mocker.patch("hsfs.engine.get_instance")
        mock_warning = mocker.patch("warnings.warn")

        s_engine = statistics_engine.StatisticsEngine(feature_store_id, "featuregroup")

        features = [
            feature.Feature(name="pk", type="int"),
            feature.Feature(name="et", type="timestamp"),
            feature.Feature(name="feat", type="int"),
        ]

        fg = feature_group.FeatureGroup(
            name="test",
            version=1,
            featurestore_id=feature_store_id,
            primary_key=[],
            partition_key=[],
            id=10,
            features=features,
        )

        feature_dataframe = mocker.Mock()
        feature_dataframe.head.return_value = []

        # Act
        s_engine.profile_statistics_with_config(
            feature_dataframe=feature_dataframe,
            statistics_config=fg.statistics_config,
        )

        # Assert
        assert mock_engine_get_instance.return_value.profile.call_count == 0
        assert mock_warning.call_count == 1
        assert (
            mock_warning.call_args[0][0]
            == "There is no data in the entity that you are trying to compute statistics "
            "for. A possible cause might be that you inserted only data to the online "
            "storage of a feature group."
        )

    def test_profile_statistics_with_config_head(self, mocker):
        # Arrange
        feature_store_id = 99

        mocker.patch("hopsworks_common.client.get_instance")
        mocker.patch("hsfs.engine.get_type")
        mock_engine_get_instance = mocker.patch("hsfs.engine.get_instance")

        s_engine = statistics_engine.StatisticsEngine(feature_store_id, "featuregroup")

        sc = statistics_config.StatisticsConfig(
            correlations=False, histograms=False, exact_uniqueness=False, columns=[]
        )

        fg = feature_group.FeatureGroup(
            name="test",
            version=1,
            featurestore_id=feature_store_id,
            primary_key=[],
            partition_key=[],
            id=10,
            statistics_config=sc,
        )

        feature_dataframe = mocker.Mock()
        feature_dataframe.head.return_value = [1]

        # Act
        s_engine.profile_statistics_with_config(
            feature_dataframe=feature_dataframe,
            statistics_config=fg.statistics_config,
        )

        # Assert
        assert mock_engine_get_instance.return_value.profile.call_count == 1
        assert (
            mock_engine_get_instance.return_value.profile.call_args[0][1] == sc.columns
        )
        assert (
            mock_engine_get_instance.return_value.profile.call_args[0][2]
            == sc.correlations
        )
        assert (
            mock_engine_get_instance.return_value.profile.call_args[0][3]
            == sc.histograms
        )
        assert (
            mock_engine_get_instance.return_value.profile.call_args[0][4]
            == sc.exact_uniqueness
        )

    def test_profile_transformation_fn_statistics_get_type_python(self, mocker):
        # Arrange
        feature_store_id = 99

        mock_engine_get_type = mocker.patch("hsfs.engine.get_type")
        mock_engine_get_instance = mocker.patch("hsfs.engine.get_instance")
        mock_statistics_engine_profile_unique_values = mocker.patch(
            "hsfs.core.statistics_engine.StatisticsEngine._profile_unique_values"
        )

        s_engine = statistics_engine.StatisticsEngine(feature_store_id, "featuregroup")

        feature_dataframe = mocker.Mock()
        feature_dataframe.head.return_value = []
        mock_engine_get_type.return_value = "python"

        # Act
        with pytest.raises(exceptions.FeatureStoreException) as e_info:
            s_engine._profile_transformation_fn_statistics(
                feature_dataframe=feature_dataframe,
                columns=[],
                label_encoder_features=None,
            )

        # Assert
        assert mock_engine_get_instance.return_value.profile.call_count == 0
        assert mock_statistics_engine_profile_unique_values.call_count == 0
        assert (
            str(e_info.value)
            == "There is no data in the entity that you are trying to compute "
            "statistics for. A possible cause might be that you inserted only data "
            "to the online storage of a feature group."
        )

    def test_profile_transformation_fn_statistics_get_type_hive(self, mocker):
        # Arrange
        feature_store_id = 99

        mock_engine_get_type = mocker.patch("hsfs.engine.get_type")
        mock_engine_get_instance = mocker.patch("hsfs.engine.get_instance")
        mock_statistics_engine_profile_unique_values = mocker.patch(
            "hsfs.core.statistics_engine.StatisticsEngine._profile_unique_values"
        )

        s_engine = statistics_engine.StatisticsEngine(feature_store_id, "featuregroup")

        feature_dataframe = mocker.Mock()
        feature_dataframe.head.return_value = []
        mock_engine_get_type.return_value = "hive"

        # Act
        with pytest.raises(exceptions.FeatureStoreException) as e_info:
            s_engine._profile_transformation_fn_statistics(
                feature_dataframe=feature_dataframe,
                columns=[],
                label_encoder_features=None,
            )

        # Assert
        assert mock_engine_get_instance.return_value.profile.call_count == 0
        assert mock_statistics_engine_profile_unique_values.call_count == 0
        assert (
            str(e_info.value)
            == "There is no data in the entity that you are trying to compute "
            "statistics for. A possible cause might be that you inserted only data "
            "to the online storage of a feature group."
        )

    def test_profile_transformation_fn_statistics_get_type_spark(self, mocker):
        # Arrange
        feature_store_id = 99

        mock_engine_get_type = mocker.patch("hsfs.engine.get_type")
        mock_engine_get_instance = mocker.patch("hsfs.engine.get_instance")
        mock_statistics_engine_profile_unique_values = mocker.patch(
            "hsfs.core.statistics_engine.StatisticsEngine._profile_unique_values"
        )

        s_engine = statistics_engine.StatisticsEngine(feature_store_id, "featuregroup")

        feature_dataframe = mocker.Mock()
        feature_dataframe.select.return_value.head.return_value = []
        mock_engine_get_type.return_value = "spark"

        # Act
        with pytest.raises(exceptions.FeatureStoreException) as e_info:
            s_engine._profile_transformation_fn_statistics(
                feature_dataframe=feature_dataframe,
                columns=[],
                label_encoder_features=None,
            )

        # Assert
        assert mock_engine_get_instance.return_value.profile.call_count == 0
        assert mock_statistics_engine_profile_unique_values.call_count == 0
        assert (
            str(e_info.value)
            == "There is no data in the entity that you are trying to compute "
            "statistics for. A possible cause might be that you inserted only data "
            "to the online storage of a feature group."
        )

    def test_compute_and_save_split_statistics(self, mocker):
        # Arrange
        feature_store_id = 99

        mocker.patch("hopsworks_common.client.get_instance")
        mocker.patch("hsfs.core.statistics_engine.StatisticsEngine.profile_statistics")
        mock_split_statistics = mocker.patch("hsfs.split_statistics.SplitStatistics")
        mock_statistics_engine_save_statistics = mocker.patch(
            "hsfs.core.statistics_engine.StatisticsEngine._save_statistics"
        )
        mock_td_read = mocker.patch("hsfs.training_dataset.TrainingDataset.read")

        s_engine = statistics_engine.StatisticsEngine(feature_store_id, "featuregroup")

        td = training_dataset.TrainingDataset(
            name="test",
            location="location",
            version=1,
            data_format="CSV",
            featurestore_id=99,
            splits={"split_name": "split_value"},
        )

        # Act
        s_engine.compute_and_save_split_statistics(
            td_metadata_instance=td, feature_view_obj=None, feature_dataframes=None
        )

        # Assert
        assert mock_statistics_engine_save_statistics.call_count == 1
        assert mock_td_read.call_count == 1
        assert mock_split_statistics.call_args[1]["name"] == "split_name"

    def test_compute_and_save_split_statistics_feature_dataframes(self, mocker):
        # Arrange
        feature_store_id = 99

        mocker.patch("hopsworks_common.client.get_instance")
        mocker.patch("hsfs.core.statistics_engine.StatisticsEngine.profile_statistics")
        mock_split_statistics = mocker.patch("hsfs.split_statistics.SplitStatistics")
        mock_statistics_engine_save_statistics = mocker.patch(
            "hsfs.core.statistics_engine.StatisticsEngine._save_statistics"
        )
        mock_td_read = mocker.patch("hsfs.training_dataset.TrainingDataset.read")

        s_engine = statistics_engine.StatisticsEngine(feature_store_id, "featuregroup")

        td = training_dataset.TrainingDataset(
            name="test",
            location="location",
            version=1,
            data_format="CSV",
            featurestore_id=99,
            splits={"split_name": "split_value"},
        )

        # Act
        s_engine.compute_and_save_split_statistics(
            td_metadata_instance=td,
            feature_view_obj=None,
            feature_dataframes={"split_name": "value"},
        )

        # Assert
        assert mock_statistics_engine_save_statistics.call_count == 1
        assert mock_td_read.call_count == 0
        assert mock_split_statistics.call_args[1]["name"] == "split_name"

    def test_compute_transformation_fn_statistics(self, mocker):
        # Arrange
        feature_store_id = 99

        mocker.patch(
            "hsfs.core.statistics_engine.StatisticsEngine._profile_transformation_fn_statistics"
        )
        mocker.patch("hsfs.statistics.Statistics")
        mock_statistics_engine_save_statistics = mocker.patch(
            "hsfs.core.statistics_engine.StatisticsEngine._save_statistics"
        )

        s_engine = statistics_engine.StatisticsEngine(feature_store_id, "featuregroup")

        # Act
        s_engine.compute_transformation_fn_statistics(
            td_metadata_instance=None,
            columns=None,
            label_encoder_features=None,
            feature_dataframe=None,
            feature_view_obj=None,
        )

        # Assert
        assert mock_statistics_engine_save_statistics.call_count == 1

    def test_get(self, mocker):
        # Arrange
        feature_store_id = 99

        mock_statistics_api = mocker.patch("hsfs.core.statistics_api.StatisticsApi")

        s_engine = statistics_engine.StatisticsEngine(feature_store_id, "featuregroup")

        # Act
        s_engine.get(
            metadata_instance=None,
            feature_names=None,
            computation_time=None,
            before_transformation=None,
            training_dataset_version=None,
        )

        # Assert
        assert mock_statistics_api.return_value.get.call_count == 1
        assert mock_statistics_api.return_value.get_all.call_count == 0

    def test_get_all(self, mocker):
        # Arrange
        feature_store_id = 99

        mock_statistics_api = mocker.patch("hsfs.core.statistics_api.StatisticsApi")

        s_engine = statistics_engine.StatisticsEngine(feature_store_id, "featuregroup")

        # Act
        s_engine.get_all(
            metadata_instance=None,
            feature_names=None,
            computation_time=None,
            training_dataset_version=None,
        )

        # Assert
        assert mock_statistics_api.return_value.get_all.call_count == 1
        assert mock_statistics_api.return_value.get.call_count == 0

    def test_get_by_time_window(self, mocker):
        # Arrange
        feature_store_id = 99

        mock_statistics_api = mocker.patch("hsfs.core.statistics_api.StatisticsApi")

        s_engine = statistics_engine.StatisticsEngine(feature_store_id, "featuregroup")

        # Act
        s_engine.get_by_time_window(
            metadata_instance=None,
            start_commit_time=None,
            end_commit_time=None,
            feature_names=None,
        )

        # Assert
        assert mock_statistics_api.return_value.get.call_count == 1
        assert mock_statistics_api.return_value.get_all.call_count == 0

    def test_get_by_time_window_stats_not_found(self, mocker):
        # Arrange
        feature_store_id = 99

        not_found_response = mocker.Mock()
        not_found_response.json.return_value = {
            "errorCode": exceptions.RestAPIError.FeatureStoreErrorCode.STATISTICS_NOT_FOUND
        }
        not_found_response.status_code = 404

        mocker.patch(
            "hsfs.core.statistics_api.StatisticsApi.get",
            side_effect=exceptions.RestAPIError("url", not_found_response),
        )

        s_engine = statistics_engine.StatisticsEngine(feature_store_id, "featuregroup")

        # Act
        s = s_engine.get_by_time_window(
            metadata_instance=None,
            start_commit_time=None,
            end_commit_time=None,
            feature_names=None,
        )

        # Assert
        assert s is None

    def test_get_by_time_window_commit_not_found(self, mocker):
        # Arrange
        feature_store_id = 99

        bad_request_response = mocker.Mock()
        bad_request_response.json.return_value = {
            "errorCode": exceptions.RestAPIError.FeatureStoreErrorCode.FEATURE_GROUP_COMMIT_NOT_FOUND
        }
        bad_request_response.status_code = 400

        mocker.patch(
            "hsfs.core.statistics_api.StatisticsApi.get",
            side_effect=exceptions.RestAPIError("url", bad_request_response),
        )

        s_engine = statistics_engine.StatisticsEngine(feature_store_id, "featuregroup")

        # Act
        s = s_engine.get_by_time_window(
            metadata_instance=None,
            start_commit_time=None,
            end_commit_time=None,
            feature_names=None,
        )

        # Assert
        assert s is None

    def test_save_statistics(self, mocker):
        # Arrange
        feature_store_id = 99

        mocker.patch("hopsworks_common.client.get_instance")
        mock_statistics_api = mocker.patch("hsfs.core.statistics_api.StatisticsApi")

        s_engine = statistics_engine.StatisticsEngine(feature_store_id, "featuregroup")

        td = training_dataset.TrainingDataset(
            name="test",
            location="location",
            version=1,
            data_format="CSV",
            featurestore_id=99,
            splits={},
            id=1,
        )

        # Act
        s_engine._save_statistics(
            stats=None, metadata_instance=td, feature_view_obj=None
        )

        # Assert
        assert mock_statistics_api.return_value.post.call_count == 1
        assert mock_statistics_api.return_value.post.call_args[0][0] == td

    def test_save_statistics_fv(self, mocker):
        # Arrange
        feature_store_id = 99

        mocker.patch("hopsworks_common.client.get_instance")
        mock_statistics_api = mocker.patch("hsfs.core.statistics_api.StatisticsApi")

        s_engine = statistics_engine.StatisticsEngine(feature_store_id, "featuregroup")

        td = training_dataset.TrainingDataset(
            name="test",
            location="location",
            version=1,
            data_format="CSV",
            featurestore_id=99,
            splits={},
            id=1,
        )

        fv = feature_view.FeatureView(
            name="fv_name",
            version=1,
            query=query,
            featurestore_id=feature_store_id,
            labels=[],
        )

        # Act
        s_engine._save_statistics(stats=None, metadata_instance=td, feature_view_obj=fv)

        # Assert
        assert mock_statistics_api.return_value.post.call_count == 1
        assert mock_statistics_api.return_value.post.call_args[0][0] == fv

    def test_profile_unique_values(self, mocker):
        # Arrange
        feature_store_id = 99

        mock_engine_get_instance = mocker.patch("hsfs.engine.get_instance")

        s_engine = statistics_engine.StatisticsEngine(feature_store_id, "featuregroup")

        mock_engine_get_instance.return_value.get_unique_values.return_value = [
            "value_1",
            "value_2",
            "value_3",
        ]

        # Act
        result = s_engine._profile_unique_values(
            feature_dataframe=None,
            label_encoder_features=["column_1", "column_2"],
            stats_str="{}",
        )

        # Assert
        assert (
            result
            == '{"columns": [{"column": "column_1", "unique_values": ["value_1", "value_2", '
            '"value_3"]}, {"column": "column_2", "unique_values": ["value_1", "value_2", '
            '"value_3"]}]}'
        )

    def test_profile_unique_values_content_str(self, mocker):
        # Arrange
        feature_store_id = 99

        mock_engine_get_instance = mocker.patch("hsfs.engine.get_instance")

        s_engine = statistics_engine.StatisticsEngine(feature_store_id, "featuregroup")

        mock_engine_get_instance.return_value.get_unique_values.return_value = [
            "value_1",
            "value_2",
            "value_3",
        ]

        # Act
        result = s_engine._profile_unique_values(
            feature_dataframe=None,
            label_encoder_features=["column_1", "column_2"],
            stats_str='{"columns": [], "test_name": "test_value"}',
        )

        # Assert
        assert (
            result
            == '{"columns": [{"column": "column_1", "unique_values": ["value_1", "value_2", '
            '"value_3"]}, {"column": "column_2", "unique_values": ["value_1", "value_2", '
            '"value_3"]}], "test_name": "test_value"}'
        )<|MERGE_RESOLUTION|>--- conflicted
+++ resolved
@@ -136,10 +136,7 @@
         feature_store_id = 99
 
         mocker.patch("hopsworks_common.client.get_instance")
-<<<<<<< HEAD
         mocker.patch("hsfs.client.get_instance")
-=======
->>>>>>> 17de091c
         mocker.patch("hsfs.engine.get_type")
         mocker.patch("hsfs.util.get_hudi_datestr_from_timestamp")
         mock_statistics_engine_profile_statistics = mocker.patch(
@@ -248,10 +245,7 @@
         )
 
         mocker.patch("hopsworks_common.client.get_instance")
-<<<<<<< HEAD
         mocker.patch("hsfs.client.get_instance")
-=======
->>>>>>> 17de091c
         mocker.patch("hsfs.engine.get_type")
         mocker.patch("hsfs.util.get_hudi_datestr_from_timestamp")
         mock_statistics_engine_profile_statistics = mocker.patch(
@@ -350,10 +344,7 @@
         feature_store_id = 99
 
         mocker.patch("hopsworks_common.client.get_instance")
-<<<<<<< HEAD
         mocker.patch("hsfs.client.get_instance")
-=======
->>>>>>> 17de091c
         mocker.patch("hsfs.engine.get_type")
         mocker.patch("hsfs.util.get_hudi_datestr_from_timestamp")
         mock_statistics_engine_profile_statistics = mocker.patch(
