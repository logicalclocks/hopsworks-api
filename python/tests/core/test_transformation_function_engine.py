--- conflicted
+++ resolved
@@ -262,10 +262,7 @@
     def test_compute_and_set_feature_statistics_no_split(self, mocker):
         feature_store_id = 99
         mocker.patch("hopsworks_common.client.get_instance")
-<<<<<<< HEAD
         mocker.patch("hsfs.client.get_instance")
-=======
->>>>>>> 17de091c
         mock_s_engine = mocker.patch("hsfs.core.statistics_engine.StatisticsEngine")
 
         tf_engine = transformation_function_engine.TransformationFunctionEngine(
@@ -326,10 +323,7 @@
     def test_compute_and_set_feature_statistics_train_test_split(self, mocker):
         feature_store_id = 99
         mocker.patch("hopsworks_common.client.get_instance")
-<<<<<<< HEAD
         mocker.patch("hsfs.client.get_instance")
-=======
->>>>>>> 17de091c
         mock_s_engine = mocker.patch("hsfs.core.statistics_engine.StatisticsEngine")
 
         tf_engine = transformation_function_engine.TransformationFunctionEngine(
@@ -389,10 +383,7 @@
     def test_get_and_set_feature_statistics_no_statistics_required(self, mocker):
         feature_store_id = 99
         mocker.patch("hopsworks_common.client.get_instance")
-<<<<<<< HEAD
         mocker.patch("hsfs.client.get_instance")
-=======
->>>>>>> 17de091c
         mock_s_engine = mocker.patch("hsfs.core.statistics_engine.StatisticsEngine")
 
         tf_engine = transformation_function_engine.TransformationFunctionEngine(
@@ -447,10 +438,7 @@
     def test_get_and_set_feature_statistics_statistics_required(self, mocker):
         feature_store_id = 99
         mocker.patch("hopsworks_common.client.get_instance")
-<<<<<<< HEAD
         mocker.patch("hsfs.client.get_instance")
-=======
->>>>>>> 17de091c
         mock_s_engine = mocker.patch("hsfs.core.statistics_engine.StatisticsEngine")
 
         tf_engine = transformation_function_engine.TransformationFunctionEngine(
