#
#   Copyright 2022 Logical Clocks AB
#
#   Licensed under the Apache License, Version 2.0 (the "License");
#   you may not use this file except in compliance with the License.
#   You may obtain a copy of the License at
#
#       http://www.apache.org/licenses/LICENSE-2.0
#
#   Unless required by applicable law or agreed to in writing, software
#   distributed under the License is distributed on an "AS IS" BASIS,
#   WITHOUT WARRANTIES OR CONDITIONS OF ANY KIND, either express or implied.
#   See the License for the specific language governing permissions and
#   limitations under the License.

import json
from typing import Optional, Union

import humps
<<<<<<< HEAD
from hopsworks_common import client, util
from hopsworks_common.constants import (
=======
from hsml import client, constants, deployment, util
from hsml.constants import (
>>>>>>> baf922f7
    ARTIFACT_VERSION,
    INFERENCE_ENDPOINTS,
    MODEL,
    PREDICTOR,
    RESOURCES,
    Default,
)
from hsml import deployment
from hsml.deployable_component import DeployableComponent
from hsml.inference_batcher import InferenceBatcher
from hsml.inference_logger import InferenceLogger
from hsml.predictor_state import PredictorState
from hsml.resources import PredictorResources
from hsml.transformer import Transformer


class Predictor(DeployableComponent):
    """Metadata object representing a predictor in Model Serving."""

    def __init__(
        self,
        name: str,
        model_name: str,
        model_path: str,
        model_version: int,
        model_framework: str,  # MODEL.FRAMEWORK
        artifact_version: Union[int, str],
        model_server: str,
        serving_tool: Optional[str] = None,
        script_file: Optional[str] = None,
        resources: Optional[Union[PredictorResources, dict, Default]] = None,  # base
        inference_logger: Optional[
            Union[InferenceLogger, dict, Default]
        ] = None,  # base
        inference_batcher: Optional[
            Union[InferenceBatcher, dict, Default]
        ] = None,  # base
        transformer: Optional[Union[Transformer, dict, Default]] = None,
        id: Optional[int] = None,
        description: Optional[str] = None,
        created_at: Optional[str] = None,
        creator: Optional[str] = None,
        api_protocol: Optional[str] = INFERENCE_ENDPOINTS.API_PROTOCOL_REST,
        environment: Optional[str] = None,
        project_namespace: str = None,
        **kwargs,
    ):
        serving_tool = (
            self._validate_serving_tool(serving_tool)
            or self._get_default_serving_tool()
        )
        resources = self._validate_resources(
            util.get_obj_from_json(resources, PredictorResources), serving_tool
        ) or self._get_default_resources(serving_tool)

        super().__init__(
            script_file,
            resources,
            inference_batcher,
        )

        self._name = name
        self._model_name = model_name
        self._model_path = model_path
        self._model_version = model_version
        self._model_framework = model_framework
        self._artifact_version = artifact_version
        self._serving_tool = serving_tool
        self._model_server = model_server
        self._id = id
        self._description = description
        self._created_at = created_at
        self._creator = creator

        self._inference_logger = util.get_obj_from_json(
            inference_logger, InferenceLogger
        )
        self._transformer = util.get_obj_from_json(transformer, Transformer)
        self._validate_script_file(self._model_framework, self._script_file)
        self._api_protocol = api_protocol
        self._environment = environment
        self._project_namespace = project_namespace

    def deploy(self):
        """Create a deployment for this predictor and persists it in the Model Serving.

        !!! example
            ```python

            import hopsworks

            project = hopsworks.login()

            # get Hopsworks Model Registry handle
            mr = project.get_model_registry()

            # retrieve the trained model you want to deploy
            my_model = mr.get_model("my_model", version=1)

            # get Hopsworks Model Serving handle
            ms = project.get_model_serving()

            my_predictor = ms.create_predictor(my_model)
            my_deployment = my_predictor.deploy()

            print(my_deployment.get_state())
            ```

        # Returns
            `Deployment`. The deployment metadata object of a new or existing deployment.
        """

        _deployment = deployment.Deployment(
            predictor=self, name=self._name, description=self._description
        )
        _deployment.save()

        return _deployment

    def describe(self):
        """Print a description of the predictor"""
        util.pretty_print(self)

    def _set_state(self, state: PredictorState):
        """Set the state of the predictor"""
        self._state = state

    @classmethod
    def _validate_serving_tool(cls, serving_tool):
        if serving_tool is not None:
            if client.is_saas_connection():
                # only kserve supported in saasy hopsworks
                if serving_tool != PREDICTOR.SERVING_TOOL_KSERVE:
                    raise ValueError(
                        "KServe deployments are the only supported in Serverless Hopsworks"
                    )
                return serving_tool
            # if not saas, check valid serving_tool
            serving_tools = list(util.get_members(PREDICTOR, prefix="SERVING_TOOL"))
            if serving_tool not in serving_tools:
                raise ValueError(
                    "Serving tool '{}' is not valid. Possible values are '{}'".format(
                        serving_tool, ", ".join(serving_tools)
                    )
                )
        return serving_tool

    @classmethod
    def _validate_script_file(cls, model_framework, script_file):
        if script_file is None and (
            model_framework == MODEL.FRAMEWORK_PYTHON
            or model_framework == MODEL.FRAMEWORK_LLM
        ):
            raise ValueError(
                "Predictor scripts are required in deployments for custom Python models and LLMs."
            )

    @classmethod
    def _infer_model_server(cls, model_framework):
        if model_framework == MODEL.FRAMEWORK_TENSORFLOW:
            return PREDICTOR.MODEL_SERVER_TF_SERVING
        elif model_framework == MODEL.FRAMEWORK_LLM:
            return PREDICTOR.MODEL_SERVER_VLLM
        else:
            return PREDICTOR.MODEL_SERVER_PYTHON

    @classmethod
    def _get_default_serving_tool(cls):
        # set kserve as default if it is available
        return (
            PREDICTOR.SERVING_TOOL_KSERVE
            if client.is_kserve_installed()
            else PREDICTOR.SERVING_TOOL_DEFAULT
        )

    @classmethod
    def _validate_resources(cls, resources, serving_tool):
        if resources is not None:
            # ensure scale-to-zero for kserve deployments when required
            if (
                serving_tool == PREDICTOR.SERVING_TOOL_KSERVE
                and resources.num_instances != 0
                and client.is_scale_to_zero_required()
            ):
                raise ValueError(
                    "Scale-to-zero is required for KServe deployments in this cluster. Please, set the number of instances to 0."
                )
        return resources

    @classmethod
    def _get_default_resources(cls, serving_tool):
        num_instances = (
            0  # enable scale-to-zero by default if required
            if serving_tool == PREDICTOR.SERVING_TOOL_KSERVE
            and client.is_scale_to_zero_required()
            else RESOURCES.MIN_NUM_INSTANCES
        )
        return PredictorResources(num_instances)

    @classmethod
    def for_model(cls, model, **kwargs):
        kwargs["model_name"] = model.name
        kwargs["model_path"] = model.model_path
        kwargs["model_version"] = model.version

        # get predictor for specific model, includes model type-related validations
        return util.get_predictor_for_model(model=model, **kwargs)

    @classmethod
    def from_response_json(cls, json_dict):
        json_decamelized = humps.decamelize(json_dict)
        if isinstance(json_decamelized, list):
            if len(json_decamelized) == 0:
                return []
            return [cls.from_json(predictor) for predictor in json_decamelized]
        else:
            if "count" in json_decamelized:
                if json_decamelized["count"] == 0:
                    return []
                return [
                    cls.from_json(predictor) for predictor in json_decamelized["items"]
                ]
            return cls.from_json(json_decamelized)

    @classmethod
    def from_json(cls, json_decamelized):
        predictor = Predictor(**cls.extract_fields_from_json(json_decamelized))
        predictor._set_state(PredictorState.from_response_json(json_decamelized))
        return predictor

    @classmethod
    def extract_fields_from_json(cls, json_decamelized):
        kwargs = {}
        kwargs["name"] = json_decamelized.pop("name")
        kwargs["description"] = util.extract_field_from_json(
            json_decamelized, "description"
        )
        kwargs["model_name"] = util.extract_field_from_json(
            json_decamelized, "model_name", default=kwargs["name"]
        )
        kwargs["model_path"] = json_decamelized.pop("model_path")
        kwargs["model_version"] = json_decamelized.pop("model_version")
        kwargs["model_framework"] = (
            json_decamelized.pop("model_framework")
            if "model_framework" in json_decamelized
            else MODEL.FRAMEWORK_SKLEARN  # backward compatibility
        )
        kwargs["artifact_version"] = util.extract_field_from_json(
            json_decamelized, "artifact_version"
        )
        kwargs["model_server"] = json_decamelized.pop("model_server")
        kwargs["serving_tool"] = json_decamelized.pop("serving_tool")
        kwargs["script_file"] = util.extract_field_from_json(
            json_decamelized, "predictor"
        )
        kwargs["resources"] = PredictorResources.from_json(json_decamelized)
        kwargs["inference_logger"] = InferenceLogger.from_json(json_decamelized)
        kwargs["inference_batcher"] = InferenceBatcher.from_json(json_decamelized)
        kwargs["transformer"] = Transformer.from_json(json_decamelized)
        kwargs["id"] = json_decamelized.pop("id")
        kwargs["created_at"] = json_decamelized.pop("created")
        kwargs["creator"] = json_decamelized.pop("creator")
        kwargs["api_protocol"] = json_decamelized.pop("api_protocol")
        if "environment_dto" in json_decamelized:
            environment = json_decamelized.pop("environment_dto")
            kwargs["environment"] = environment["name"]
        kwargs["project_namespace"] = json_decamelized.pop("project_namespace")
        return kwargs

    def update_from_response_json(self, json_dict):
        json_decamelized = humps.decamelize(json_dict)
        self.__init__(**self.extract_fields_from_json(json_decamelized))
        self._set_state(PredictorState.from_response_json(json_decamelized))
        return self

    def json(self):
        return json.dumps(self, cls=util.Encoder)

    def to_dict(self):
        json = {
            "id": self._id,
            "name": self._name,
            "description": self._description,
            "modelName": self._model_name,
            "modelPath": self._model_path,
            "modelVersion": self._model_version,
            "modelFramework": self._model_framework,
            "artifactVersion": self._artifact_version,
            "created": self._created_at,
            "creator": self._creator,
            "modelServer": self._model_server,
            "servingTool": self._serving_tool,
            "predictor": self._script_file,
            "apiProtocol": self._api_protocol,
            "projectNamespace": self._project_namespace,
        }
        if self.environment is not None:
            json = {**json, **{"environmentDTO": {"name": self._environment}}}
        if self._resources is not None:
            json = {**json, **self._resources.to_dict()}
        if self._inference_logger is not None:
            json = {**json, **self._inference_logger.to_dict()}
        if self._inference_batcher is not None:
            json = {**json, **self._inference_batcher.to_dict()}
        if self._transformer is not None:
            json = {**json, **self._transformer.to_dict()}
        return json

    @property
    def id(self):
        """Id of the predictor."""
        return self._id

    @property
    def name(self):
        """Name of the predictor."""
        return self._name

    @name.setter
    def name(self, name: str):
        self._name = name

    @property
    def description(self):
        """Description of the predictor."""
        return self._description

    @description.setter
    def description(self, description: str):
        self._description = description

    @property
    def model_name(self):
        """Name of the model deployed by the predictor."""
        return self._model_name

    @model_name.setter
    def model_name(self, model_name: str):
        self._model_name = model_name

    @property
    def model_path(self):
        """Model path deployed by the predictor."""
        return self._model_path

    @model_path.setter
    def model_path(self, model_path: str):
        self._model_path = model_path

    @property
    def model_version(self):
        """Model version deployed by the predictor."""
        return self._model_version

    @model_version.setter
    def model_version(self, model_version: int):
        self._model_version = model_version

    @property
    def model_framework(self):
        """Model framework of the model to be deployed by the predictor."""
        return self._model_framework

    @model_framework.setter
    def model_framework(self, model_framework: str):
        self._model_framework = model_framework
        self._model_server = self._infer_model_server(model_framework)

    @property
    def artifact_version(self):
        """Artifact version deployed by the predictor."""
        return self._artifact_version

    @artifact_version.setter
    def artifact_version(self, artifact_version: Union[int, str]):
        self._artifact_version = artifact_version

    @property
    def artifact_files_path(self):
        return "{}/{}/{}/{}".format(
            self._model_path,
            str(self._model_version),
            constants.MODEL_SERVING.ARTIFACTS_DIR_NAME,
            str(self._artifact_version),
        )

    @property
    def artifact_path(self):
        """Path of the model artifact deployed by the predictor. Resolves to /Projects/{project_name}/Models/{name}/{version}/Artifacts/{artifact_version}/{name}_{version}_{artifact_version}.zip"""
        # TODO: Deprecated
        artifact_name = "{}_{}_{}.zip".format(
            self._model_name, str(self._model_version), str(self._artifact_version)
        )
        return "{}/{}/Artifacts/{}/{}".format(
            self._model_path,
            str(self._model_version),
            str(self._artifact_version),
            artifact_name,
        )

    @property
    def model_server(self):
        """Model server used by the predictor."""
        return self._model_server

    @property
    def serving_tool(self):
        """Serving tool used to run the model server."""
        return self._serving_tool

    @serving_tool.setter
    def serving_tool(self, serving_tool: str):
        self._serving_tool = serving_tool

    @property
    def script_file(self):
        """Script file used to load and run the model."""
        return self._script_file

    @script_file.setter
    def script_file(self, script_file: str):
        self._script_file = script_file
        self._artifact_version = ARTIFACT_VERSION.CREATE

    @property
    def inference_logger(self):
        """Configuration of the inference logger attached to this predictor."""
        return self._inference_logger

    @inference_logger.setter
    def inference_logger(self, inference_logger: InferenceLogger):
        self._inference_logger = inference_logger

    @property
    def transformer(self):
        """Transformer configuration attached to the predictor."""
        return self._transformer

    @transformer.setter
    def transformer(self, transformer: Transformer):
        self._transformer = transformer

    @property
    def created_at(self):
        """Created at date of the predictor."""
        return self._created_at

    @property
    def creator(self):
        """Creator of the predictor."""
        return self._creator

    @property
    def requested_instances(self):
        """Total number of requested instances in the predictor."""
        num_instances = self._resources.num_instances
        if self._transformer is not None:
            num_instances += self._transformer.resources.num_instances
        return num_instances

    @property
    def api_protocol(self):
        """API protocol enabled in the predictor (e.g., HTTP or GRPC)."""
        return self._api_protocol

    @api_protocol.setter
    def api_protocol(self, api_protocol):
        self._api_protocol = api_protocol

    @property
    def environment(self):
        """Name of the inference environment"""
        return self._environment

    @environment.setter
    def environment(self, environment):
        self._environment = environment

    @property
    def project_namespace(self):
        """Kubernetes project namespace"""
        return self._project_namespace

    @project_namespace.setter
    def project_namespace(self, project_namespace):
        self._project_namespace = project_namespace

    def __repr__(self):
        desc = (
            f", description: {self._description!r}"
            if self._description is not None
            else ""
        )
        return f"Predictor(name: {self._name!r}" + desc + ")"<|MERGE_RESOLUTION|>--- conflicted
+++ resolved
@@ -17,16 +17,12 @@
 from typing import Optional, Union
 
 import humps
-<<<<<<< HEAD
 from hopsworks_common import client, util
 from hopsworks_common.constants import (
-=======
-from hsml import client, constants, deployment, util
-from hsml.constants import (
->>>>>>> baf922f7
     ARTIFACT_VERSION,
     INFERENCE_ENDPOINTS,
     MODEL,
+    MODEL_SERVING,
     PREDICTOR,
     RESOURCES,
     Default,
@@ -406,7 +402,7 @@
         return "{}/{}/{}/{}".format(
             self._model_path,
             str(self._model_version),
-            constants.MODEL_SERVING.ARTIFACTS_DIR_NAME,
+            MODEL_SERVING.ARTIFACTS_DIR_NAME,
             str(self._artifact_version),
         )
 
