--- conflicted
+++ resolved
@@ -429,28 +429,7 @@
 
     @property
     def artifact_files_path(self):
-<<<<<<< HEAD
         """Path of the artifact files deployed by the predictor."""
-        return "{}/{}/{}/{}".format(
-            self._model_path,
-            str(self._model_version),
-            MODEL_SERVING.ARTIFACTS_DIR_NAME,
-            str(self._artifact_version),
-        )
-
-    @property
-    def artifact_path(self):
-        """Path of the model artifact deployed by the predictor. Resolves to /Projects/{project_name}/Models/{name}/{version}/Artifacts/{artifact_version}/{name}_{version}_{artifact_version}.zip"""
-        # TODO: Deprecated
-        artifact_name = "{}_{}_{}.zip".format(
-            self._model_name, str(self._model_version), str(self._artifact_version)
-        )
-        return "{}/{}/Artifacts/{}/{}".format(
-            self._model_path,
-            str(self._model_version),
-            str(self._artifact_version),
-            artifact_name,
-=======
         # "/Projects/{project_name}/Deployments/{name}/{version}"
         return "{}/{}/{}/{}/{}".format(
             "/Projects",
@@ -458,7 +437,20 @@
             MODEL_SERVING.DEPLOYMENTS_DATASET,
             str(self._name),
             str(self._version),
->>>>>>> 09accd44
+        )
+
+    @property
+    def artifact_path(self):
+        """Path of the model artifact deployed by the predictor. Resolves to /Projects/{project_name}/Models/{name}/{version}/Artifacts/{artifact_version}/{name}_{version}_{artifact_version}.zip"""
+        # TODO: Deprecated
+        artifact_name = "{}_{}_{}.zip".format(
+            self._model_name, str(self._model_version), str(self._artifact_version)
+        )
+        return "{}/{}/Artifacts/{}/{}".format(
+            self._model_path,
+            str(self._model_version),
+            str(self._artifact_version),
+            artifact_name,
         )
 
     @property
