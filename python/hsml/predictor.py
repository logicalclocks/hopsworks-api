--- conflicted
+++ resolved
@@ -137,11 +137,7 @@
         return _deployment
 
     def describe(self):
-<<<<<<< HEAD
-        """Print a description of the predictor."""
-=======
         """Print a JSON description of the predictor."""
->>>>>>> f69aa087
         util.pretty_print(self)
 
     def _set_state(self, state: PredictorState):
