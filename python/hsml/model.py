#
#   Copyright 2021 Logical Clocks AB
#
#   Licensed under the Apache License, Version 2.0 (the "License");
#   you may not use this file except in compliance with the License.
#   You may obtain a copy of the License at
#
#       http://www.apache.org/licenses/LICENSE-2.0
#
#   Unless required by applicable law or agreed to in writing, software
#   distributed under the License is distributed on an "AS IS" BASIS,
#   WITHOUT WARRANTIES OR CONDITIONS OF ANY KIND, either express or implied.
#   See the License for the specific language governing permissions and
#   limitations under the License.
#

import json
import logging
import os
import re
import warnings
from typing import Any, Dict, Optional, Union

import humps
<<<<<<< HEAD
from hopsworks_common import client, usage, util
from hopsworks_common.constants import ARTIFACT_VERSION
from hopsworks_common.constants import INFERENCE_ENDPOINTS as IE
=======
from hopsworks_common import usage
from hsml import client, constants, util
from hsml.constants import ARTIFACT_VERSION
from hsml.constants import INFERENCE_ENDPOINTS as IE
>>>>>>> baf922f7
from hsml.core import explicit_provenance
from hsml.engine import model_engine
from hsml.inference_batcher import InferenceBatcher
from hsml.inference_logger import InferenceLogger
from hsml.model_schema import ModelSchema
from hsml.predictor import Predictor
from hsml.resources import PredictorResources
from hsml.schema import Schema
from hsml.transformer import Transformer


_logger = logging.getLogger(__name__)


class Model:
    """Metadata object representing a model in the Model Registry."""

    def __init__(
        self,
        id,
        name,
        version=None,
        created=None,
        creator=None,
        environment=None,
        description=None,
        project_name=None,
        metrics=None,
        program=None,
        user_full_name=None,
        model_schema=None,
        input_example=None,
        framework=None,
        model_registry_id=None,
        # unused, but needed since they come in the backend response
        tags=None,
        href=None,
        feature_view=None,
        training_dataset_version=None,
        **kwargs,
    ):
        self._id = id
        self._name = name
        self._version = version

        if description is None:
            self._description = "A collection of models for " + name
        else:
            self._description = description

        self._created = created
        self._creator = creator
        self._environment = environment
        self._project_name = project_name
        self._training_metrics = metrics
        self._program = program
        self._user_full_name = user_full_name
        self._input_example = input_example
        self._framework = framework
        self._model_schema = model_schema

        # This is needed for update_from_response_json function to not overwrite name of the shared registry this model originates from
        if not hasattr(self, "_shared_registry_project_name"):
            self._shared_registry_project_name = None

        self._model_registry_id = model_registry_id

        self._model_engine = model_engine.ModelEngine()
        self._feature_view = feature_view
        self._training_dataset_version = training_dataset_version

    @usage.method_logger
    def save(
        self,
        model_path,
        await_registration=480,
        keep_original_files=False,
        upload_configuration: Optional[Dict[str, Any]] = None,
    ):
        """Persist this model including model files and metadata to the model registry.

        # Arguments
            model_path: Local or remote (Hopsworks file system) path to the folder where the model files are located, or path to a specific model file.
            await_registration: Awaiting time for the model to be registered in Hopsworks.
            keep_original_files: If the model files are located in hopsfs, whether to move or copy those files into the Models dataset. Default is False (i.e., model files will be moved)
            upload_configuration: When saving a model from outside Hopsworks, the model is uploaded to the model registry using the REST APIs. Each model artifact is divided into
                chunks and each chunk uploaded independently. This parameter can be used to control the upload chunk size, the parallelism and the number of retries.
                `upload_configuration` can contain the following keys:
                * key `chunk_size`: size of each chunk in megabytes. Default 10.
                * key `simultaneous_uploads`: number of chunks to upload in parallel. Default 3.
                * key `max_chunk_retries`: number of times to retry the upload of a chunk in case of failure. Default 1.

        # Returns
            `Model`: The model metadata object.
        """
        if self._training_dataset_version is None and self._feature_view is not None:
            if self._feature_view.get_last_accessed_training_dataset() is not None:
                self._training_dataset_version = (
                    self._feature_view.get_last_accessed_training_dataset()
                )
            else:
                warnings.warn(
                    "Provenance cached data - feature view provided, but training dataset version is missing",
                    util.ProvenanceWarning,
                    stacklevel=1,
                )
        if self._model_schema is None:
            if (
                self._feature_view is not None
                and self._training_dataset_version is not None
            ):
                all_features = self._feature_view.get_training_dataset_schema(
                    self._training_dataset_version
                )
                features, labels = [], []
                for feature in all_features:
                    (labels if feature.label else features).append(feature.to_dict())
                self._model_schema = ModelSchema(
                    input_schema=Schema(features) if features else None,
                    output_schema=Schema(labels) if labels else None,
                )
            else:
                warnings.warn(
                    "Model schema cannot not be inferred without both the feature view and the training dataset version.",
                    util.ProvenanceWarning,
                    stacklevel=1,
                )

        return self._model_engine.save(
            model_instance=self,
            model_path=model_path,
            await_registration=await_registration,
            keep_original_files=keep_original_files,
            upload_configuration=upload_configuration,
        )

    @usage.method_logger
    def download(self, local_path=None):
        """Download the model files.

        # Arguments
            local_path: path where to download the model files in the local filesystem
        # Returns
            `str`: Absolute path to local folder containing the model files.
        """
        return self._model_engine.download(model_instance=self, local_path=local_path)

    @usage.method_logger
    def delete(self):
        """Delete the model

        !!! danger "Potentially dangerous operation"
            This operation drops all metadata associated with **this version** of the
            model **and** deletes the model files.

        # Raises
            `RestAPIError`.
        """
        self._model_engine.delete(model_instance=self)

    @usage.method_logger
    def deploy(
        self,
        name: Optional[str] = None,
        description: Optional[str] = None,
        artifact_version: Optional[str] = ARTIFACT_VERSION.CREATE,
        serving_tool: Optional[str] = None,
        script_file: Optional[str] = None,
        resources: Optional[Union[PredictorResources, dict]] = None,
        inference_logger: Optional[Union[InferenceLogger, dict]] = None,
        inference_batcher: Optional[Union[InferenceBatcher, dict]] = None,
        transformer: Optional[Union[Transformer, dict]] = None,
        api_protocol: Optional[str] = IE.API_PROTOCOL_REST,
        environment: Optional[str] = None,
    ):
        """Deploy the model.

        !!! example
            ```python

            import hopsworks

            project = hopsworks.login()

            # get Hopsworks Model Registry handle
            mr = project.get_model_registry()

            # retrieve the trained model you want to deploy
            my_model = mr.get_model("my_model", version=1)

            my_deployment = my_model.deploy()
            ```
        # Arguments
            name: Name of the deployment.
            description: Description of the deployment.
            artifact_version: Version number of the model artifact to deploy, `CREATE` to create a new model artifact
            or `MODEL-ONLY` to reuse the shared artifact containing only the model files.
            serving_tool: Serving tool used to deploy the model server.
            script_file: Path to a custom predictor script implementing the Predict class.
            resources: Resources to be allocated for the predictor.
            inference_logger: Inference logger configuration.
            inference_batcher: Inference batcher configuration.
            transformer: Transformer to be deployed together with the predictor.
            api_protocol: API protocol to be enabled in the deployment (i.e., 'REST' or 'GRPC'). Defaults to 'REST'.
            environment: The inference environment to use.

        # Returns
            `Deployment`: The deployment metadata object of a new or existing deployment.
        """

        if name is None:
            name = self._get_default_serving_name()

        predictor = Predictor.for_model(
            self,
            name=name,
            description=description,
            artifact_version=artifact_version,
            serving_tool=serving_tool,
            script_file=script_file,
            resources=resources,
            inference_logger=inference_logger,
            inference_batcher=inference_batcher,
            transformer=transformer,
            api_protocol=api_protocol,
            environment=environment,
        )

        return predictor.deploy()

    @usage.method_logger
    def set_tag(self, name: str, value: Union[str, dict]):
        """Attach a tag to a model.

        A tag consists of a <name,value> pair. Tag names are unique identifiers across the whole cluster.
        The value of a tag can be any valid json - primitives, arrays or json objects.

        # Arguments
            name: Name of the tag to be added.
            value: Value of the tag to be added.
        # Raises
            `RestAPIError` in case the backend fails to add the tag.
        """

        self._model_engine.set_tag(model_instance=self, name=name, value=value)

    @usage.method_logger
    def delete_tag(self, name: str):
        """Delete a tag attached to a model.

        # Arguments
            name: Name of the tag to be removed.
        # Raises
            `RestAPIError` in case the backend fails to delete the tag.
        """
        self._model_engine.delete_tag(model_instance=self, name=name)

    def get_tag(self, name: str):
        """Get the tags of a model.

        # Arguments
            name: Name of the tag to get.
        # Returns
            tag value
        # Raises
            `RestAPIError` in case the backend fails to retrieve the tag.
        """
        return self._model_engine.get_tag(model_instance=self, name=name)

    def get_tags(self):
        """Retrieves all tags attached to a model.

        # Returns
            `Dict[str, obj]` of tags.
        # Raises
            `RestAPIError` in case the backend fails to retrieve the tags.
        """
        return self._model_engine.get_tags(model_instance=self)

    def get_url(self):
        path = (
            "/p/"
            + str(client.get_instance()._project_id)
            + "/models/"
            + str(self.name)
            + "/"
            + str(self.version)
        )
        return util.get_hostname_replaced_url(sub_path=path)

    def get_feature_view(self, init: bool = True, online: Optional[bool] = None):
        """Get the parent feature view of this model, based on explicit provenance.
         Only accessible, usable feature view objects are returned. Otherwise an Exception is raised.
         For more details, call the base method - get_feature_view_provenance

        # Returns
            `FeatureView`: Feature View Object.
        # Raises
            `Exception` in case the backend fails to retrieve the tags.
        """
        fv_prov = self.get_feature_view_provenance()
        fv = explicit_provenance.Links.get_one_accessible_parent(fv_prov)
        if fv is None:
            return None
        if init:
            td_prov = self.get_training_dataset_provenance()
            td = explicit_provenance.Links.get_one_accessible_parent(td_prov)
            is_deployment = "DEPLOYMENT_NAME" in os.environ
            if online or is_deployment:
                _logger.info(
                    "Initializing for batch and online retrieval of feature vectors"
                    + (" - within a deployment" if is_deployment else "")
                )
                fv.init_serving(training_dataset_version=td.version)
            elif online is False:
                _logger.info("Initializing for batch retrieval of feature vectors")
                fv.init_batch_scoring(training_dataset_version=td.version)
        return fv

    def get_feature_view_provenance(self):
        """Get the parent feature view of this model, based on explicit provenance.
        This feature view can be accessible, deleted or inaccessible.
        For deleted and inaccessible feature views, only a minimal information is
        returned.

        # Returns
            `ProvenanceLinks`: Object containing the section of provenance graph requested.
        """
        return self._model_engine.get_feature_view_provenance(model_instance=self)

    def get_training_dataset_provenance(self):
        """Get the parent training dataset of this model, based on explicit provenance.
        This training dataset can be accessible, deleted or inaccessible.
        For deleted and inaccessible training datasets, only a minimal information is
        returned.

        # Returns
            `ProvenanceLinks`: Object containing the section of provenance graph requested.
        """
        return self._model_engine.get_training_dataset_provenance(model_instance=self)

    def _get_default_serving_name(self):
        return re.sub(r"[^a-zA-Z0-9]", "", self._name)

    @classmethod
    def from_response_json(cls, json_dict):
        json_decamelized = humps.decamelize(json_dict)
        if "count" in json_decamelized:
            if json_decamelized["count"] == 0:
                return []
            return [util.set_model_class(model) for model in json_decamelized["items"]]
        else:
            return util.set_model_class(json_decamelized)

    def update_from_response_json(self, json_dict):
        json_decamelized = humps.decamelize(json_dict)
        if "type" in json_decamelized:  # backwards compatibility
            _ = json_decamelized.pop("type")
        self.__init__(**json_decamelized)
        return self

    def json(self):
        return json.dumps(self, cls=util.Encoder)

    def to_dict(self):
        return {
            "id": self._name + "_" + str(self._version),
            "projectName": self._project_name,
            "name": self._name,
            "modelSchema": self._model_schema,
            "version": self._version,
            "description": self._description,
            "inputExample": self._input_example,
            "framework": self._framework,
            "metrics": self._training_metrics,
            "environment": self._environment,
            "program": self._program,
            "featureView": util.feature_view_to_json(self._feature_view),
            "trainingDatasetVersion": self._training_dataset_version,
        }

    @property
    def id(self):
        """Id of the model."""
        return self._id

    @id.setter
    def id(self, id):
        self._id = id

    @property
    def name(self):
        """Name of the model."""
        return self._name

    @name.setter
    def name(self, name):
        self._name = name

    @property
    def version(self):
        """Version of the model."""
        return self._version

    @version.setter
    def version(self, version):
        self._version = version

    @property
    def description(self):
        """Description of the model."""
        return self._description

    @description.setter
    def description(self, description):
        self._description = description

    @property
    def created(self):
        """Creation date of the model."""
        return self._created

    @created.setter
    def created(self, created):
        self._created = created

    @property
    def creator(self):
        """Creator of the model."""
        return self._creator

    @creator.setter
    def creator(self, creator):
        self._creator = creator

    @property
    def environment(self):
        """Input example of the model."""
        if self._environment is not None:
            return self._model_engine.read_file(
                model_instance=self, resource="environment.yml"
            )
        return self._environment

    @environment.setter
    def environment(self, environment):
        self._environment = environment

    @property
    def training_metrics(self):
        """Training metrics of the model."""
        return self._training_metrics

    @training_metrics.setter
    def training_metrics(self, training_metrics):
        self._training_metrics = training_metrics

    @property
    def program(self):
        """Executable used to export the model."""
        if self._program is not None:
            return self._model_engine.read_file(
                model_instance=self, resource=self._program
            )

    @program.setter
    def program(self, program):
        self._program = program

    @property
    def user(self):
        """user of the model."""
        return self._user_full_name

    @user.setter
    def user(self, user_full_name):
        self._user_full_name = user_full_name

    @property
    def input_example(self):
        """input_example of the model."""
        return self._model_engine.read_json(
            model_instance=self, resource="input_example.json"
        )

    @input_example.setter
    def input_example(self, input_example):
        self._input_example = input_example

    @property
    def framework(self):
        """framework of the model."""
        return self._framework

    @framework.setter
    def framework(self, framework):
        self._framework = framework

    @property
    def model_schema(self):
        """model schema of the model."""
        return self._model_engine.read_json(
            model_instance=self, resource="model_schema.json"
        )

    @model_schema.setter
    def model_schema(self, model_schema):
        self._model_schema = model_schema

    @property
    def project_name(self):
        """project_name of the model."""
        return self._project_name

    @project_name.setter
    def project_name(self, project_name):
        self._project_name = project_name

    @property
    def model_registry_id(self):
        """model_registry_id of the model."""
        return self._model_registry_id

    @model_registry_id.setter
    def model_registry_id(self, model_registry_id):
        self._model_registry_id = model_registry_id

    @property
    def model_path(self):
        """path of the model with version folder omitted. Resolves to /Projects/{project_name}/Models/{name}"""
        return "/Projects/{}/Models/{}".format(self.project_name, self.name)

    @property
    def version_path(self):
        """path of the model including version folder. Resolves to /Projects/{project_name}/Models/{name}/{version}"""
        return "{}/{}".format(self.model_path, str(self.version))

    @property
    def model_files_path(self):
        """path of the model files including version and files folder. Resolves to /Projects/{project_name}/Models/{name}/{version}/Files"""
        return "{}/{}".format(
            self.version_path,
            constants.MODEL_REGISTRY.MODEL_FILES_DIR_NAME,
        )

    @property
    def shared_registry_project_name(self):
        """shared_registry_project_name of the model."""
        return self._shared_registry_project_name

    @shared_registry_project_name.setter
    def shared_registry_project_name(self, shared_registry_project_name):
        self._shared_registry_project_name = shared_registry_project_name

    @property
    def training_dataset_version(self) -> int:
        return self._training_dataset_version

    def __repr__(self):
        return f"Model(name: {self._name!r}, version: {self._version!r})"<|MERGE_RESOLUTION|>--- conflicted
+++ resolved
@@ -22,16 +22,9 @@
 from typing import Any, Dict, Optional, Union
 
 import humps
-<<<<<<< HEAD
 from hopsworks_common import client, usage, util
-from hopsworks_common.constants import ARTIFACT_VERSION
+from hopsworks_common.constants import ARTIFACT_VERSION, MODEL_REGISTRY
 from hopsworks_common.constants import INFERENCE_ENDPOINTS as IE
-=======
-from hopsworks_common import usage
-from hsml import client, constants, util
-from hsml.constants import ARTIFACT_VERSION
-from hsml.constants import INFERENCE_ENDPOINTS as IE
->>>>>>> baf922f7
 from hsml.core import explicit_provenance
 from hsml.engine import model_engine
 from hsml.inference_batcher import InferenceBatcher
@@ -574,7 +567,7 @@
         """path of the model files including version and files folder. Resolves to /Projects/{project_name}/Models/{name}/{version}/Files"""
         return "{}/{}".format(
             self.version_path,
-            constants.MODEL_REGISTRY.MODEL_FILES_DIR_NAME,
+            MODEL_REGISTRY.MODEL_FILES_DIR_NAME,
         )
 
     @property
