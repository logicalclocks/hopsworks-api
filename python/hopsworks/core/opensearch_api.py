--- conflicted
+++ resolved
@@ -25,15 +25,9 @@
         self._variable_api = variable_api.VariableApi()
 
     def _get_opensearch_url(self):
-<<<<<<< HEAD
-        if isinstance(client.get_instance(), client.external.Client):
+        if client._is_external():
             external_domain = self._variable_api.get_loadbalancer_external_domain(
                 "opensearch"
-=======
-        if client._is_external():
-            external_domain = self._variable_api.get_variable(
-                "loadbalancer_external_domain"
->>>>>>> 51b6af18
             )
             return f"https://{external_domain}:9200"
         else:
