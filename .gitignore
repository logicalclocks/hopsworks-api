# Byte-compiled / optimized / DLL files
__pycache__/
*.py[cod]
*$py.class

# C extensions
*.so

# Distribution / packaging
.Python
build/
develop-eggs/
dist/
downloads/
eggs/
.eggs/
lib/
lib64/
parts/
sdist/
var/
wheels/
share/python-wheels/
*.egg-info/
.installed.cfg
*.egg
MANIFEST
python/README.md
python/LICENSE

# PyInstaller
#  Usually these files are written by a python script from a template
#  before PyInstaller builds the exe, so as to inject date/other infos into it.
*.manifest
*.spec

# Installer logs
pip-log.txt
pip-delete-this-directory.txt

# Unit test / coverage reports
htmlcov/
.tox/
.nox/
.coverage
.coverage.*
.cache
nosetests.xml
coverage.xml
*.cover
.hypothesis/
.pytest_cache/
.ruff_cache/
bigquery.json
metastore_db/

# Translations
*.mo
*.pot

# Django stuff:
*.log
local_settings.py
db.sqlite3

# Flask stuff:
instance/
.webassets-cache

# Scrapy stuff:
.scrapy

# Sphinx documentation
docs/_build/

# Mike Javadoc
docs/javadoc

# PyBuilder
target/

# Jupyter Notebook
.ipynb_checkpoints

# IPython
profile_default/
ipython_config.py

# pyenv
.python-version

# celery beat schedule file
celerybeat-schedule

# SageMath parsed files
*.sage.py

# Environments
.env
.venv
env/
venv/
ENV/
env.bak/
venv.bak/

# Spyder project settings
.spyderproject
.spyproject

# Rope project settings
.ropeproject

# mkdocs documentation
/site

# mypy
.mypy_cache/
.dmypy.json
dmypy.json

# Pyre type checker
.pyre/

# Java
.idea
.vscode
*.iml
target/
delombok/

# Mac
.DS_Store

# mkdocs intemediate files
docs/generated

docs/CONTRIBUTING.md
docs/index.md

# Test artifacts
keyFile.json
<<<<<<< HEAD
bigquery.json
gcs.json
=======

# Dev directories
dev_tools/
dev_scripts/
>>>>>>> cbb776b3
<|MERGE_RESOLUTION|>--- conflicted
+++ resolved
@@ -140,12 +140,7 @@
 
 # Test artifacts
 keyFile.json
-<<<<<<< HEAD
-bigquery.json
-gcs.json
-=======
 
 # Dev directories
 dev_tools/
-dev_scripts/
->>>>>>> cbb776b3
+dev_scripts/