--- conflicted
+++ resolved
@@ -42,21 +42,10 @@
           <groupId>com.databricks</groupId>
           <artifactId>*</artifactId>
         </exclusion>
-<<<<<<< HEAD
-        <exclusion>
-          <groupId>org.scala-lang</groupId>
-          <artifactId>*</artifactId>
-        </exclusion>
-        <exclusion>
-          <groupId>org.apache.kafka</groupId>
-          <artifactId>*</artifactId>
-        </exclusion>
         <exclusion>
           <groupId>org.apache.avro</groupId>
           <artifactId>avro</artifactId>
         </exclusion>
-=======
->>>>>>> d938ecef
       </exclusions>
     </dependency>
 
