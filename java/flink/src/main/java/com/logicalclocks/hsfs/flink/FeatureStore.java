/*
 *  Copyright (c) 2023. Hopsworks AB
 *
 *  Licensed under the Apache License, Version 2.0 (the "License");
 *  you may not use this file except in compliance with the License.
 *  You may obtain a copy of the License at
 *
 *  http://www.apache.org/licenses/LICENSE-2.0
 *
 *  Unless required by applicable law or agreed to in writing, software
 *  distributed under the License is distributed on an "AS IS" BASIS,
 *  WITHOUT WARRANTIES OR CONDITIONS OF ANY KIND, either express or implied.
 *
 *  See the License for the specific language governing permissions and limitations under the License.
 *
 */

package com.logicalclocks.hsfs.flink;

import com.logicalclocks.hsfs.Feature;
import com.logicalclocks.hsfs.FeatureStoreBase;
import com.logicalclocks.hsfs.FeatureStoreException;
import com.logicalclocks.hsfs.OnlineConfig;
import com.logicalclocks.hsfs.StatisticsConfig;
import com.logicalclocks.hsfs.StorageConnector;
import com.logicalclocks.hsfs.TimeTravelFormat;
import com.logicalclocks.hsfs.flink.constructor.Query;
import com.logicalclocks.hsfs.flink.engine.FeatureViewEngine;
import com.logicalclocks.hsfs.flink.engine.FeatureGroupEngine;

import com.logicalclocks.hsfs.metadata.StorageConnectorApi;
import lombok.NonNull;

import java.io.IOException;
import java.util.List;

public class FeatureStore extends FeatureStoreBase<Query> {

  private FeatureGroupEngine featureGroupEngine;
  private FeatureViewEngine featureViewEngine;

  public FeatureStore() {
    featureViewEngine = new FeatureViewEngine();
    featureGroupEngine = new FeatureGroupEngine();
    storageConnectorApi = new StorageConnectorApi();
  }

  /**
   * Create a feature group builder object.
   *
   * <pre>
   * {@code
   *        // get feature store handle
   *        FeatureStore fs = HopsworksConnection.builder().build().getFeatureStore();
   *
   *        // create feature group metadata object
   *        StreamFeatureGroup streamFeatureGroup = fs.createStreamFeatureGroup()
   *               .name("documentation_example")
   *               .version(1)
   *               .primaryKeys(Collections.singletonList("pk"))
   *               .eventTime("event_time")
   *               .onlineEnabled(true)
   *               .features(features)
   *               .build();
   *
   *         // save the feature group metadata object on the feature store
   *         streamFeatureGroup.save()
   * }
   * </pre>
   *
   * @return StreamFeatureGroup.StreamFeatureGroupBuilder a StreamFeatureGroup builder object.
   */
  public StreamFeatureGroup.StreamFeatureGroupBuilder createStreamFeatureGroup() {
    return StreamFeatureGroup.builder().featureStore(this);
  }

  @Override
  public StreamFeatureGroup createStreamFeatureGroup(@NonNull String name, Integer version, String description,
                                                     Boolean onlineEnabled, TimeTravelFormat timeTravelFormat,
                                                     List<String> primaryKeys, List<String> partitionKeys,
                                                     String eventTime, String hudiPrecombineKey, List<Feature> features,
                                                     StatisticsConfig statisticsConfig,
                                                     StorageConnector storageConnector, String path) {
    return new StreamFeatureGroup.StreamFeatureGroupBuilder()
        .featureStore(this)
        .name(name)
        .version(version)
        .description(description)
        .onlineEnabled(onlineEnabled)
        .timeTravelFormat(timeTravelFormat)
        .primaryKeys(primaryKeys)
        .partitionKeys(partitionKeys)
        .eventTime(eventTime)
        .hudiPrecombineKey(hudiPrecombineKey)
        .features(features)
        .statisticsConfig(statisticsConfig)
        .storageConnector(storageConnector)
        .path(path)
        .build();
  }

  @Override
  public StreamFeatureGroup getOrCreateStreamFeatureGroup(@NonNull String name,
                                                          Integer version,
                                                          String description,
                                                          Boolean onlineEnabled,
                                                          TimeTravelFormat timeTravelFormat,
                                                          List<String> primaryKeys,
                                                          List<String> partitionKeys,
                                                          String eventTime,
                                                          String hudiPrecombineKey,
                                                          List<Feature> features,
                                                          StatisticsConfig statisticsConfig,
                                                          StorageConnector storageConnector,
                                                          String path,
                                                          OnlineConfig onlineConfig)
          throws IOException, FeatureStoreException {

    return featureGroupEngine.getOrCreateFeatureGroup(this, name, version, description, onlineEnabled,
        timeTravelFormat, primaryKeys, partitionKeys, eventTime, hudiPrecombineKey, features, statisticsConfig,
        storageConnector, path, onlineConfig);
  }

  /**
   * Get a stream feature group object from the feature store.
   *
   * <p>Getting a stream feature group metadata handle enables to interact with the feature group,
   * such as read the data or use the `Query`-API to perform joins between feature groups and create feature
   * views.
   *
   * <pre>
   * {@code
   *        // get feature store handle
   *        FeatureStore fs = HopsworksConnection.builder().build().getFeatureStore();
   *        FeatureGroup fg = fs.getStreamFeatureGroup("electricity_prices", 1);
   * }
   * </pre>
   *
   * @param name the name of the feature group
   * @return StreamFeatureGroup The stream feature group metadata object.
   * @throws FeatureStoreException If unable to retrieve feature group from the feature store.
   * @throws IOException Generic IO exception.
   */
  @Override
  public StreamFeatureGroup getStreamFeatureGroup(String name) throws FeatureStoreException, IOException {
    LOGGER.info("VersionWarning: No version provided for getting feature group `" + name + "`, defaulting to `"
        + DEFAULT_VERSION + "`.");
    return getStreamFeatureGroup(name, DEFAULT_VERSION);
  }

  /**
   * Get a stream feature group object from the feature store.
   *
   * <p>Getting a stream feature group metadata handle enables to interact with the feature group,
   * such as read the data or use the `Query`-API to perform joins between feature groups and create feature
   * views.
   *
   * <pre>
   * {@code
   *        // get feature store handle
   *        FeatureStore fs = HopsworksConnection.builder().build().getFeatureStore();
   *        FeatureGroup fg = fs.getStreamFeatureGroup("electricity_prices", 1);
   * }
   * </pre>
   *
   * @param name the name of the feature group
   * @param version the version of the feature group
   * @return StreamFeatureGroup The stream feature group metadata object.
   * @throws FeatureStoreException If unable to retrieve feature group from the feature store.
   * @throws IOException Generic IO exception.
   */
  @Override
  public StreamFeatureGroup getStreamFeatureGroup(@NonNull String name, @NonNull Integer version)
      throws FeatureStoreException, IOException {
    return featureGroupEngine.getStreamFeatureGroup(this, name, version);
  }

<<<<<<< HEAD
=======
  @Override
  public StreamFeatureGroup.StreamFeatureGroupBuilder createStreamFeatureGroup() {
    throw new UnsupportedOperationException("Not supported for Flink");
  }

  @Override
  public StreamFeatureGroup getOrCreateStreamFeatureGroup(String name, Integer version)
      throws IOException, FeatureStoreException {
    throw new UnsupportedOperationException("Not supported for Flink");
  }

  @Override
  public StreamFeatureGroup getOrCreateStreamFeatureGroup(String name, Integer version, List<String> primaryKeys,
                                                          boolean onlineEnabled, String eventTime)
      throws IOException, FeatureStoreException {
    throw new UnsupportedOperationException("Not supported for Flink");
  }

  @Override
  public StreamFeatureGroup getOrCreateStreamFeatureGroup(String name, Integer version, List<String> primaryKeys,
                                                          List<String> partitionKeys, boolean onlineEnabled,
                                                          String eventTime) throws IOException, FeatureStoreException {
    throw new UnsupportedOperationException("Not supported for Flink");
  }

  @Override
  public StreamFeatureGroup getOrCreateStreamFeatureGroup(String name, Integer version, String description,
                                                          List<String> primaryKeys, List<String> partitionKeys,
                                                          String hudiPrecombineKey, boolean onlineEnabled,
                                                          TimeTravelFormat timeTravelFormat,
                                                          StatisticsConfig statisticsConfig,
                                                          String eventTime, OnlineConfig onlineConfig)
      throws IOException, FeatureStoreException {
    throw new UnsupportedOperationException("Not supported for Flink");
  }

  @Override
  public Object createExternalFeatureGroup() {
    return null;
  }

  @Override
  public Object createFeatureView() {
    return null;
  }

  @Override
  public StorageConnector getStorageConnector(String name) throws FeatureStoreException, IOException {
    throw new UnsupportedOperationException("Not supported for Flink");
  }

  @Override
  public Object getHopsFsConnector(String name) throws FeatureStoreException, IOException {
    throw new UnsupportedOperationException("Not supported for Flink");
  }

  @Override
  public Object getJdbcConnector(String name) throws FeatureStoreException, IOException {
    throw new UnsupportedOperationException("Not supported for Flink");
  }

  @Override
  public Object getOnlineStorageConnector() throws FeatureStoreException, IOException {
    throw new UnsupportedOperationException("Not supported for Flink");
  }

  @Override
  public Object getGcsConnector(String name) throws FeatureStoreException, IOException {
    throw new UnsupportedOperationException("Not supported for Flink");
  }

  @Override
  public Object getRdsConnector(String name) throws FeatureStoreException, IOException {
    throw new UnsupportedOperationException("Not supported for Beam");
  }

  @Override
  public Object getS3Connector(String name) throws FeatureStoreException, IOException {
    throw new UnsupportedOperationException("Not supported for Flink");
  }

  @Override
  public Object getRedshiftConnector(String name) throws FeatureStoreException, IOException {
    throw new UnsupportedOperationException("Not supported for Flink");
  }

  @Override
  public Object getSnowflakeConnector(String name) throws FeatureStoreException, IOException {
    throw new UnsupportedOperationException("Not supported for Flink");
  }

  @Override
  public Object getAdlsConnector(String name) throws FeatureStoreException, IOException {
    throw new UnsupportedOperationException("Not supported for Flink");
  }

  @Override
  public Object getKafkaConnector(String name) throws FeatureStoreException, IOException {
    throw new UnsupportedOperationException("Not supported for Flink");
  }

  @Override
  public Object getBigqueryConnector(String name) throws FeatureStoreException, IOException {
    throw new UnsupportedOperationException("Not supported for Flink");
  }

  @Override
  public Object getExternalFeatureGroups(@NonNull String name) throws FeatureStoreException, IOException {
    throw new UnsupportedOperationException("Not supported for Flink");
  }

  @Override
  public Object sql(String query) {
    throw new UnsupportedOperationException("Not supported for Flink");
  }

  @Override
  public TrainingDatasetBase getTrainingDataset(@NonNull String name, @NonNull Integer version)
      throws FeatureStoreException, IOException {
    throw new UnsupportedOperationException("Not supported for Flink");
  }

  @Override
  public TrainingDatasetBase getTrainingDataset(String name) throws FeatureStoreException, IOException {
    throw new UnsupportedOperationException("Not supported for Flink");
  }

  @Override
  public Object getTrainingDatasets(@NonNull String name) throws FeatureStoreException, IOException {
    throw new UnsupportedOperationException("Not supported for Flink");
  }

  @Override
  public FeatureView getOrCreateFeatureView(String name, Query query, Integer version)
      throws FeatureStoreException, IOException {
    throw new UnsupportedOperationException("Not supported for Flink");
  }

  @Override
  public FeatureView getOrCreateFeatureView(String name, Query query, Integer version, String description,
                                            List<String> labels) throws FeatureStoreException, IOException {
    throw new UnsupportedOperationException("Not supported for Flink");
  }

>>>>>>> faadc452
  /**
   * Get a feature view object from the selected feature store.
   *
   * <pre>
   * {@code
   *        // get feature store handle
   *        FeatureStore fs = HopsworksConnection.builder().build().getFeatureStore();
   *        FeatureView fv = fs.getFeatureView("fv_name", 1);
   * }
   * </pre>
   *
   * @param name    Name of the feature view.
   * @param version Version to get.
   * @return FeatureView The feature view metadata object.
   * @throws FeatureStoreException If unable to retrieve FeatureView from the feature store.
   * @throws IOException Generic IO exception.
   */
  public FeatureView getFeatureView(@NonNull String name, @NonNull Integer version)
      throws FeatureStoreException, IOException {
    return featureViewEngine.get(this, name, version);
  }

  /**
   * Get a feature view object from the selected feature store.
   *
   * <pre>
   * {@code
   *        // get feature store handle
   *        FeatureStore fs = HopsworksConnection.builder().build().getFeatureStore();
   *        FeatureView fv = fs.getFeatureView("fv_name", 1);
   * }
   * </pre>
   *
   * @param name    Name of the feature view.
   * @return FeatureView The feature view metadata object.
   * @throws FeatureStoreException If unable to retrieve FeatureView from the feature store.
   * @throws IOException Generic IO exception.
   */
  public FeatureView getFeatureView(String name) throws FeatureStoreException, IOException {
    LOGGER.info("VersionWarning: No version provided for getting feature view `" + name + "`, defaulting to `"
        + DEFAULT_VERSION + "`.");
    return getFeatureView(name, DEFAULT_VERSION);
  }

  /**
   * Create a new feature view metadata object.
   *
   * <pre>
   * {@code
   *        // get feature store handle
   *        FeatureStore fs = HopsworksConnection.builder().build().getFeatureStore();
   *        FeatureView fv = fs.createFeatureView
   *          .name("fv_name")
   *          .version(1)
   *          .query(query)
   *          .build() // The build method also save the feature view metadata to Hopsworks
   * }
   * </pre>
   *
   * @return FeatureView.FeatureViewBuilder Feature View Builder object to build the feature view metadata object
   * @throws FeatureStoreException If unable to retrieve FeatureView from the feature store.
   * @throws IOException Generic IO exception.
   */
  public FeatureView.FeatureViewBuilder createFeatureView() {
    return new FeatureView.FeatureViewBuilder(this);
  }

  /**
   * Get feature view metadata object or create a new one if it doesn't exist. This method doesn't update
   * existing feature view metadata.
   *
   * <pre>
   * {@code
   *        // get feature store handle
   *        FeatureStore fs = HopsworksConnection.builder().build().getFeatureStore();
   *        FeatureView fv = fs.getOrCreateFeatureView("fv_name", query, 1);
   * }
   * </pre>
   *
   * @param name Name of the feature view.
   * @param query Query object.
   * @param version Version of the feature view.
   * @return FeatureView The feature view metadata object.
   * @throws FeatureStoreException If unable to retrieve FeatureView from the feature store.
   * @throws IOException Generic IO exception.
   */
  public FeatureView getOrCreateFeatureView(String name, Query query, Integer version)
      throws FeatureStoreException, IOException {
    return featureViewEngine.getOrCreateFeatureView(this, name, version, query, null, null);
  }
}<|MERGE_RESOLUTION|>--- conflicted
+++ resolved
@@ -174,154 +174,6 @@
       throws FeatureStoreException, IOException {
     return featureGroupEngine.getStreamFeatureGroup(this, name, version);
   }
-
-<<<<<<< HEAD
-=======
-  @Override
-  public StreamFeatureGroup.StreamFeatureGroupBuilder createStreamFeatureGroup() {
-    throw new UnsupportedOperationException("Not supported for Flink");
-  }
-
-  @Override
-  public StreamFeatureGroup getOrCreateStreamFeatureGroup(String name, Integer version)
-      throws IOException, FeatureStoreException {
-    throw new UnsupportedOperationException("Not supported for Flink");
-  }
-
-  @Override
-  public StreamFeatureGroup getOrCreateStreamFeatureGroup(String name, Integer version, List<String> primaryKeys,
-                                                          boolean onlineEnabled, String eventTime)
-      throws IOException, FeatureStoreException {
-    throw new UnsupportedOperationException("Not supported for Flink");
-  }
-
-  @Override
-  public StreamFeatureGroup getOrCreateStreamFeatureGroup(String name, Integer version, List<String> primaryKeys,
-                                                          List<String> partitionKeys, boolean onlineEnabled,
-                                                          String eventTime) throws IOException, FeatureStoreException {
-    throw new UnsupportedOperationException("Not supported for Flink");
-  }
-
-  @Override
-  public StreamFeatureGroup getOrCreateStreamFeatureGroup(String name, Integer version, String description,
-                                                          List<String> primaryKeys, List<String> partitionKeys,
-                                                          String hudiPrecombineKey, boolean onlineEnabled,
-                                                          TimeTravelFormat timeTravelFormat,
-                                                          StatisticsConfig statisticsConfig,
-                                                          String eventTime, OnlineConfig onlineConfig)
-      throws IOException, FeatureStoreException {
-    throw new UnsupportedOperationException("Not supported for Flink");
-  }
-
-  @Override
-  public Object createExternalFeatureGroup() {
-    return null;
-  }
-
-  @Override
-  public Object createFeatureView() {
-    return null;
-  }
-
-  @Override
-  public StorageConnector getStorageConnector(String name) throws FeatureStoreException, IOException {
-    throw new UnsupportedOperationException("Not supported for Flink");
-  }
-
-  @Override
-  public Object getHopsFsConnector(String name) throws FeatureStoreException, IOException {
-    throw new UnsupportedOperationException("Not supported for Flink");
-  }
-
-  @Override
-  public Object getJdbcConnector(String name) throws FeatureStoreException, IOException {
-    throw new UnsupportedOperationException("Not supported for Flink");
-  }
-
-  @Override
-  public Object getOnlineStorageConnector() throws FeatureStoreException, IOException {
-    throw new UnsupportedOperationException("Not supported for Flink");
-  }
-
-  @Override
-  public Object getGcsConnector(String name) throws FeatureStoreException, IOException {
-    throw new UnsupportedOperationException("Not supported for Flink");
-  }
-
-  @Override
-  public Object getRdsConnector(String name) throws FeatureStoreException, IOException {
-    throw new UnsupportedOperationException("Not supported for Beam");
-  }
-
-  @Override
-  public Object getS3Connector(String name) throws FeatureStoreException, IOException {
-    throw new UnsupportedOperationException("Not supported for Flink");
-  }
-
-  @Override
-  public Object getRedshiftConnector(String name) throws FeatureStoreException, IOException {
-    throw new UnsupportedOperationException("Not supported for Flink");
-  }
-
-  @Override
-  public Object getSnowflakeConnector(String name) throws FeatureStoreException, IOException {
-    throw new UnsupportedOperationException("Not supported for Flink");
-  }
-
-  @Override
-  public Object getAdlsConnector(String name) throws FeatureStoreException, IOException {
-    throw new UnsupportedOperationException("Not supported for Flink");
-  }
-
-  @Override
-  public Object getKafkaConnector(String name) throws FeatureStoreException, IOException {
-    throw new UnsupportedOperationException("Not supported for Flink");
-  }
-
-  @Override
-  public Object getBigqueryConnector(String name) throws FeatureStoreException, IOException {
-    throw new UnsupportedOperationException("Not supported for Flink");
-  }
-
-  @Override
-  public Object getExternalFeatureGroups(@NonNull String name) throws FeatureStoreException, IOException {
-    throw new UnsupportedOperationException("Not supported for Flink");
-  }
-
-  @Override
-  public Object sql(String query) {
-    throw new UnsupportedOperationException("Not supported for Flink");
-  }
-
-  @Override
-  public TrainingDatasetBase getTrainingDataset(@NonNull String name, @NonNull Integer version)
-      throws FeatureStoreException, IOException {
-    throw new UnsupportedOperationException("Not supported for Flink");
-  }
-
-  @Override
-  public TrainingDatasetBase getTrainingDataset(String name) throws FeatureStoreException, IOException {
-    throw new UnsupportedOperationException("Not supported for Flink");
-  }
-
-  @Override
-  public Object getTrainingDatasets(@NonNull String name) throws FeatureStoreException, IOException {
-    throw new UnsupportedOperationException("Not supported for Flink");
-  }
-
-  @Override
-  public FeatureView getOrCreateFeatureView(String name, Query query, Integer version)
-      throws FeatureStoreException, IOException {
-    throw new UnsupportedOperationException("Not supported for Flink");
-  }
-
-  @Override
-  public FeatureView getOrCreateFeatureView(String name, Query query, Integer version, String description,
-                                            List<String> labels) throws FeatureStoreException, IOException {
-    throw new UnsupportedOperationException("Not supported for Flink");
-  }
-
->>>>>>> faadc452
   /**
    * Get a feature view object from the selected feature store.
    *
