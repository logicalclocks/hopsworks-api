--- conflicted
+++ resolved
@@ -695,8 +695,6 @@
     return getExternalFeatureGroup(name, FeatureStoreBase.DEFAULT_VERSION);
   }
 
-<<<<<<< HEAD
-=======
   /**
    * Get a previously created storage connector from the feature store.
    *
@@ -961,7 +959,6 @@
     return storageConnectorApi.getByName(this, name, StorageConnector.RdsConnector.class);
   }
 
->>>>>>> faadc452
   @Deprecated
   public ExternalFeatureGroup getOnDemandFeatureGroup(@NonNull String name, @NonNull Integer version)
       throws FeatureStoreException, IOException {
