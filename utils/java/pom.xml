--- conflicted
+++ resolved
@@ -8,11 +8,7 @@
     <version>4.6.0-SNAPSHOT</version>
 
     <properties>
-<<<<<<< HEAD
-        <hops.version>3.2.0.16-SNAPSHOT</hops.version>
-=======
         <hops.version>3.2.0.17-EE-RC1</hops.version>
->>>>>>> a9df72e8
         <hsfs.version>${project.version}</hsfs.version>
         <slf4j.version>1.7.30</slf4j.version>
         <maven.compiler.source>1.8</maven.compiler.source>
